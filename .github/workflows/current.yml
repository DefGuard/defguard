name: Build current image
on:
  push:
    branches:
      - main
      - dev
      - build_multiarch
    paths-ignore:
      - "*.md"
      - "LICENSE"
<<<<<<< HEAD

env:
  GHCR_REPO: ghcr.io/defguard/defguard

jobs:
  build-docker-x64:
=======

jobs:
  build-docker:
>>>>>>> c5b831d8
    runs-on: [self-hosted, Linux, X64]
    steps:
      - name: Checkout
        uses: actions/checkout@v4
        with:
          submodules: recursive
      - name: Login to GitHub container registry
        uses: docker/login-action@v3
        with:
          registry: ghcr.io
          username: ${{ github.actor }}
          password: ${{ secrets.GITHUB_TOKEN }}
      - name: Set up Docker Buildx
        uses: docker/setup-buildx-action@v3
        with:
          buildkitd-config-inline: |
            [registry."docker.io"]
              mirrors = ["dockerhub-proxy.teonite.net"]
      - name: Build container
        uses: docker/build-push-action@v5
        with:
          context: .
          platforms: linux/amd64
          provenance: false
          push: true
          tags: ${{ env.GHCR_REPO }}:${{ github.sha }}-amd64
          cache-from: type=gha
          cache-to: type=gha,mode=max

  build-docker-arm64:
    runs-on: [self-hosted, Linux, ARM64]
    steps:
      - name: Checkout
        uses: actions/checkout@v3
        with:
          submodules: recursive
      - name: Login to GitHub container registry
        uses: docker/login-action@v3
        with:
          registry: ghcr.io
          username: ${{ github.actor }}
          password: ${{ secrets.GITHUB_TOKEN }}
      - name: Set up Docker Buildx
        uses: docker/setup-buildx-action@v3
        with:
          config-inline: |
            [registry."docker.io"]
              mirrors = ["dockerhub-proxy.teonite.net"]
      - name: Build container
        uses: docker/build-push-action@v5
        with:
          context: .
          platforms: linux/arm64
          provenance: false
          push: true
          tags: ${{ env.GHCR_REPO }}:${{ github.sha }}-aarch64
          cache-from: type=gha
          cache-to: type=gha,mode=max

  docker-manifest:
    runs-on: [self-hosted, Linux]
    needs: [build-docker-x64, build-docker-arm64]
    steps:
      - name: Docker meta
        id: meta
        uses: docker/metadata-action@v5
        with:
          images: |
            ${{ env.GHCR_REPO }}
          tags: |
            type=raw,value=current
            type=ref,event=branch
            type=sha
      - name: Login to GitHub container registry
        uses: docker/login-action@v3
        with:
          registry: ghcr.io
          username: ${{ github.actor }}
          password: ${{ secrets.GITHUB_TOKEN }}
      - name: Create manifest
        run: |
          docker manifest create $GHCR_REPO:${{ github.sha }} \
            $GHCR_REPO:${{ github.sha }}-amd64 \
            $GHCR_REPO:${{ github.sha }}-aarch64
      - name: Push manifest
        run: |
          docker manifest push $GHCR_REPO:${{ github.sha }}

  # trigger-e2e:
  #   needs: docker-manifest
  #   uses: ./.github/workflows/e2e.yml
  #   secrets: inherit<|MERGE_RESOLUTION|>--- conflicted
+++ resolved
@@ -8,18 +8,12 @@
     paths-ignore:
       - "*.md"
       - "LICENSE"
-<<<<<<< HEAD
 
 env:
   GHCR_REPO: ghcr.io/defguard/defguard
 
 jobs:
   build-docker-x64:
-=======
-
-jobs:
-  build-docker:
->>>>>>> c5b831d8
     runs-on: [self-hosted, Linux, X64]
     steps:
       - name: Checkout
