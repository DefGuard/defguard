--- conflicted
+++ resolved
@@ -45,11 +45,8 @@
             ${{ runner.os }}-pnpm-store-
       - name: Pull images
         run: docker compose --file './docker-compose.e2e.yaml' pull
-<<<<<<< HEAD
-=======
       - name: Start compose
         run: docker compose --file './docker-compose.e2e.yaml' up -d
->>>>>>> c611a91b
       - name: Install E2E dependencies
         working-directory: ./e2e
         run: pnpm install --frozen-lockfile
