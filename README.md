<div align="center">
 <p align="center">
    <img src="docs/header.png" alt="defguard">
    <h3>The only open-source solution with real WireGuard MFA/2FA & integrated OpenID Connect SSO</h3>
    <img alt="GitHub commits since latest release" src="https://img.shields.io/github/commits-since/defguard/defguard/latest/dev?style=for-the-badge&label=COMMITS%20SINCE%20LATEST%20RELEASE">
 </p>

[Website](https://defguard.net) | [Getting Started](https://defguard.gitbook.io/defguard/#what-is-defguard) | [Features](https://github.com/defguard/defguard#features) | [Roadmap](https://github.com/orgs/defguard/projects/5) | [Support ❤](https://github.com/defguard/defguard#support-)

</div>

-  SSO, VPN, and hardware security key management combined, which provides:
    - significant cost saving, simplifying deployment and maintenance
    - enabling features unavailable to VPN platforms relying upon 3rd party SSO integration
- Real [WireGuard® MFA](https://defguard.gitbook.io/defguard/admin-and-features/wireguard/multi-factor-authentication-mfa-2fa/architecture)
- Secure and robust architecture, featuring components and micro-services seamlessly deployable in diverse network setups (eg. utilizing  network segments like Demilitarized Zones, Intranet with no external access, etc), ensuring a secure environment.
- Enterprise ready (multiple Locations/Gateways/Kubernetes deployment, etc..)
- Build on WireGuard® protocol which is faster than IPSec, and significantly faster than OpenVPN
- Build with Rust for speed and security

See below [full list of features](https://github.com/defguard/defguard#features)

### Control plane management

![](https://github.com/DefGuard/docs/blob/docs/screencasts/defguard.gif?raw=true)

Better quality video can [be found here to download](https://github.com/DefGuard/docs/raw/docs/screencasts/defguard-screencast.mkv)

### Desktop Client with Multi-Factor Authentication

<<<<<<< HEAD
![defguard WireGuard MFA](https://github.com/DefGuard/docs/blob/docs/releases/0.9/mfa.png?raw=true)

[Desktop client](https://github.com/DefGuard/client) supports:
- Secure and remote user enrollment - setting up password, automatically configuring the client for all VPN Locations/Networks
- Onboarding - displaying custom onboarding messages, with templates, links ...
- Ability to route predefined VPN traffic or all traffic (server needs to have NAT configured - in gateway example)
- Live & real-time network charts
- In development: **Multi-Factor Authentication** for VPN, live logs, dark theme, settings, and more!
=======
![defguard WireGuard® MFA](https://github.com/DefGuard/docs/blob/docs/releases/0.9/mfa.png?raw=true)
>>>>>>> 38ab99d6

## Quick start

The easiest way to run your own defguard instance is to use Docker and our [one-line install script](https://defguard.gitbook.io/defguard/features/setting-up-your-instance/one-line-install).

Just run the command below in your shell and follow the prompts:

```bash
curl --proto '=https' --tlsv1.2 -sSf -L https://raw.githubusercontent.com/DefGuard/deployment/main/docker-compose/setup.sh -O && bash setup.sh
```

To learn more about the script and available options please see the [documentation](https://defguard.gitbook.io/defguard/features/setting-up-your-instance/one-line-install).

### Setup a VPN server under 5min!?

Just follow [this tutorial](http://bit.ly/defguard-setup)

## Manual deployment examples

* Using [Docker Compose](https://defguard.gitbook.io/defguard/features/setting-up-your-instance/docker-compose)
* Using [Kubernetes](https://defguard.gitbook.io/defguard/features/setting-up-your-instance/kubernetes)

## Roadmap & Development

[A detailed product roadmap and development status can be found here](https://github.com/orgs/DefGuard/projects/5).

## Why?

The story and motivation behind defguard [can be found here: https://teonite.com/blog/defguard/](https://teonite.com/blog/defguard/)

## Features

* [OpenID Connect provider](https://openid.net/developers/how-connect-works/) - with **unique features**:
  - Secure remote (over the internet) [user enrollment](https://defguard.gitbook.io/defguard/help/remote-user-enrollment)
  - User [onboarding after enrollment](https://defguard.gitbook.io/defguard/help/remote-user-enrollment/user-onboarding-after-enrollment)
  - LDAP (tested on [OpenLDAP](https://www.openldap.org/)) synchronization
  - [forward auth](https://defguard.gitbook.io/defguard/features/forward-auth) for reverse proxies (tested with Traefik and Caddy)
  - nice UI to manage users
  - Users **self-service** (besides typical data management, users can revoke access to granted apps, MFA, WireGuard®, etc.)
  - [Multi-Factor/2FA](https://en.wikipedia.org/wiki/Multi-factor_authentication) Authentication:
   - [Time-based One-Time Password Algorithm](https://en.wikipedia.org/wiki/Time-based_one-time_password) (TOTP - e.g. Google Authenticator)
   - WebAuthn / FIDO2 - for hardware key authentication support (eg. YubiKey, FaceID, TouchID, ...)
   - Web3 - authentication with crypto software and hardware wallets using Metamask, Ledger Extension
* [WireGuard®](https://www.wireguard.com/) VPN management with:
  - [Multi-Factor Authentication](https://defguard.gitbook.io/defguard/help/desktop-client/multi-factor-authentication-mfa-2fa) with TOTP/Email & Pre-Shared Session Keys
  - multiple VPN Locations (networks/sites) - with defined access (all users or only Admin group)
  - multiple [Gateways](https://github.com/DefGuard/gateway) for each VPN Location (**high availability/failover**) - supported on a cluster of routers/firewalls for Linux, FreeBSD/PFSense/OPNSense
  - **import your current WireGuard® server configuration (with a wizard!)**
  - **most beautiful [Desktop Client!](https://github.com/defguard/client)** (in our opinion ;-))
  - automatic IP allocation
  - kernel (Linux, FreeBSD/OPNSense/PFSense) & userspace WireGuard® support with [our Rust library](https://github.com/defguard/wireguard-rs)
  - dashboard and statistics overview of connected users/devices for admins
  - *defguard is not an official WireGuard® project, and WireGuard is a registered trademark of Jason A. Donenfeld.*
* [Yubikey hardware keys](https://www.yubico.com/) provisioning for users by *one click*
* [Email/SMTP support](https://defguard.gitbook.io/defguard/help/setting-up-smtp-for-email-notifications) for notifications, remote enrollment and onboarding
* Easy support with [sending debug/support information](https://defguard.gitbook.io/defguard/help/sending-support-info)
* Webhooks & REST API
* Web3 wallet validation
* Build with [Rust](https://www.rust-lang.org/) for portability, security, and speed
* [UI Library](https://github.com/defguard/ui) - our beautiful React/TypeScript UI is a collection of React components:
  - a set of custom and beautiful components for the layout
  - Responsive Web Design (supporting mobile phones, tablets, etc..)
  - [iOS Web App](https://www.macrumors.com/how-to/use-web-apps-iphone-ipad/)
* **Checked by professional security researchers** (see [comprehensive security report](https://defguard.net/images/decap/isec-defguard.pdf))
* End2End tests

### Desktop Client

[Desktop client](https://github.com/DefGuard/client) supports:
- Secure and remote user enrollment - setting up password, automatically configuring the client for all VPN Locations/Networks
- Onboarding - displaying custom onboarding messages, with templates, links ...
- Ability to route predefined VPN traffic or all traffic (server needs to have NAT configured - in gateway example)
- Live & real-time network charts
- In development: **Multi-Factor Authentication** for VPN, live logs, dark theme, settings, and more! 

## Documentation

See the [documentation](https://defguard.gitbook.io) for more information.

## Community and Support

Find us on Matrix: [#defguard:teonite.com](https://matrix.to/#/#defguard:teonite.com)

## Contribution

Please review the [Contributing guide](https://defguard.gitbook.io/defguard/for-developers/contributing) for information on how to get started contributing to the project. You might also find our [environment setup guide](https://defguard.gitbook.io/defguard/for-developers/dev-env-setup) handy.

# Built and sponsored by

<p align="center">
      <a href="https://teonite.com" target="_blank"><img src="https://drive.google.com/uc?export=view&id=1z0fxSsZztoaeVWxHw2MbPbuOHMe3OsqN" alt="build by teonite" /></a>
</p>

# Legal
<<<<<<< HEAD
WireGuard is [registered trademarks](https://www.wireguard.com/trademark-policy/) of Jason A. Donenfeld.
=======
WireGuard® is [registered trademarks](https://www.wireguard.com/trademark-policy/) of Jason A. Donenfeld.
>>>>>>> 38ab99d6
<|MERGE_RESOLUTION|>--- conflicted
+++ resolved
@@ -28,18 +28,7 @@
 
 ### Desktop Client with Multi-Factor Authentication
 
-<<<<<<< HEAD
-![defguard WireGuard MFA](https://github.com/DefGuard/docs/blob/docs/releases/0.9/mfa.png?raw=true)
-
-[Desktop client](https://github.com/DefGuard/client) supports:
-- Secure and remote user enrollment - setting up password, automatically configuring the client for all VPN Locations/Networks
-- Onboarding - displaying custom onboarding messages, with templates, links ...
-- Ability to route predefined VPN traffic or all traffic (server needs to have NAT configured - in gateway example)
-- Live & real-time network charts
-- In development: **Multi-Factor Authentication** for VPN, live logs, dark theme, settings, and more!
-=======
 ![defguard WireGuard® MFA](https://github.com/DefGuard/docs/blob/docs/releases/0.9/mfa.png?raw=true)
->>>>>>> 38ab99d6
 
 ## Quick start
 
@@ -134,8 +123,4 @@
 </p>
 
 # Legal
-<<<<<<< HEAD
-WireGuard is [registered trademarks](https://www.wireguard.com/trademark-policy/) of Jason A. Donenfeld.
-=======
 WireGuard® is [registered trademarks](https://www.wireguard.com/trademark-policy/) of Jason A. Donenfeld.
->>>>>>> 38ab99d6
