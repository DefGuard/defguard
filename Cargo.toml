[workspace.package]
edition = "2021"
license-file = "LICENSE.md"
homepage = "https://defguard.net/"
repository = "https://github.com/DefGuard/defguard"
rust-version = "1.85.1"

[workspace]
members = ["crates/*"]
resolver = "2"

[workspace.dependencies]
# internal crates
defguard_core = { path = "./crates/defguard_core", version = "0.0.0" }
model_derive = { path = "./crates/model_derive", version = "0.0.0" }

# external dependencies
anyhow = "1.0"
argon2 = { version = "0.5", features = ["std"] }
axum = "0.8"
axum-client-ip = "0.7"
axum-extra = { version = "0.10", features = ["cookie-private", "typed-header"] }
base32 = "0.5"
base64 = "0.22"
chrono = { version = "0.4", default-features = false, features = [
    "clock",
    "serde",
] }
clap = { version = "4.5", features = ["derive", "env"] }
dotenvy = "0.15"
humantime = "2.1"
# match version used by sqlx
ipnetwork = "0.20"
jsonwebkey = { version = "0.3.5", features = ["pkcs-convert"] }
jsonwebtoken = "9.3"
ldap3 = { version = "0.11", default-features = false, features = ["tls"] }
lettre = { version = "0.11", features = ["tokio1-native-tls"] }
md4 = "0.10"
mime_guess = "2.0"
<<<<<<< HEAD
=======
model_derive = { path = "model-derive" }
openidconnect = { version = "4.0", default-features = false, optional = true, features = [
    "reqwest",
] }
>>>>>>> 03287d0b
parse_link_header = "0.4"
paste = "1.0.15"
pgp = "0.15"
prost = "0.13"
pulldown-cmark = "0.13"
# match version used by sqlx
rand = "0.8"
rand_core = { version = "0.6", features = ["getrandom"] }
reqwest = { version = "0.12", features = ["json"] }
rsa = "0.9"
rust-embed = { version = "8.5", features = ["include-exclude"] }
rust-ini = "0.21"
secrecy = { version = "0.10", features = ["serde"] }
semver = "1.0"
serde = { version = "1.0", features = ["derive"] }
# match version from webauthn-rs-core
serde_cbor = { version = "0.12.0-dev", package = "serde_cbor_2" }
serde_json = "1.0"
serde_urlencoded = "0.7"
sha-1 = "0.10"
sha256 = "1.5"
sqlx = { version = "0.8", features = [
    "chrono",
    "ipnetwork",
    "postgres",
    "runtime-tokio-native-tls",
    "uuid",
] }
ssh-key = "0.6"
struct-patch = "0.8"
tera = "1.20"
thiserror = "2.0"
# match axum-extra -> cookies
time = { version = "0.3", default-features = false }
tokio = { version = "1", features = [
    "macros",
    "parking_lot",
    "rt-multi-thread",
    "sync",
    "time",
] }
tokio-stream = "0.1"
tokio-util = "0.7"
tonic = { version = "0.12", features = ["gzip", "tls-native-roots"] }
tonic-health = "0.12"
totp-lite = { version = "2.0" }
tower-http = { version = "0.6", features = ["fs", "trace"] }
tracing = "0.1"
tracing-subscriber = { version = "0.3", features = ["env-filter"] }
trait-variant = "0.1"
uaparser = "0.6"
# openapi
utoipa = { version = "5", features = ["axum_extras", "chrono", "uuid"] }
utoipa-swagger-ui = { version = "9", features = ["axum", "vendored"] }
uuid = { version = "1.9", features = ["v4"] }
webauthn-authenticator-rs = { version = "0.5" }
webauthn-rs = { version = "0.5", features = [
    "danger-allow-state-serialisation",
] }
webauthn-rs-proto = "0.5"
x25519-dalek = { version = "2.0", features = ["static_secrets"] }

# https://github.com/juhaku/utoipa/issues/1345
[workspace.dependencies.zip]
version = "=2.4.2"

<<<<<<< HEAD
=======
[dev-dependencies]
bytes = "1.6"
claims = "0.8"
matches = "0.1"
regex = "1.10"
reqwest = { version = "0.12", features = [
    "cookies",
    "json",
    "multipart",
    "rustls-tls",
    "stream",
], default-features = false }
serde_qs = "0.13"
webauthn-authenticator-rs = { version = "0.5", features = ["softpasskey"] }

[build-dependencies]
prost-build = "0.13"
tonic-build = "0.12"
vergen-git2 = { version = "1.0", features = ["build"] }

[features]
default = ["openid", "wireguard", "worker"]
openid = ["dep:openidconnect"]
worker = []
wireguard = []

[profile.dev.package."model_derive"]
opt-level = 2

>>>>>>> 03287d0b
[profile.release]
codegen-units = 1
panic = "abort"
lto = "thin"
strip = "symbols"<|MERGE_RESOLUTION|>--- conflicted
+++ resolved
@@ -37,13 +37,6 @@
 lettre = { version = "0.11", features = ["tokio1-native-tls"] }
 md4 = "0.10"
 mime_guess = "2.0"
-<<<<<<< HEAD
-=======
-model_derive = { path = "model-derive" }
-openidconnect = { version = "4.0", default-features = false, optional = true, features = [
-    "reqwest",
-] }
->>>>>>> 03287d0b
 parse_link_header = "0.4"
 paste = "1.0.15"
 pgp = "0.15"
@@ -110,38 +103,6 @@
 [workspace.dependencies.zip]
 version = "=2.4.2"
 
-<<<<<<< HEAD
-=======
-[dev-dependencies]
-bytes = "1.6"
-claims = "0.8"
-matches = "0.1"
-regex = "1.10"
-reqwest = { version = "0.12", features = [
-    "cookies",
-    "json",
-    "multipart",
-    "rustls-tls",
-    "stream",
-], default-features = false }
-serde_qs = "0.13"
-webauthn-authenticator-rs = { version = "0.5", features = ["softpasskey"] }
-
-[build-dependencies]
-prost-build = "0.13"
-tonic-build = "0.12"
-vergen-git2 = { version = "1.0", features = ["build"] }
-
-[features]
-default = ["openid", "wireguard", "worker"]
-openid = ["dep:openidconnect"]
-worker = []
-wireguard = []
-
-[profile.dev.package."model_derive"]
-opt-level = 2
-
->>>>>>> 03287d0b
 [profile.release]
 codegen-units = 1
 panic = "abort"
