--- conflicted
+++ resolved
@@ -102,11 +102,8 @@
 # openapi
 utoipa = { version = "4", features = ["axum_extras"] }
 utoipa-swagger-ui = { version = "7", features = ["axum"] }
-<<<<<<< HEAD
 pgp = "0.13.1"
-=======
 tonic-health = "0.11"
->>>>>>> 67090082
 
 [dev-dependencies]
 bytes = "1.6"
