--- conflicted
+++ resolved
@@ -89,15 +89,11 @@
 ] }
 tokio-stream = "0.1"
 tokio-util = "0.7"
-<<<<<<< HEAD
-tonic = { version = "0.14", features = ["gzip", "tls-native-roots", "tls-ring"] }
-=======
 tonic = { version = "0.14", features = [
     "gzip",
     "tls-native-roots",
     "tls-ring",
 ] }
->>>>>>> 1b440755
 tonic-health = "0.14"
 totp-lite = { version = "2.0" }
 tower-http = { version = "0.6", features = ["fs", "trace"] }
