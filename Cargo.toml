[workspace.package]
edition = "2021"
license-file = "LICENSE.md"
homepage = "https://defguard.net/"
repository = "https://github.com/DefGuard/defguard"
rust-version = "1.85.1"

[workspace]
members = ["crates/*"]
resolver = "2"

[workspace.dependencies]
# internal crates
defguard_core = { path = "./crates/defguard_core", version = "1.3.1" }
defguard_event_logger = { path = "./crates/defguard_event_logger", version = "0.0.0" }
defguard_event_router = { path = "./crates/defguard_event_router", version = "0.0.0" }
defguard_web_ui = { path = "./crates/defguard_web_ui", version = "0.0.0" }
model_derive = { path = "./crates/model_derive", version = "0.0.0" }

# external dependencies
anyhow = "1.0"
argon2 = { version = "0.5", features = ["std"] }
axum = "0.8"
axum-client-ip = "0.7"
axum-extra = { version = "0.10", features = ["cookie-private", "typed-header", "query"] }
base32 = "0.5"
base64 = "0.22"
<<<<<<< HEAD
bytes = { version = "1.6", features = ["serde"] }
chrono = { version = "0.4", default-features = false, features = ["clock", "serde"] }
=======
chrono = { version = "0.4", default-features = false, features = [
    "clock",
    "serde",
] }
>>>>>>> 460a5e30
clap = { version = "4.5", features = ["derive", "env"] }
dotenvy = "0.15"
humantime = "2.1"
# match version used by sqlx
ipnetwork = "0.20"
jsonwebkey = { version = "0.3.5", features = ["pkcs-convert"] }
jsonwebtoken = "9.3"
ldap3 = { version = "0.11", default-features = false, features = ["tls"] }
lettre = { version = "0.11", features = ["tokio1-native-tls"] }
md4 = "0.10"
parse_link_header = "0.4"
paste = "1.0.15"
pgp = "0.15"
prost = "0.13"
pulldown-cmark = "0.13"
# match version used by sqlx
rand = "0.8"
rand_core = { version = "0.6", features = ["getrandom"] }
reqwest = { version = "0.12", features = ["json"] }
rsa = "0.9"
rust-ini = "0.21"
secrecy = { version = "0.10", features = ["serde"] }
semver = "1.0"
serde = { version = "1.0", features = ["derive"] }
# match version from webauthn-rs-core
serde_cbor = { version = "0.12.0-dev", package = "serde_cbor_2" }
serde_json = "1.0"
serde_urlencoded = "0.7"
sha-1 = "0.10"
sha256 = "1.5"
sqlx = { version = "0.8", features = [
    "chrono",
    "ipnetwork",
    "postgres",
    "runtime-tokio-native-tls",
    "uuid",
] }
ssh-key = "0.6"
struct-patch = "0.8"
strum = { version = "0.27.1", features = ["derive"] }
strum_macros = "0.27.1"
tera = "1.20"
thiserror = "2.0"
# match axum-extra -> cookies
time = { version = "0.3", default-features = false }
tokio = { version = "1", features = [
    "macros",
    "parking_lot",
    "rt-multi-thread",
    "sync",
    "time",
] }
tokio-stream = "0.1"
tokio-util = "0.7"
tonic = { version = "0.12", features = ["gzip", "tls-native-roots"] }
tonic-health = "0.12"
totp-lite = { version = "2.0" }
tower-http = { version = "0.6", features = ["fs", "trace"] }
tracing = "0.1"
tracing-subscriber = { version = "0.3", features = ["env-filter"] }
trait-variant = "0.1"
uaparser = "0.6"
# openapi
utoipa = { version = "5", features = ["axum_extras", "chrono", "uuid"] }
utoipa-swagger-ui = { version = "9", features = ["axum", "vendored"] }
uuid = { version = "1.9", features = ["v4"] }
webauthn-authenticator-rs = { version = "0.5" }
webauthn-rs = { version = "0.5", features = [
    "danger-allow-state-serialisation",
] }
webauthn-rs-proto = "0.5"
x25519-dalek = { version = "2.0", features = ["static_secrets"] }

# https://github.com/juhaku/utoipa/issues/1345
[workspace.dependencies.zip]
version = "=2.4.2"

[profile.release]
codegen-units = 1
panic = "abort"
lto = "thin"
strip = "symbols"<|MERGE_RESOLUTION|>--- conflicted
+++ resolved
@@ -22,18 +22,18 @@
 argon2 = { version = "0.5", features = ["std"] }
 axum = "0.8"
 axum-client-ip = "0.7"
-axum-extra = { version = "0.10", features = ["cookie-private", "typed-header", "query"] }
+axum-extra = { version = "0.10", features = [
+    "cookie-private",
+    "typed-header",
+    "query",
+] }
 base32 = "0.5"
 base64 = "0.22"
-<<<<<<< HEAD
 bytes = { version = "1.6", features = ["serde"] }
-chrono = { version = "0.4", default-features = false, features = ["clock", "serde"] }
-=======
 chrono = { version = "0.4", default-features = false, features = [
     "clock",
     "serde",
 ] }
->>>>>>> 460a5e30
 clap = { version = "4.5", features = ["derive", "env"] }
 dotenvy = "0.15"
 humantime = "2.1"
