--- conflicted
+++ resolved
@@ -11,14 +11,10 @@
 
 [workspace.dependencies]
 # internal crates
-<<<<<<< HEAD
-defguard_core = { path = "./crates/defguard_core", version = "0.0.0" }
+defguard_core = { path = "./crates/defguard_core", version = "1.3.1" }
 defguard_event_logger = { path = "./crates/defguard_event_logger", version = "0.0.0" }
 defguard_event_router = { path = "./crates/defguard_event_router", version = "0.0.0" }
-=======
-defguard_core = { path = "./crates/defguard_core", version = "1.3.1" }
 defguard_web_ui = { path = "./crates/defguard_web_ui", version = "0.0.0" }
->>>>>>> fdc6b198
 model_derive = { path = "./crates/model_derive", version = "0.0.0" }
 
 # external dependencies
