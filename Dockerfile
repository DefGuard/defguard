FROM node:24-alpine AS web

WORKDIR /app
COPY web/package.json web/pnpm-lock.yaml web/.npmrc ./
RUN npm i -g pnpm
RUN pnpm install --ignore-scripts --frozen-lockfile
COPY web/ .
RUN pnpm run generate-translation-types
RUN pnpm build

<<<<<<< HEAD
FROM rust:1-alpine AS chef
=======
FROM rust:1 AS chef
>>>>>>> b3059c55

WORKDIR /build

# install & cache necessary components
RUN apk add musl-dev openssl-dev
RUN cargo install cargo-chef
RUN rustup component add rustfmt

FROM chef AS planner
# prepare recipe
COPY Cargo.toml Cargo.lock ./
COPY crates crates
COPY proto proto
COPY migrations migrations
RUN cargo chef prepare --recipe-path recipe.json

FROM chef AS builder
# build deps from recipe & cache as docker layer
COPY --from=planner /build/recipe.json recipe.json
RUN cargo chef cook --release --recipe-path recipe.json

# build project
COPY --from=web /app/dist ./web/dist
COPY web/src/shared/images/svg ./web/src/shared/images/svg
RUN apk add openssl-libs-static protoc protobuf-dev
COPY Cargo.toml Cargo.lock ./
# for vergen
COPY .git .git
COPY .sqlx .sqlx
COPY crates crates
COPY proto proto
COPY migrations migrations
RUN cargo install --locked --bin defguard --path ./crates/defguard --root /build

# run
<<<<<<< HEAD
FROM alpine:3
RUN apk add ca-certificates
=======
FROM debian:13-slim
RUN apt-get update -y && \
    apt-get install --no-install-recommends -y ca-certificates libssl-dev && \
    rm -rf /var/lib/apt/lists/*
>>>>>>> b3059c55
WORKDIR /app
COPY --from=builder /build/bin/defguard .
ENTRYPOINT ["./defguard"]<|MERGE_RESOLUTION|>--- conflicted
+++ resolved
@@ -8,11 +8,7 @@
 RUN pnpm run generate-translation-types
 RUN pnpm build
 
-<<<<<<< HEAD
 FROM rust:1-alpine AS chef
-=======
-FROM rust:1 AS chef
->>>>>>> b3059c55
 
 WORKDIR /build
 
@@ -48,15 +44,8 @@
 RUN cargo install --locked --bin defguard --path ./crates/defguard --root /build
 
 # run
-<<<<<<< HEAD
 FROM alpine:3
 RUN apk add ca-certificates
-=======
-FROM debian:13-slim
-RUN apt-get update -y && \
-    apt-get install --no-install-recommends -y ca-certificates libssl-dev && \
-    rm -rf /var/lib/apt/lists/*
->>>>>>> b3059c55
 WORKDIR /app
 COPY --from=builder /build/bin/defguard .
 ENTRYPOINT ["./defguard"]