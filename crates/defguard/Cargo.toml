--- conflicted
+++ resolved
@@ -21,8 +21,4 @@
 secrecy = { workspace = true }
 tokio = { workspace = true }
 tracing = { workspace = true }
-<<<<<<< HEAD
-bytes = { workspace = true }
-=======
-tracing-subscriber = { version = "0.3", features = ["env-filter"] }
->>>>>>> 12e2ab0e
+tracing-subscriber = { version = "0.3", features = ["env-filter"] }