use std::{
    fs::read_to_string,
    sync::{Arc, Mutex, RwLock},
};

use bytes::Bytes;
use defguard_common::{
    VERSION,
    config::{Command, DefGuardConfig, SERVER_CONFIG},
    db::{
        init_db,
        models::{
            Settings,
            User,
            settings::initialize_current_settings,
            // wireguard_peer_stats::WireguardPeerStats,
        },
    },
};
use defguard_core::{
    auth::failed_login::FailedLoginMap,
    db::AppEvent,
    enterprise::{
        activity_log_stream::activity_log_stream_manager::run_activity_log_stream_manager,
        license::{License, run_periodic_license_check, set_cached_license},
        limits::update_counts,
    },
    events::{ApiEvent, BidiStreamEvent, GrpcEvent, InternalEvent},
    grpc::{
        WorkerState,
<<<<<<< HEAD
        gateway::{client_state::ClientMap, map::GatewayMap, run_grpc_gateway_stream},
        run_grpc_bidi_stream, run_grpc_server,
=======
        gateway::{client_state::ClientMap, events::GatewayEvent, map::GatewayMap},
        run_grpc_server,
>>>>>>> 4c9fc2dd
    },
    init_dev_env, init_vpn_location, run_web_server,
    utility_thread::run_utility_thread,
    version::IncompatibleComponents,
    wireguard_peer_disconnect::run_periodic_peer_disconnect,
    wireguard_stats_purge::run_periodic_stats_purge,
};
use defguard_event_logger::{message::EventLoggerMessage, run_event_logger};
use defguard_event_router::{RouterReceiverSet, run_event_router};
use defguard_mail::{Mail, run_mail_handler};
use defguard_proxy_manager::{ProxyOrchestrator, ProxyTxSet};
// use defguard_session_manager::run_session_manager;
use secrecy::ExposeSecret;
use tokio::sync::{broadcast, mpsc::unbounded_channel};

#[macro_use]
extern crate tracing;

#[tokio::main]
async fn main() -> Result<(), anyhow::Error> {
    if dotenvy::from_filename(".env.local").is_err() {
        dotenvy::dotenv().ok();
    }
    let config = DefGuardConfig::new();
    SERVER_CONFIG
        .set(config.clone())
        .expect("Failed to initialize server config.");

    // initialize tracing with version formatter
    defguard_version::tracing::init(
        defguard_version::Version::parse(VERSION)?,
        &config.log_level,
    )?;

    info!("Starting ... version v{VERSION}");
    debug!("Using config: {config:?}");

    let pool = init_db(
        &config.database_host,
        config.database_port,
        &config.database_name,
        &config.database_user,
        config.database_password.expose_secret(),
    )
    .await;

    // handle optional subcommands
    if let Some(command) = &config.cmd {
        match command {
            Command::InitDevEnv => {
                init_dev_env(&config).await;
            }
            Command::InitVpnLocation(args) => {
                let token = init_vpn_location(&pool, args).await?;
                println!("{token}");
            }
        }

        // return early
        return Ok(());
    }

    if config.openid_signing_key.is_some() {
        info!("Using RSA OpenID signing key");
    } else {
        info!("Using HMAC OpenID signing key");
    }

    // create event channels for services
    let (api_event_tx, api_event_rx) = unbounded_channel::<ApiEvent>();
    let (bidi_event_tx, bidi_event_rx) = unbounded_channel::<BidiStreamEvent>();
    let (internal_event_tx, internal_event_rx) = unbounded_channel::<InternalEvent>();
    let (grpc_event_tx, grpc_event_rx) = unbounded_channel::<GrpcEvent>();

    // Activity log stream setup
    let (activity_log_messages_tx, activity_log_messages_rx) = broadcast::channel::<Bytes>(100);
    let activity_log_stream_reload_notify = Arc::new(tokio::sync::Notify::new());

    // setup communication channels for services
    let (webhook_tx, webhook_rx) = unbounded_channel::<AppEvent>();
    let (wireguard_tx, _wireguard_rx) = broadcast::channel::<GatewayEvent>(256);
    let (mail_tx, mail_rx) = unbounded_channel::<Mail>();
    let (event_logger_tx, event_logger_rx) = unbounded_channel::<EventLoggerMessage>();
    // let (peer_stats_tx, peer_stats_rx) = unbounded_channel::<WireguardPeerStats>();

    let worker_state = Arc::new(Mutex::new(WorkerState::new(webhook_tx.clone())));
    let gateway_state = Arc::new(Mutex::new(GatewayMap::new()));
    let client_state = Arc::new(Mutex::new(ClientMap::new()));

    let incompatible_components: Arc<RwLock<IncompatibleComponents>> = Arc::default();

    // initialize admin user
    User::init_admin_user(&pool, config.default_admin_password.expose_secret()).await?;

    // initialize default settings
    Settings::init_defaults(&pool).await?;
    // initialize global settings struct
    initialize_current_settings(&pool).await?;

    // read grpc TLS cert and key
    let grpc_cert = config
        .grpc_cert
        .as_ref()
        .and_then(|path| read_to_string(path).ok());
    let grpc_key = config
        .grpc_key
        .as_ref()
        .and_then(|path| read_to_string(path).ok());

    // initialize failed login attempt tracker
    let failed_logins = FailedLoginMap::new();
    let failed_logins = Arc::new(Mutex::new(failed_logins));

    update_counts(&pool).await?;

    debug!("Checking enterprise license status");
    match License::load_or_renew(&pool).await {
        Ok(license) => {
            set_cached_license(license);
        }
        Err(err) => {
            warn!(
                "There was an error while loading the license, error: {err}. The enterprise \
                features will be disabled."
            );
            set_cached_license(None);
        }
    }

    let proxy_tx = ProxyTxSet::new(wireguard_tx.clone(), mail_tx.clone(), bidi_event_tx.clone());
    let proxy_orchestrator =
        ProxyOrchestrator::new(pool.clone(), proxy_tx, Arc::clone(&incompatible_components));

    // run services
    tokio::select! {
<<<<<<< HEAD
        res = run_grpc_gateway_stream(
            pool.clone(),
            client_state,
            wireguard_tx.clone(),
            mail_tx.clone(),
            grpc_event_tx,
        ) => error!("Gateway gRPC stream returned early: {res:?}"),
        res = run_grpc_bidi_stream(
            pool.clone(),
            wireguard_tx.clone(),
            mail_tx.clone(),
            bidi_event_tx,
            Arc::clone(&incompatible_components),
        ), if config.proxy_url.is_some() => error!("Proxy gRPC stream returned early: {res:?}"),
=======
        res = proxy_orchestrator.run(&config.proxy_url) => error!("ProxyOrchestrator returned early: {res:?}"),
>>>>>>> 4c9fc2dd
        res = run_grpc_server(
            Arc::clone(&worker_state),
            pool.clone(),
            grpc_cert,
            grpc_key,
            failed_logins.clone(),
        ) => error!("gRPC server returned early: {res:?}"),
        res = run_web_server(
            worker_state,
            gateway_state,
            webhook_tx,
            webhook_rx,
            wireguard_tx.clone(),
            mail_tx.clone(),
            pool.clone(),
            failed_logins,
            api_event_tx,
            incompatible_components,
        ) => error!("Web server returned early: {res:?}"),
        res = run_mail_handler(mail_rx) => error!("Mail handler returned early: {res:?}"),
        res = run_periodic_peer_disconnect(
            pool.clone(),
            wireguard_tx.clone(),
            internal_event_tx.clone()
        ) => error!("Periodic peer disconnect task returned early: {res:?}"),
        res = run_periodic_stats_purge(
            pool.clone(),
            config.stats_purge_frequency.into(),
            config.stats_purge_threshold.into()
        ), if !config.disable_stats_purge =>
            error!("Periodic stats purge task returned early: {res:?}"),
        res = run_periodic_license_check(&pool) =>
            error!("Periodic license check task returned early: {res:?}"),
        res = run_utility_thread(&pool, wireguard_tx.clone()) =>
            error!("Utility thread returned early: {res:?}"),
        res = run_event_router(
            RouterReceiverSet::new(
                api_event_rx,
                grpc_event_rx,
                bidi_event_rx,
                internal_event_rx
            ),
            event_logger_tx,
            wireguard_tx,
            mail_tx,
            activity_log_stream_reload_notify.clone()
        ) => error!("Event router returned early: {res:?}"),
        res = run_event_logger(pool.clone(), event_logger_rx, activity_log_messages_tx.clone()) =>
            error!("Activity log event logger returned early: {res:?}"),
        res = run_activity_log_stream_manager(
            pool.clone(),
            activity_log_stream_reload_notify.clone(),
            activity_log_messages_rx
        ) => error!("Activity log stream manager returned early: {res:?}"),
        // res = run_session_manager(
        //     pool.clone(),
        //     peer_stats_rx
        // ) => error!("VPN client session manager returned early: {res:?}"),
    }

    Ok(())
}<|MERGE_RESOLUTION|>--- conflicted
+++ resolved
@@ -28,13 +28,8 @@
     events::{ApiEvent, BidiStreamEvent, GrpcEvent, InternalEvent},
     grpc::{
         WorkerState,
-<<<<<<< HEAD
         gateway::{client_state::ClientMap, map::GatewayMap, run_grpc_gateway_stream},
         run_grpc_bidi_stream, run_grpc_server,
-=======
-        gateway::{client_state::ClientMap, events::GatewayEvent, map::GatewayMap},
-        run_grpc_server,
->>>>>>> 4c9fc2dd
     },
     init_dev_env, init_vpn_location, run_web_server,
     utility_thread::run_utility_thread,
@@ -170,7 +165,7 @@
 
     // run services
     tokio::select! {
-<<<<<<< HEAD
+        res = proxy_orchestrator.run(&config.proxy_url) => error!("ProxyOrchestrator returned early: {res:?}"),
         res = run_grpc_gateway_stream(
             pool.clone(),
             client_state,
@@ -185,9 +180,6 @@
             bidi_event_tx,
             Arc::clone(&incompatible_components),
         ), if config.proxy_url.is_some() => error!("Proxy gRPC stream returned early: {res:?}"),
-=======
-        res = proxy_orchestrator.run(&config.proxy_url) => error!("ProxyOrchestrator returned early: {res:?}"),
->>>>>>> 4c9fc2dd
         res = run_grpc_server(
             Arc::clone(&worker_state),
             pool.clone(),
