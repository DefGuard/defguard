use bytes::Bytes;
use defguard_core::db::{
    models::activity_log::{
        metadata::{
<<<<<<< HEAD
            ActivityLogStreamMetadata, DeviceAddedMetadata, DeviceModifiedMetadata,
            DeviceRemovedMetadata, EnrollmentDeviceAddedMetadata, MfaLoginMetadata,
            MfaSecurityKeyAddedMetadata, MfaSecurityKeyRemovedMetadata, NetworkDeviceAddedMetadata,
            NetworkDeviceModifiedMetadata, NetworkDeviceRemovedMetadata, UserAddedMetadata,
            UserModifiedMetadata, UserRemovedMetadata, VpnClientMetadata, VpnClientMfaMetadata,
=======
            ApiTokenMetadata, ApiTokenRenamedMetadata, AuditStreamMetadata,
            AuditStreamModifiedMetadata, AuthenticationKeyMetadata,
            AuthenticationKeyRenamedMetadata, ClientConfigurationTokenMetadata, DeviceMetadata,
            DeviceModifiedMetadata, EnrollmentDeviceAddedMetadata, EnrollmentTokenMetadata,
            GroupAssignedMetadata, GroupMetadata, GroupModifiedMetadata,
            GroupsBulkAssignedMetadata, MfaLoginMetadata, MfaSecurityKeyMetadata,
            NetworkDeviceMetadata, NetworkDeviceModifiedMetadata, OpenIdAppMetadata,
            OpenIdAppModifiedMetadata, OpenIdAppStateChangedMetadata, OpenIdProviderMetadata,
            PasswordChangedByAdminMetadata, PasswordResetMetadata, UserMetadata,
            UserModifiedMetadata, VpnClientMetadata, VpnClientMfaMetadata, VpnLocationMetadata,
            VpnLocationModifiedMetadata, WebHookMetadata, WebHookModifiedMetadata,
            WebHookStateChangedMetadata,
>>>>>>> b4438f89
        },
        ActivityLogEvent, ActivityLogModule, EventType,
    },
    NoId,
};
use error::EventLoggerError;
use message::{
    DefguardEvent, EnrollmentEvent, EventContext, EventLoggerMessage, LoggerEvent, VpnEvent,
};
use sqlx::PgPool;
use tokio::sync::mpsc::UnboundedReceiver;
use tracing::{debug, error, info, trace};

pub mod error;
pub mod message;

const MESSAGE_LIMIT: usize = 100;

/// Run the event logger service
///
/// This function runs in an infinite loop, receiving messages from the event_logger_rx channel
/// and storing them in the database as activity log events.
pub async fn run_event_logger(
    pool: PgPool,
    mut event_logger_rx: UnboundedReceiver<EventLoggerMessage>,
    activity_log_messages_tx: tokio::sync::broadcast::Sender<Bytes>,
) -> Result<(), EventLoggerError> {
    info!("Starting activity log event logger service");

    // Receive messages in an infinite loop
    loop {
        // Collect multiple messages from the channel (up to MESSAGE_LIMIT at a time)
        let mut message_buffer: Vec<EventLoggerMessage> = Vec::with_capacity(MESSAGE_LIMIT);
        let message_count = event_logger_rx
            .recv_many(&mut message_buffer, MESSAGE_LIMIT)
            .await;

        debug!("Processing batch of {message_count} activity log events");

        let mut transaction = pool.begin().await?;
        let mut serialized_activity_log_events = String::new();

        // Process all messages in the batch
        for message in message_buffer {
            // Unpack shared event context
            let EventContext {
                user_id,
                username,
                timestamp,
                ip,
                device,
            } = message.context;

            // Convert each message to a related activity log event
            let activity_log_event = {
                let (module, event, metadata) = match message.event {
                    LoggerEvent::Defguard(event) => {
                        let module = ActivityLogModule::Defguard;

                        let (event_type, metadata) = match *event {
                            DefguardEvent::UserLogin => (EventType::UserLogin, None),
                            DefguardEvent::UserLoginFailed => (EventType::UserLoginFailed, None),
                            DefguardEvent::UserMfaLogin { mfa_method } => (
                                EventType::UserMfaLogin,
                                serde_json::to_value(MfaLoginMetadata { mfa_method }).ok(),
                            ),
                            DefguardEvent::UserMfaLoginFailed { mfa_method } => (
                                EventType::UserMfaLoginFailed,
                                serde_json::to_value(MfaLoginMetadata { mfa_method }).ok(),
                            ),
                            DefguardEvent::UserLogout => (EventType::UserLogout, None),
                            DefguardEvent::UserDeviceAdded { owner, device } => (
                                EventType::DeviceAdded,
                                serde_json::to_value(DeviceMetadata {
                                    owner: owner.into(),
                                    device,
                                })
                                .ok(),
                            ),
                            DefguardEvent::UserDeviceRemoved { owner, device } => (
                                EventType::DeviceRemoved,
                                serde_json::to_value(DeviceMetadata {
                                    owner: owner.into(),
                                    device,
                                })
                                .ok(),
                            ),
                            DefguardEvent::UserDeviceModified {
                                owner,
                                before,
                                after,
                            } => (
                                EventType::DeviceModified,
                                serde_json::to_value(DeviceModifiedMetadata {
                                    owner: owner.into(),
                                    before,
                                    after,
                                })
                                .ok(),
                            ),
                            DefguardEvent::RecoveryCodeUsed => (EventType::RecoveryCodeUsed, None),
                            DefguardEvent::PasswordChanged => (EventType::PasswordChanged, None),
                            DefguardEvent::PasswordChangedByAdmin { user } => (
                                EventType::PasswordChangedByAdmin,
                                serde_json::to_value(PasswordChangedByAdminMetadata {
                                    user: user.into(),
                                })
                                .ok(),
                            ),
                            DefguardEvent::MfaDisabled => (EventType::MfaDisabled, None),
                            DefguardEvent::MfaTotpEnabled => (EventType::MfaTotpEnabled, None),
                            DefguardEvent::MfaTotpDisabled => (EventType::MfaTotpDisabled, None),
                            DefguardEvent::MfaEmailEnabled => (EventType::MfaEmailEnabled, None),
                            DefguardEvent::MfaEmailDisabled => (EventType::MfaEmailDisabled, None),
                            DefguardEvent::MfaSecurityKeyAdded { key } => (
                                EventType::MfaSecurityKeyAdded,
                                serde_json::to_value(MfaSecurityKeyMetadata { key: key.into() })
                                    .ok(),
                            ),
                            DefguardEvent::MfaSecurityKeyRemoved { key } => (
                                EventType::MfaSecurityKeyRemoved,
                                serde_json::to_value(MfaSecurityKeyMetadata { key: key.into() })
                                    .ok(),
                            ),
                            DefguardEvent::AuthenticationKeyAdded { key } => (
                                EventType::AuthenticationKeyAdded,
                                serde_json::to_value(AuthenticationKeyMetadata { key: key.into() })
                                    .ok(),
                            ),
                            DefguardEvent::AuthenticationKeyRemoved { key } => (
                                EventType::AuthenticationKeyRemoved,
                                serde_json::to_value(AuthenticationKeyMetadata { key: key.into() })
                                    .ok(),
                            ),
                            DefguardEvent::AuthenticationKeyRenamed {
                                key,
                                old_name,
                                new_name,
                            } => (
                                EventType::AuthenticationKeyRenamed,
                                serde_json::to_value(AuthenticationKeyRenamedMetadata {
                                    key: key.into(),
                                    old_name,
                                    new_name,
                                })
                                .ok(),
                            ),
                            DefguardEvent::ApiTokenAdded { owner, token } => (
                                EventType::ApiTokenAdded,
                                serde_json::to_value(ApiTokenMetadata {
                                    owner: owner.into(),
                                    token: token.into(),
                                })
                                .ok(),
                            ),
                            DefguardEvent::ApiTokenRemoved { owner, token } => (
                                EventType::ApiTokenRemoved,
                                serde_json::to_value(ApiTokenMetadata {
                                    owner: owner.into(),
                                    token: token.into(),
                                })
                                .ok(),
                            ),
                            DefguardEvent::ApiTokenRenamed {
                                owner,
                                token,
                                old_name,
                                new_name,
                            } => (
                                EventType::ApiTokenRenamed,
                                serde_json::to_value(ApiTokenRenamedMetadata {
                                    owner: owner.into(),
                                    token: token.into(),
                                    old_name,
                                    new_name,
                                })
                                .ok(),
                            ),
                            DefguardEvent::UserAdded { user } => (
                                EventType::UserAdded,
                                serde_json::to_value(UserMetadata { user: user.into() }).ok(),
                            ),
                            DefguardEvent::UserRemoved { user } => (
                                EventType::UserRemoved,
                                serde_json::to_value(UserMetadata { user: user.into() }).ok(),
                            ),
                            DefguardEvent::UserModified { before, after } => (
                                EventType::UserModified,
                                serde_json::to_value(UserModifiedMetadata {
                                    before: before.into(),
                                    after: after.into(),
                                })
                                .ok(),
                            ),
                            DefguardEvent::NetworkDeviceAdded { device, location } => (
                                EventType::NetworkDeviceAdded,
                                serde_json::to_value(NetworkDeviceMetadata { device, location })
                                    .ok(),
                            ),
                            DefguardEvent::NetworkDeviceRemoved { device, location } => (
                                EventType::NetworkDeviceRemoved,
                                serde_json::to_value(NetworkDeviceMetadata { device, location })
                                    .ok(),
                            ),
                            DefguardEvent::NetworkDeviceModified {
                                location,
                                before,
                                after,
                            } => (
                                EventType::NetworkDeviceModified,
                                serde_json::to_value(NetworkDeviceModifiedMetadata {
                                    before,
                                    after,
                                    location,
                                })
                                .ok(),
                            ),
<<<<<<< HEAD
                            DefguardEvent::VpnLocationAdded {
                                location_id: _,
                                location_name: _,
                            } => todo!(),
                            DefguardEvent::VpnLocationRemoved {
                                location_id: _,
                                location_name: _,
                            } => todo!(),
                            DefguardEvent::VpnLocationModified {
                                location_id: _,
                                location_name: _,
                            } => todo!(),
                            DefguardEvent::OpenIdAppAdded {
                                app_id: _,
                                app_name: _,
                            } => todo!(),
                            DefguardEvent::OpenIdAppRemoved {
                                app_id: _,
                                app_name: _,
                            } => todo!(),
                            DefguardEvent::OpenIdAppModified {
                                app_id: _,
                                app_name: _,
                            } => todo!(),
                            DefguardEvent::OpenIdAppDisabled {
                                app_id: _,
                                app_name: _,
                            } => todo!(),
                            DefguardEvent::OpenIdProviderAdded {
                                provider_id: _,
                                provider_name: _,
                            } => todo!(),
                            DefguardEvent::OpenIdProviderRemoved {
                                provider_id: _,
                                provider_name: _,
                            } => todo!(),
                            DefguardEvent::SettingsUpdated => todo!(),
                            DefguardEvent::SettingsUpdatedPartial => todo!(),
                            DefguardEvent::SettingsDefaultBrandingRestored => todo!(),
                            DefguardEvent::ActivityLogStreamCreated {
                                stream_id,
                                stream_name,
                            } => (
                                EventType::ActivityLogStreamCreated,
                                serde_json::to_value(ActivityLogStreamMetadata {
                                    id: stream_id,
                                    name: stream_name,
                                })
                                .ok(),
                            ),
                            DefguardEvent::ActivityLogStreamRemoved {
                                stream_id,
                                stream_name,
                            } => (
                                EventType::ActivityLogStreamRemoved,
                                serde_json::to_value(ActivityLogStreamMetadata {
                                    id: stream_id,
                                    name: stream_name,
                                })
                                .ok(),
                            ),
                            DefguardEvent::ActivityLogStreamModified {
                                stream_id,
                                stream_name,
                            } => (
                                EventType::ActivityLogStreamModified,
                                serde_json::to_value(ActivityLogStreamMetadata {
                                    id: stream_id,
                                    name: stream_name,
=======
                            DefguardEvent::VpnLocationAdded { location } => (
                                EventType::VpnLocationAdded,
                                serde_json::to_value(VpnLocationMetadata { location }).ok(),
                            ),
                            DefguardEvent::VpnLocationRemoved { location } => (
                                EventType::VpnLocationRemoved,
                                serde_json::to_value(VpnLocationMetadata { location }).ok(),
                            ),
                            DefguardEvent::VpnLocationModified { before, after } => (
                                EventType::VpnLocationModified,
                                serde_json::to_value(VpnLocationModifiedMetadata { before, after })
                                    .ok(),
                            ),
                            DefguardEvent::OpenIdAppAdded { app } => (
                                EventType::OpenIdAppAdded,
                                serde_json::to_value(OpenIdAppMetadata { app: app.into() }).ok(),
                            ),
                            DefguardEvent::OpenIdAppRemoved { app } => (
                                EventType::OpenIdAppRemoved,
                                serde_json::to_value(OpenIdAppMetadata { app: app.into() }).ok(),
                            ),
                            DefguardEvent::OpenIdAppModified { before, after } => (
                                EventType::OpenIdAppModified,
                                serde_json::to_value(OpenIdAppModifiedMetadata {
                                    before: before.into(),
                                    after: after.into(),
                                })
                                .ok(),
                            ),
                            DefguardEvent::OpenIdAppStateChanged { app, enabled } => (
                                EventType::OpenIdAppStateChanged,
                                serde_json::to_value(OpenIdAppStateChangedMetadata {
                                    app: app.into(),
                                    enabled,
                                })
                                .ok(),
                            ),
                            DefguardEvent::OpenIdProviderModified { provider } => (
                                EventType::OpenIdProviderModified,
                                serde_json::to_value(OpenIdProviderMetadata {
                                    provider: provider.into(),
                                })
                                .ok(),
                            ),
                            DefguardEvent::OpenIdProviderRemoved { provider } => (
                                EventType::OpenIdProviderRemoved,
                                serde_json::to_value(OpenIdProviderMetadata {
                                    provider: provider.into(),
                                })
                                .ok(),
                            ),
                            DefguardEvent::SettingsUpdated => (EventType::SettingsUpdated, None),
                            DefguardEvent::SettingsUpdatedPartial => {
                                (EventType::SettingsUpdatedPartial, None)
                            }
                            DefguardEvent::SettingsDefaultBrandingRestored => {
                                (EventType::SettingsDefaultBrandingRestored, None)
                            }
                            DefguardEvent::AuditStreamCreated { stream } => (
                                EventType::AuditStreamCreated,
                                serde_json::to_value(AuditStreamMetadata {
                                    stream: stream.into(),
                                })
                                .ok(),
                            ),
                            DefguardEvent::AuditStreamRemoved { stream } => (
                                EventType::AuditStreamRemoved,
                                serde_json::to_value(AuditStreamMetadata {
                                    stream: stream.into(),
                                })
                                .ok(),
                            ),
                            DefguardEvent::AuditStreamModified { before, after } => (
                                EventType::AuditStreamModified,
                                serde_json::to_value(AuditStreamModifiedMetadata {
                                    before: before.into(),
                                    after: after.into(),
>>>>>>> b4438f89
                                })
                                .ok(),
                            ),
                            DefguardEvent::GroupsBulkAssigned { users, groups } => (
                                EventType::GroupsBulkAssigned,
                                serde_json::to_value(GroupsBulkAssignedMetadata {
                                    users: users.into_iter().map(Into::into).collect(),
                                    groups,
                                })
                                .ok(),
                            ),
                            DefguardEvent::GroupAdded { group } => (
                                EventType::GroupAdded,
                                serde_json::to_value(GroupMetadata { group }).ok(),
                            ),
                            DefguardEvent::GroupModified { before, after } => (
                                EventType::GroupModified,
                                serde_json::to_value(GroupModifiedMetadata { before, after }).ok(),
                            ),
                            DefguardEvent::GroupRemoved { group } => (
                                EventType::GroupRemoved,
                                serde_json::to_value(GroupMetadata { group }).ok(),
                            ),
                            DefguardEvent::GroupMemberAdded { group, user } => (
                                EventType::GroupMemberAdded,
                                serde_json::to_value(GroupAssignedMetadata {
                                    group,
                                    user: user.into(),
                                })
                                .ok(),
                            ),
                            DefguardEvent::GroupMemberRemoved { group, user } => (
                                EventType::GroupMemberRemoved,
                                serde_json::to_value(GroupAssignedMetadata {
                                    group,
                                    user: user.into(),
                                })
                                .ok(),
                            ),
                            DefguardEvent::WebHookAdded { webhook } => (
                                EventType::WebHookAdded,
                                serde_json::to_value(WebHookMetadata { webhook }).ok(),
                            ),
                            DefguardEvent::WebHookModified { before, after } => (
                                EventType::WebHookModified,
                                serde_json::to_value(WebHookModifiedMetadata { before, after })
                                    .ok(),
                            ),
                            DefguardEvent::WebHookRemoved { webhook } => (
                                EventType::WebHookRemoved,
                                serde_json::to_value(WebHookMetadata { webhook }).ok(),
                            ),
                            DefguardEvent::WebHookStateChanged { webhook, enabled } => (
                                EventType::WebHookStateChanged,
                                serde_json::to_value(WebHookStateChangedMetadata {
                                    webhook,
                                    enabled,
                                })
                                .ok(),
                            ),
                            DefguardEvent::PasswordReset { user } => (
                                EventType::PasswordReset,
                                serde_json::to_value(PasswordResetMetadata { user: user.into() })
                                    .ok(),
                            ),
                            DefguardEvent::ClientConfigurationTokenAdded { user } => (
                                EventType::ClientConfigurationTokenAdded,
                                serde_json::to_value(ClientConfigurationTokenMetadata {
                                    user: user.into(),
                                })
                                .ok(),
                            ),
                            DefguardEvent::EnrollmentTokenAdded { user } => (
                                EventType::EnrollmentTokenAdded,
                                serde_json::to_value(EnrollmentTokenMetadata { user: user.into() })
                                    .ok(),
                            ),
                        };
                        (module, event_type, metadata)
                    }
<<<<<<< HEAD
                    LoggerEvent::Client(_event) => {
                        let _module = ActivityLogModule::Client;
                        unimplemented!()
                    }
                    LoggerEvent::Vpn(event) => {
                        let module = ActivityLogModule::Vpn;
                        let (event_type, metadata) = match event {
=======
                    LoggerEvent::Vpn(event) => {
                        let module = AuditModule::Vpn;
                        let (event_type, metadata) = match *event {
>>>>>>> b4438f89
                            VpnEvent::MfaFailed {
                                location,
                                device,
                                method,
                            } => (
                                EventType::VpnClientMfaFailed,
                                serde_json::to_value(VpnClientMfaMetadata {
                                    location,
                                    device,
                                    method,
                                })
                                .ok(),
                            ),
                            VpnEvent::ConnectedToMfaLocation {
                                location,
                                device,
                                method,
                            } => (
                                EventType::VpnClientConnectedMfa,
                                serde_json::to_value(VpnClientMfaMetadata {
                                    location,
                                    device,
                                    method,
                                })
                                .ok(),
                            ),
                            VpnEvent::DisconnectedFromMfaLocation { location, device } => (
                                EventType::VpnClientDisconnectedMfa,
                                serde_json::to_value(VpnClientMetadata { location, device }).ok(),
                            ),
                            VpnEvent::ConnectedToLocation { location, device } => (
                                EventType::VpnClientConnected,
                                serde_json::to_value(VpnClientMetadata { location, device }).ok(),
                            ),
                            VpnEvent::DisconnectedFromLocation { location, device } => (
                                EventType::VpnClientDisconnected,
                                serde_json::to_value(VpnClientMetadata { location, device }).ok(),
                            ),
                        };
                        (module, event_type, metadata)
                    }
                    LoggerEvent::Enrollment(event) => {
<<<<<<< HEAD
                        let module = ActivityLogModule::Enrollment;
                        let (event_type, metadata) = match event {
=======
                        let module = AuditModule::Enrollment;
                        let (event_type, metadata) = match *event {
>>>>>>> b4438f89
                            EnrollmentEvent::EnrollmentStarted => {
                                (EventType::EnrollmentStarted, None)
                            }
                            EnrollmentEvent::EnrollmentCompleted => {
                                (EventType::EnrollmentCompleted, None)
                            }
                            EnrollmentEvent::EnrollmentDeviceAdded { device } => (
                                EventType::EnrollmentDeviceAdded,
                                serde_json::to_value(EnrollmentDeviceAddedMetadata { device }).ok(),
                            ),
                            EnrollmentEvent::PasswordResetRequested => {
                                (EventType::PasswordResetRequested, None)
                            }
                            EnrollmentEvent::PasswordResetStarted => {
                                (EventType::PasswordResetStarted, None)
                            }
                            EnrollmentEvent::PasswordResetCompleted => {
                                (EventType::PasswordResetCompleted, None)
                            }
                            EnrollmentEvent::TokenAdded { user } => (
                                EventType::EnrollmentTokenAdded,
                                serde_json::to_value(EnrollmentTokenMetadata { user: user.into() })
                                    .ok(),
                            ),
                        };
                        (module, event_type, metadata)
                    }
                };

                ActivityLogEvent {
                    id: NoId,
                    timestamp,
                    user_id,
                    username,
                    ip: ip.into(),
                    event,
                    module,
                    device,
                    metadata,
                }
            };

            match serde_json::to_string(&activity_log_event) {
                Ok(serialized_activity_log_event) => {
                    serialized_activity_log_events += &(serialized_activity_log_event + "\n");
                }
                Err(e) => {
                    error!("Failed to serialize activity log event. Reason: {e}");
                }
            }

            // Store activity log event in DB
            // TODO: do batch inserts
            activity_log_event.save(&mut *transaction).await?;
        }

        // Send serialized events
        if !serialized_activity_log_events.is_empty() {
            let in_bytes = bytes::Bytes::from(serialized_activity_log_events);
            if let Err(send_err) = activity_log_messages_tx.send(in_bytes) {
                trace!("Sending serialized activity log events message failed. Most likely because there is no listeners. Reason: {send_err}");
            }
        }

        // Commit the transaction
        transaction.commit().await?;
    }
}<|MERGE_RESOLUTION|>--- conflicted
+++ resolved
@@ -2,26 +2,17 @@
 use defguard_core::db::{
     models::activity_log::{
         metadata::{
-<<<<<<< HEAD
-            ActivityLogStreamMetadata, DeviceAddedMetadata, DeviceModifiedMetadata,
-            DeviceRemovedMetadata, EnrollmentDeviceAddedMetadata, MfaLoginMetadata,
-            MfaSecurityKeyAddedMetadata, MfaSecurityKeyRemovedMetadata, NetworkDeviceAddedMetadata,
-            NetworkDeviceModifiedMetadata, NetworkDeviceRemovedMetadata, UserAddedMetadata,
-            UserModifiedMetadata, UserRemovedMetadata, VpnClientMetadata, VpnClientMfaMetadata,
-=======
-            ApiTokenMetadata, ApiTokenRenamedMetadata, AuditStreamMetadata,
-            AuditStreamModifiedMetadata, AuthenticationKeyMetadata,
-            AuthenticationKeyRenamedMetadata, ClientConfigurationTokenMetadata, DeviceMetadata,
-            DeviceModifiedMetadata, EnrollmentDeviceAddedMetadata, EnrollmentTokenMetadata,
-            GroupAssignedMetadata, GroupMetadata, GroupModifiedMetadata,
-            GroupsBulkAssignedMetadata, MfaLoginMetadata, MfaSecurityKeyMetadata,
-            NetworkDeviceMetadata, NetworkDeviceModifiedMetadata, OpenIdAppMetadata,
-            OpenIdAppModifiedMetadata, OpenIdAppStateChangedMetadata, OpenIdProviderMetadata,
-            PasswordChangedByAdminMetadata, PasswordResetMetadata, UserMetadata,
-            UserModifiedMetadata, VpnClientMetadata, VpnClientMfaMetadata, VpnLocationMetadata,
-            VpnLocationModifiedMetadata, WebHookMetadata, WebHookModifiedMetadata,
-            WebHookStateChangedMetadata,
->>>>>>> b4438f89
+            ActivityLogStreamMetadata, ActivityLogStreamModifiedMetadata, ApiTokenMetadata,
+            ApiTokenRenamedMetadata, AuthenticationKeyMetadata, AuthenticationKeyRenamedMetadata,
+            ClientConfigurationTokenMetadata, DeviceMetadata, DeviceModifiedMetadata,
+            EnrollmentDeviceAddedMetadata, EnrollmentTokenMetadata, GroupAssignedMetadata,
+            GroupMetadata, GroupModifiedMetadata, GroupsBulkAssignedMetadata, MfaLoginMetadata,
+            MfaSecurityKeyMetadata, NetworkDeviceMetadata, NetworkDeviceModifiedMetadata,
+            OpenIdAppMetadata, OpenIdAppModifiedMetadata, OpenIdAppStateChangedMetadata,
+            OpenIdProviderMetadata, PasswordChangedByAdminMetadata, PasswordResetMetadata,
+            UserMetadata, UserModifiedMetadata, VpnClientMetadata, VpnClientMfaMetadata,
+            VpnLocationMetadata, VpnLocationModifiedMetadata, WebHookMetadata,
+            WebHookModifiedMetadata, WebHookStateChangedMetadata,
         },
         ActivityLogEvent, ActivityLogModule, EventType,
     },
@@ -239,77 +230,6 @@
                                 })
                                 .ok(),
                             ),
-<<<<<<< HEAD
-                            DefguardEvent::VpnLocationAdded {
-                                location_id: _,
-                                location_name: _,
-                            } => todo!(),
-                            DefguardEvent::VpnLocationRemoved {
-                                location_id: _,
-                                location_name: _,
-                            } => todo!(),
-                            DefguardEvent::VpnLocationModified {
-                                location_id: _,
-                                location_name: _,
-                            } => todo!(),
-                            DefguardEvent::OpenIdAppAdded {
-                                app_id: _,
-                                app_name: _,
-                            } => todo!(),
-                            DefguardEvent::OpenIdAppRemoved {
-                                app_id: _,
-                                app_name: _,
-                            } => todo!(),
-                            DefguardEvent::OpenIdAppModified {
-                                app_id: _,
-                                app_name: _,
-                            } => todo!(),
-                            DefguardEvent::OpenIdAppDisabled {
-                                app_id: _,
-                                app_name: _,
-                            } => todo!(),
-                            DefguardEvent::OpenIdProviderAdded {
-                                provider_id: _,
-                                provider_name: _,
-                            } => todo!(),
-                            DefguardEvent::OpenIdProviderRemoved {
-                                provider_id: _,
-                                provider_name: _,
-                            } => todo!(),
-                            DefguardEvent::SettingsUpdated => todo!(),
-                            DefguardEvent::SettingsUpdatedPartial => todo!(),
-                            DefguardEvent::SettingsDefaultBrandingRestored => todo!(),
-                            DefguardEvent::ActivityLogStreamCreated {
-                                stream_id,
-                                stream_name,
-                            } => (
-                                EventType::ActivityLogStreamCreated,
-                                serde_json::to_value(ActivityLogStreamMetadata {
-                                    id: stream_id,
-                                    name: stream_name,
-                                })
-                                .ok(),
-                            ),
-                            DefguardEvent::ActivityLogStreamRemoved {
-                                stream_id,
-                                stream_name,
-                            } => (
-                                EventType::ActivityLogStreamRemoved,
-                                serde_json::to_value(ActivityLogStreamMetadata {
-                                    id: stream_id,
-                                    name: stream_name,
-                                })
-                                .ok(),
-                            ),
-                            DefguardEvent::ActivityLogStreamModified {
-                                stream_id,
-                                stream_name,
-                            } => (
-                                EventType::ActivityLogStreamModified,
-                                serde_json::to_value(ActivityLogStreamMetadata {
-                                    id: stream_id,
-                                    name: stream_name,
-=======
                             DefguardEvent::VpnLocationAdded { location } => (
                                 EventType::VpnLocationAdded,
                                 serde_json::to_value(VpnLocationMetadata { location }).ok(),
@@ -368,26 +288,25 @@
                             DefguardEvent::SettingsDefaultBrandingRestored => {
                                 (EventType::SettingsDefaultBrandingRestored, None)
                             }
-                            DefguardEvent::AuditStreamCreated { stream } => (
-                                EventType::AuditStreamCreated,
-                                serde_json::to_value(AuditStreamMetadata {
+                            DefguardEvent::ActivityLogStreamCreated { stream } => (
+                                EventType::ActivityLogStreamCreated,
+                                serde_json::to_value(ActivityLogStreamMetadata {
                                     stream: stream.into(),
                                 })
                                 .ok(),
                             ),
-                            DefguardEvent::AuditStreamRemoved { stream } => (
-                                EventType::AuditStreamRemoved,
-                                serde_json::to_value(AuditStreamMetadata {
+                            DefguardEvent::ActivityLogStreamRemoved { stream } => (
+                                EventType::ActivityLogStreamRemoved,
+                                serde_json::to_value(ActivityLogStreamMetadata {
                                     stream: stream.into(),
                                 })
                                 .ok(),
                             ),
-                            DefguardEvent::AuditStreamModified { before, after } => (
-                                EventType::AuditStreamModified,
-                                serde_json::to_value(AuditStreamModifiedMetadata {
+                            DefguardEvent::ActivityLogStreamModified { before, after } => (
+                                EventType::ActivityLogStreamModified,
+                                serde_json::to_value(ActivityLogStreamModifiedMetadata {
                                     before: before.into(),
                                     after: after.into(),
->>>>>>> b4438f89
                                 })
                                 .ok(),
                             ),
@@ -468,19 +387,9 @@
                         };
                         (module, event_type, metadata)
                     }
-<<<<<<< HEAD
-                    LoggerEvent::Client(_event) => {
-                        let _module = ActivityLogModule::Client;
-                        unimplemented!()
-                    }
                     LoggerEvent::Vpn(event) => {
                         let module = ActivityLogModule::Vpn;
-                        let (event_type, metadata) = match event {
-=======
-                    LoggerEvent::Vpn(event) => {
-                        let module = AuditModule::Vpn;
                         let (event_type, metadata) = match *event {
->>>>>>> b4438f89
                             VpnEvent::MfaFailed {
                                 location,
                                 device,
@@ -523,13 +432,8 @@
                         (module, event_type, metadata)
                     }
                     LoggerEvent::Enrollment(event) => {
-<<<<<<< HEAD
                         let module = ActivityLogModule::Enrollment;
-                        let (event_type, metadata) = match event {
-=======
-                        let module = AuditModule::Enrollment;
                         let (event_type, metadata) = match *event {
->>>>>>> b4438f89
                             EnrollmentEvent::EnrollmentStarted => {
                                 (EventType::EnrollmentStarted, None)
                             }
