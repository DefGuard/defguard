--- conflicted
+++ resolved
@@ -9,17 +9,10 @@
     models::audit_log::{
         metadata::{
             AuditStreamMetadata, DeviceAddedMetadata, DeviceModifiedMetadata,
-<<<<<<< HEAD
-            DeviceRemovedMetadata, MfaSecurityKeyAddedMetadata, MfaSecurityKeyRemovedMetadata,
-            NetworkDeviceAddedMetadata, NetworkDeviceModifiedMetadata,
-            NetworkDeviceRemovedMetadata, UserAddedMetadata, UserModifiedMetadata,
-            UserRemovedMetadata, VpnClientMetadata,
-=======
             DeviceRemovedMetadata, MfaLoginMetadata, MfaSecurityKeyAddedMetadata,
             MfaSecurityKeyRemovedMetadata, NetworkDeviceAddedMetadata,
             NetworkDeviceModifiedMetadata, NetworkDeviceRemovedMetadata, UserAddedMetadata,
             UserModifiedMetadata, UserRemovedMetadata, VpnClientMetadata,
->>>>>>> 246675ef
         },
         AuditEvent, AuditModule, EventType,
     },
@@ -307,30 +300,15 @@
                     LoggerEvent::Vpn(event) => {
                         let module = AuditModule::Vpn;
                         let (event_type, metadata) = match event {
-<<<<<<< HEAD
-                            VpnEvent::ConnectedToLocation { location, device } => todo!(),
-=======
-                            VpnEvent::ConnectedToMfaLocation {
-                                location_id: _,
-                                location_name: _,
-                            } => todo!(),
-                            VpnEvent::DisconnectedFromMfaLocation {
-                                location_id: _,
-                                location_name: _,
-                            } => todo!(),
->>>>>>> 246675ef
                             VpnEvent::MfaFailed {
                                 location_id: _,
                                 location_name: _,
                             } => todo!(),
-<<<<<<< HEAD
-                            VpnEvent::DisconnectedFromLocation { location, device } => todo!(),
                             VpnEvent::ConnectedToMfaLocation { location, device } => (
                                 EventType::ConnectedToMfaLocation,
                                 serde_json::to_value(VpnClientMetadata { location, device }).ok(),
                             ),
                             VpnEvent::DisconnectedFromMfaLocation { location, device } => todo!(),
-=======
                             VpnEvent::ConnectedToLocation { location, device } => (
                                 EventType::VpnClientConnected,
                                 serde_json::to_value(VpnClientMetadata { location, device }).ok(),
@@ -339,7 +317,6 @@
                                 EventType::VpnClientDisconnected,
                                 serde_json::to_value(VpnClientMetadata { location, device }).ok(),
                             ),
->>>>>>> 246675ef
                         };
                         (module, event_type, metadata)
                     }
