use bytes::Bytes;
use error::EventLoggerError;
use message::{DefguardEvent, EventContext, EventLoggerMessage, LoggerEvent, VpnEvent};
use sqlx::PgPool;
use tokio::sync::mpsc::UnboundedReceiver;
use tracing::{debug, error, info, trace};

use defguard_core::db::{
    models::audit_log::{
        metadata::{
            AuditStreamMetadata, DeviceAddedMetadata, DeviceModifiedMetadata,
<<<<<<< HEAD
            DeviceRemovedMetadata, MfaLoginMetadata, MfaSecurityKeyAddedMetadata,
            MfaSecurityKeyRemovedMetadata, NetworkDeviceAddedMetadata,
            NetworkDeviceModifiedMetadata, NetworkDeviceRemovedMetadata, UserAddedMetadata,
            UserModifiedMetadata, UserRemovedMetadata,
=======
            DeviceRemovedMetadata, MfaSecurityKeyAddedMetadata, MfaSecurityKeyRemovedMetadata,
            NetworkDeviceAddedMetadata, NetworkDeviceModifiedMetadata,
            NetworkDeviceRemovedMetadata, UserAddedMetadata, UserModifiedMetadata,
            UserRemovedMetadata, VpnClientMetadata,
>>>>>>> 3c9bb41f
        },
        AuditEvent, AuditModule, EventType,
    },
    NoId,
};

pub mod error;
pub mod message;

const MESSAGE_LIMIT: usize = 100;

/// Run the event logger service
///
/// This function runs in an infinite loop, receiving messages from the event_logger_rx channel
/// and storing them in the database as audit events.
pub async fn run_event_logger(
    pool: PgPool,
    mut event_logger_rx: UnboundedReceiver<EventLoggerMessage>,
    audit_messages_tx: tokio::sync::broadcast::Sender<Bytes>,
) -> Result<(), EventLoggerError> {
    info!("Starting audit event logger service");

    // Receive messages in an infinite loop
    loop {
        // Collect multiple messages from the channel (up to MESSAGE_LIMIT at a time)
        let mut message_buffer: Vec<EventLoggerMessage> = Vec::with_capacity(MESSAGE_LIMIT);
        let message_count = event_logger_rx
            .recv_many(&mut message_buffer, MESSAGE_LIMIT)
            .await;

        debug!("Processing batch of {message_count} audit events");

        let mut transaction = pool.begin().await?;
        let mut serialized_audit_events = String::new();

        // Process all messages in the batch
        for message in message_buffer {
            // Unpack shared event context
            let EventContext {
                user_id,
                username,
                timestamp,
                ip,
                device,
            } = message.context;

            // Convert each message to a related audit event
            let audit_event = {
                let (module, event, metadata) = match message.event {
                    LoggerEvent::Defguard(event) => {
                        let module = AuditModule::Defguard;

                        let (event_type, metadata) = match event {
                            DefguardEvent::UserLogin => (EventType::UserLogin, None),
                            DefguardEvent::UserLoginFailed => (EventType::UserLoginFailed, None),
                            DefguardEvent::UserMfaLogin { mfa_method } => (
                                EventType::UserMfaLogin,
                                serde_json::to_value(MfaLoginMetadata { mfa_method }).ok(),
                            ),
                            DefguardEvent::UserMfaLoginFailed { mfa_method } => (
                                EventType::UserMfaLoginFailed,
                                serde_json::to_value(MfaLoginMetadata { mfa_method }).ok(),
                            ),
                            DefguardEvent::UserLogout => (EventType::UserLogout, None),
                            DefguardEvent::UserDeviceAdded {
                                device_id: _,
                                device_name,
                                owner: _,
                            } => (
                                EventType::DeviceAdded,
                                serde_json::to_value(DeviceAddedMetadata {
                                    device_names: vec![device_name],
                                })
                                .ok(),
                            ),
                            DefguardEvent::UserDeviceRemoved {
                                device_id: _,
                                device_name,
                                owner: _,
                            } => (
                                EventType::DeviceRemoved,
                                serde_json::to_value(DeviceRemovedMetadata {
                                    device_names: vec![device_name],
                                })
                                .ok(),
                            ),
                            DefguardEvent::UserDeviceModified {
                                device_id: _,
                                device_name,
                                owner: _,
                            } => (
                                EventType::DeviceModified,
                                serde_json::to_value(DeviceModifiedMetadata {
                                    device_names: vec![device_name],
                                })
                                .ok(),
                            ),
                            DefguardEvent::RecoveryCodeUsed => (EventType::RecoveryCodeUsed, None),
                            DefguardEvent::PasswordChanged => todo!(),
                            DefguardEvent::MfaDisabled => (EventType::MfaDisabled, None),
                            DefguardEvent::MfaTotpEnabled => (EventType::MfaTotpEnabled, None),
                            DefguardEvent::MfaTotpDisabled => (EventType::MfaTotpDisabled, None),
                            DefguardEvent::MfaEmailEnabled => (EventType::MfaEmailEnabled, None),
                            DefguardEvent::MfaEmailDisabled => (EventType::MfaEmailDisabled, None),
                            DefguardEvent::MfaSecurityKeyAdded { key_id, key_name } => (
                                EventType::MfaSecurityKeyAdded,
                                serde_json::to_value(MfaSecurityKeyAddedMetadata {
                                    key_id,
                                    key_name,
                                })
                                .ok(),
                            ),
                            DefguardEvent::MfaSecurityKeyRemoved { key_id, key_name } => (
                                EventType::MfaSecurityKeyRemoved,
                                serde_json::to_value(MfaSecurityKeyRemovedMetadata {
                                    key_id,
                                    key_name,
                                })
                                .ok(),
                            ),
                            DefguardEvent::AuthenticationKeyAdded {
                                key_id: _,
                                key_name: _,
                                key_type: _,
                            } => todo!(),
                            DefguardEvent::AuthenticationKeyRemoved {
                                key_id: _,
                                key_name: _,
                                key_type: _,
                            } => todo!(),
                            DefguardEvent::AuthenticationKeyRenamed {
                                key_id: _,
                                key_name: _,
                                key_type: _,
                            } => todo!(),
                            DefguardEvent::ApiTokenAdded {
                                token_id: _,
                                token_name: _,
                            } => todo!(),
                            DefguardEvent::ApiTokenRemoved {
                                token_id: _,
                                token_name: _,
                            } => todo!(),
                            DefguardEvent::ApiTokenRenamed {
                                token_id: _,
                                token_name: _,
                            } => todo!(),
                            DefguardEvent::UserAdded { username } => (
                                EventType::UserAdded,
                                serde_json::to_value(UserAddedMetadata { username }).ok(),
                            ),
                            DefguardEvent::UserRemoved { username } => (
                                EventType::UserRemoved,
                                serde_json::to_value(UserRemovedMetadata { username }).ok(),
                            ),
                            DefguardEvent::UserModified { username } => (
                                EventType::UserModified,
                                serde_json::to_value(UserModifiedMetadata { username }).ok(),
                            ),
                            DefguardEvent::UserDisabled { username: _ } => todo!(),
                            DefguardEvent::NetworkDeviceAdded {
                                device_id,
                                device_name,
                                location_id,
                                location,
                            } => (
                                EventType::NetworkDeviceAdded,
                                serde_json::to_value(NetworkDeviceAddedMetadata {
                                    device_id,
                                    device_name,
                                    location_id,
                                    location,
                                })
                                .ok(),
                            ),
                            DefguardEvent::NetworkDeviceRemoved {
                                device_id,
                                device_name,
                                location_id,
                                location,
                            } => (
                                EventType::NetworkDeviceRemoved,
                                serde_json::to_value(NetworkDeviceRemovedMetadata {
                                    device_id,
                                    device_name,
                                    location_id,
                                    location,
                                })
                                .ok(),
                            ),
                            DefguardEvent::NetworkDeviceModified {
                                device_id,
                                device_name,
                                location_id,
                                location,
                            } => (
                                EventType::NetworkDeviceModified,
                                serde_json::to_value(NetworkDeviceModifiedMetadata {
                                    device_id,
                                    device_name,
                                    location_id,
                                    location,
                                })
                                .ok(),
                            ),
                            DefguardEvent::VpnLocationAdded {
                                location_id: _,
                                location_name: _,
                            } => todo!(),
                            DefguardEvent::VpnLocationRemoved {
                                location_id: _,
                                location_name: _,
                            } => todo!(),
                            DefguardEvent::VpnLocationModified {
                                location_id: _,
                                location_name: _,
                            } => todo!(),
                            DefguardEvent::OpenIdAppAdded {
                                app_id: _,
                                app_name: _,
                            } => todo!(),
                            DefguardEvent::OpenIdAppRemoved {
                                app_id: _,
                                app_name: _,
                            } => todo!(),
                            DefguardEvent::OpenIdAppModified {
                                app_id: _,
                                app_name: _,
                            } => todo!(),
                            DefguardEvent::OpenIdAppDisabled {
                                app_id: _,
                                app_name: _,
                            } => todo!(),
                            DefguardEvent::OpenIdProviderAdded {
                                provider_id: _,
                                provider_name: _,
                            } => todo!(),
                            DefguardEvent::OpenIdProviderRemoved {
                                provider_id: _,
                                provider_name: _,
                            } => todo!(),
                            DefguardEvent::SettingsUpdated => todo!(),
                            DefguardEvent::SettingsUpdatedPartial => todo!(),
                            DefguardEvent::SettingsDefaultBrandingRestored => todo!(),
                            DefguardEvent::AuditStreamCreated {
                                stream_id,
                                stream_name,
                            } => (
                                EventType::AuditStreamCreated,
                                serde_json::to_value(AuditStreamMetadata {
                                    id: stream_id,
                                    name: stream_name,
                                })
                                .ok(),
                            ),
                            DefguardEvent::AuditStreamRemoved {
                                stream_id,
                                stream_name,
                            } => (
                                EventType::AuditStreamRemoved,
                                serde_json::to_value(AuditStreamMetadata {
                                    id: stream_id,
                                    name: stream_name,
                                })
                                .ok(),
                            ),
                            DefguardEvent::AuditStreamModified {
                                stream_id,
                                stream_name,
                            } => (
                                EventType::AuditStreamModified,
                                serde_json::to_value(AuditStreamMetadata {
                                    id: stream_id,
                                    name: stream_name,
                                })
                                .ok(),
                            ),
                        };
                        (module, event_type, metadata)
                    }
                    LoggerEvent::Client(_event) => {
                        let _module = AuditModule::Client;
                        unimplemented!()
                    }
                    LoggerEvent::Vpn(event) => {
                        let module = AuditModule::Vpn;
                        let (event_type, metadata) = match event {
                            VpnEvent::ConnectedToMfaLocation {
                                location_id: _,
                                location_name: _,
                            } => todo!(),
                            VpnEvent::DisconnectedFromMfaLocation {
                                location_id: _,
                                location_name: _,
                            } => todo!(),
                            VpnEvent::MfaFailed {
                                location_id: _,
                                location_name: _,
                            } => todo!(),
                            VpnEvent::ConnectedToLocation { location, device } => (
                                EventType::VpnClientConnected,
                                serde_json::to_value(VpnClientMetadata { location, device }).ok(),
                            ),
                            VpnEvent::DisconnectedFromLocation { location, device } => (
                                EventType::VpnClientDisconnected,
                                serde_json::to_value(VpnClientMetadata { location, device }).ok(),
                            ),
                        };
                        (module, event_type, metadata)
                    }
                    LoggerEvent::Enrollment(_event) => {
                        let _module = AuditModule::Enrollment;
                        unimplemented!()
                    }
                };

                AuditEvent {
                    id: NoId,
                    timestamp,
                    user_id,
                    username,
                    ip: ip.into(),
                    event,
                    module,
                    device,
                    metadata,
                }
            };

            match serde_json::to_string(&audit_event) {
                Ok(serialized_audit_event) => {
                    serialized_audit_events += &(serialized_audit_event + "\n");
                }
                Err(e) => {
                    error!("Failed to serialize audit event. Reason: {e}");
                }
            }

            // Store audit event in DB
            // TODO: do batch inserts
            audit_event.save(&mut *transaction).await?;
        }

        // Send serialized events
        if !serialized_audit_events.is_empty() {
            let in_bytes = bytes::Bytes::from(serialized_audit_events);
            if let Err(send_err) = audit_messages_tx.send(in_bytes) {
                trace!("Sending serialized audit events message failed. Most likely because there is no listeners. Reason: {send_err}");
            }
        }

        // Commit the transaction
        transaction.commit().await?;
    }
}<|MERGE_RESOLUTION|>--- conflicted
+++ resolved
@@ -9,17 +9,10 @@
     models::audit_log::{
         metadata::{
             AuditStreamMetadata, DeviceAddedMetadata, DeviceModifiedMetadata,
-<<<<<<< HEAD
             DeviceRemovedMetadata, MfaLoginMetadata, MfaSecurityKeyAddedMetadata,
             MfaSecurityKeyRemovedMetadata, NetworkDeviceAddedMetadata,
             NetworkDeviceModifiedMetadata, NetworkDeviceRemovedMetadata, UserAddedMetadata,
-            UserModifiedMetadata, UserRemovedMetadata,
-=======
-            DeviceRemovedMetadata, MfaSecurityKeyAddedMetadata, MfaSecurityKeyRemovedMetadata,
-            NetworkDeviceAddedMetadata, NetworkDeviceModifiedMetadata,
-            NetworkDeviceRemovedMetadata, UserAddedMetadata, UserModifiedMetadata,
-            UserRemovedMetadata, VpnClientMetadata,
->>>>>>> 3c9bb41f
+            UserModifiedMetadata, UserRemovedMetadata, VpnClientMetadata,
         },
         AuditEvent, AuditModule, EventType,
     },
