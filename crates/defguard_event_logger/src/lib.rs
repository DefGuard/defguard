--- conflicted
+++ resolved
@@ -2,34 +2,25 @@
 use defguard_core::db::{
     models::activity_log::{
         metadata::{
-<<<<<<< HEAD
-            ActivityLogStreamMetadata, DeviceAddedMetadata, DeviceModifiedMetadata,
-            DeviceRemovedMetadata, EnrollmentDeviceAddedMetadata, LoginFailedMetadata,
-            MfaLoginFailedMetadata, MfaLoginMetadata, MfaSecurityKeyAddedMetadata,
-            MfaSecurityKeyRemovedMetadata, NetworkDeviceAddedMetadata,
-            NetworkDeviceModifiedMetadata, NetworkDeviceRemovedMetadata, UserAddedMetadata,
-            UserModifiedMetadata, UserRemovedMetadata, VpnClientMetadata, VpnClientMfaMetadata,
-=======
             ActivityLogStreamMetadata, ActivityLogStreamModifiedMetadata, ApiTokenMetadata,
             ApiTokenRenamedMetadata, AuthenticationKeyMetadata, AuthenticationKeyRenamedMetadata,
             ClientConfigurationTokenMetadata, DeviceMetadata, DeviceModifiedMetadata,
             EnrollmentDeviceAddedMetadata, EnrollmentTokenMetadata, GroupAssignedMetadata,
-            GroupMetadata, GroupModifiedMetadata, GroupsBulkAssignedMetadata, MfaLoginMetadata,
-            MfaSecurityKeyMetadata, NetworkDeviceMetadata, NetworkDeviceModifiedMetadata,
-            OpenIdAppMetadata, OpenIdAppModifiedMetadata, OpenIdAppStateChangedMetadata,
-            OpenIdProviderMetadata, PasswordChangedByAdminMetadata, PasswordResetMetadata,
-            UserMetadata, UserModifiedMetadata, VpnClientMetadata, VpnClientMfaMetadata,
-            VpnLocationMetadata, VpnLocationModifiedMetadata, WebHookMetadata,
-            WebHookModifiedMetadata, WebHookStateChangedMetadata,
->>>>>>> f0a13955
+            GroupMetadata, GroupModifiedMetadata, GroupsBulkAssignedMetadata, LoginFailedMetadata,
+            MfaLoginFailedMetadata, MfaLoginMetadata, MfaSecurityKeyMetadata,
+            NetworkDeviceMetadata, NetworkDeviceModifiedMetadata, OpenIdAppMetadata,
+            OpenIdAppModifiedMetadata, OpenIdAppStateChangedMetadata, OpenIdProviderMetadata,
+            PasswordChangedByAdminMetadata, PasswordResetMetadata, UserMetadata,
+            UserModifiedMetadata, VpnClientMetadata, VpnClientMfaMetadata, VpnLocationMetadata,
+            VpnLocationModifiedMetadata, WebHookMetadata, WebHookModifiedMetadata,
+            WebHookStateChangedMetadata,
         },
         ActivityLogEvent, ActivityLogModule, EventType,
     },
     NoId,
 };
 use description::{
-    get_client_event_description, get_defguard_event_description, get_enrollment_event_description,
-    get_vpn_event_description,
+    get_defguard_event_description, get_enrollment_event_description, get_vpn_event_description,
 };
 use error::EventLoggerError;
 use message::{
@@ -412,22 +403,11 @@
                         };
                         (module, event_type, description, metadata)
                     }
-<<<<<<< HEAD
-                    LoggerEvent::Client(event) => {
-                        let _module = ActivityLogModule::Client;
-                        let _description = get_client_event_description(&event);
-                        unimplemented!()
-                    }
                     LoggerEvent::Vpn(event) => {
                         let module = ActivityLogModule::Vpn;
                         let description = get_vpn_event_description(&event);
 
-                        let (event_type, metadata) = match event {
-=======
-                    LoggerEvent::Vpn(event) => {
-                        let module = ActivityLogModule::Vpn;
                         let (event_type, metadata) = match *event {
->>>>>>> f0a13955
                             VpnEvent::MfaFailed {
                                 location,
                                 device,
@@ -471,13 +451,9 @@
                     }
                     LoggerEvent::Enrollment(event) => {
                         let module = ActivityLogModule::Enrollment;
-<<<<<<< HEAD
                         let description = get_enrollment_event_description(&event);
 
-                        let (event_type, metadata) = match event {
-=======
                         let (event_type, metadata) = match *event {
->>>>>>> f0a13955
                             EnrollmentEvent::EnrollmentStarted => {
                                 (EventType::EnrollmentStarted, None)
                             }
