--- conflicted
+++ resolved
@@ -1,12 +1,8 @@
 use bytes::Bytes;
 use defguard_core::db::{
-<<<<<<< HEAD
     NoId,
-    models::audit_log::{
-        AuditEvent, AuditModule, EventType,
-=======
     models::activity_log::{
->>>>>>> 00e1f7e9
+        ActivityLogEvent, ActivityLogModule, EventType,
         metadata::{
             ActivityLogStreamMetadata, ActivityLogStreamModifiedMetadata, ApiTokenMetadata,
             ApiTokenRenamedMetadata, AuthenticationKeyMetadata, AuthenticationKeyRenamedMetadata,
@@ -20,10 +16,6 @@
             VpnLocationMetadata, VpnLocationModifiedMetadata, WebHookMetadata,
             WebHookModifiedMetadata, WebHookStateChangedMetadata,
         },
-<<<<<<< HEAD
-=======
-        ActivityLogEvent, ActivityLogModule, EventType,
->>>>>>> 00e1f7e9
     },
 };
 use error::EventLoggerError;
@@ -499,19 +491,12 @@
         }
 
         // Send serialized events
-<<<<<<< HEAD
-        if !serialized_audit_events.is_empty() {
-            let in_bytes = bytes::Bytes::from(serialized_audit_events);
-            if let Err(send_err) = audit_messages_tx.send(in_bytes) {
-                trace!(
-                    "Sending serialized audit events message failed. Most likely because there is no listeners. Reason: {send_err}"
-                );
-=======
         if !serialized_activity_log_events.is_empty() {
             let in_bytes = bytes::Bytes::from(serialized_activity_log_events);
             if let Err(send_err) = activity_log_messages_tx.send(in_bytes) {
-                trace!("Sending serialized activity log events message failed. Most likely because there is no listeners. Reason: {send_err}");
->>>>>>> 00e1f7e9
+                trace!(
+                    "Sending serialized activity log events message failed. Most likely because there is no listeners. Reason: {send_err}"
+                );
             }
         }
 
