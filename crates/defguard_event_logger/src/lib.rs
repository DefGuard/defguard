use bytes::Bytes;
use error::EventLoggerError;
use message::{
    DefguardEvent, EnrollmentEvent, EventContext, EventLoggerMessage, LoggerEvent, VpnEvent,
};
use sqlx::PgPool;
use tokio::sync::mpsc::UnboundedReceiver;
use tracing::{debug, error, info, trace};

use defguard_core::db::{
    models::activity_log::{
        metadata::{
<<<<<<< HEAD
            ActivityLogStreamMetadata, DeviceAddedMetadata, DeviceModifiedMetadata,
            DeviceRemovedMetadata, MfaLoginMetadata, MfaSecurityKeyAddedMetadata,
            MfaSecurityKeyRemovedMetadata, NetworkDeviceAddedMetadata,
=======
            AuditStreamMetadata, DeviceAddedMetadata, DeviceModifiedMetadata,
            DeviceRemovedMetadata, EnrollmentDeviceAddedMetadata, MfaLoginMetadata,
            MfaSecurityKeyAddedMetadata, MfaSecurityKeyRemovedMetadata, NetworkDeviceAddedMetadata,
>>>>>>> 1eb1e454
            NetworkDeviceModifiedMetadata, NetworkDeviceRemovedMetadata, UserAddedMetadata,
            UserModifiedMetadata, UserRemovedMetadata, VpnClientMetadata, VpnClientMfaMetadata,
        },
        ActivityLogEvent, ActivityLogModule, EventType,
    },
    NoId,
};

pub mod error;
pub mod message;

const MESSAGE_LIMIT: usize = 100;

/// Run the event logger service
///
/// This function runs in an infinite loop, receiving messages from the event_logger_rx channel
/// and storing them in the database as activity log events.
pub async fn run_event_logger(
    pool: PgPool,
    mut event_logger_rx: UnboundedReceiver<EventLoggerMessage>,
    activity_log_messages_tx: tokio::sync::broadcast::Sender<Bytes>,
) -> Result<(), EventLoggerError> {
    info!("Starting activity log event logger service");

    // Receive messages in an infinite loop
    loop {
        // Collect multiple messages from the channel (up to MESSAGE_LIMIT at a time)
        let mut message_buffer: Vec<EventLoggerMessage> = Vec::with_capacity(MESSAGE_LIMIT);
        let message_count = event_logger_rx
            .recv_many(&mut message_buffer, MESSAGE_LIMIT)
            .await;

        debug!("Processing batch of {message_count} activity log events");

        let mut transaction = pool.begin().await?;
        let mut serialized_activity_log_events = String::new();

        // Process all messages in the batch
        for message in message_buffer {
            // Unpack shared event context
            let EventContext {
                user_id,
                username,
                timestamp,
                ip,
                device,
            } = message.context;

            // Convert each message to a related activity log event
            let activity_log_event = {
                let (module, event, metadata) = match message.event {
                    LoggerEvent::Defguard(event) => {
                        let module = ActivityLogModule::Defguard;

                        let (event_type, metadata) = match event {
                            DefguardEvent::UserLogin => (EventType::UserLogin, None),
                            DefguardEvent::UserLoginFailed => (EventType::UserLoginFailed, None),
                            DefguardEvent::UserMfaLogin { mfa_method } => (
                                EventType::UserMfaLogin,
                                serde_json::to_value(MfaLoginMetadata { mfa_method }).ok(),
                            ),
                            DefguardEvent::UserMfaLoginFailed { mfa_method } => (
                                EventType::UserMfaLoginFailed,
                                serde_json::to_value(MfaLoginMetadata { mfa_method }).ok(),
                            ),
                            DefguardEvent::UserLogout => (EventType::UserLogout, None),
                            DefguardEvent::UserDeviceAdded {
                                device_id: _,
                                device_name,
                                owner: _,
                            } => (
                                EventType::DeviceAdded,
                                serde_json::to_value(DeviceAddedMetadata {
                                    device_names: vec![device_name],
                                })
                                .ok(),
                            ),
                            DefguardEvent::UserDeviceRemoved {
                                device_id: _,
                                device_name,
                                owner: _,
                            } => (
                                EventType::DeviceRemoved,
                                serde_json::to_value(DeviceRemovedMetadata {
                                    device_names: vec![device_name],
                                })
                                .ok(),
                            ),
                            DefguardEvent::UserDeviceModified {
                                device_id: _,
                                device_name,
                                owner: _,
                            } => (
                                EventType::DeviceModified,
                                serde_json::to_value(DeviceModifiedMetadata {
                                    device_names: vec![device_name],
                                })
                                .ok(),
                            ),
                            DefguardEvent::RecoveryCodeUsed => (EventType::RecoveryCodeUsed, None),
                            DefguardEvent::PasswordChanged => todo!(),
                            DefguardEvent::MfaDisabled => (EventType::MfaDisabled, None),
                            DefguardEvent::MfaTotpEnabled => (EventType::MfaTotpEnabled, None),
                            DefguardEvent::MfaTotpDisabled => (EventType::MfaTotpDisabled, None),
                            DefguardEvent::MfaEmailEnabled => (EventType::MfaEmailEnabled, None),
                            DefguardEvent::MfaEmailDisabled => (EventType::MfaEmailDisabled, None),
                            DefguardEvent::MfaSecurityKeyAdded { key_id, key_name } => (
                                EventType::MfaSecurityKeyAdded,
                                serde_json::to_value(MfaSecurityKeyAddedMetadata {
                                    key_id,
                                    key_name,
                                })
                                .ok(),
                            ),
                            DefguardEvent::MfaSecurityKeyRemoved { key_id, key_name } => (
                                EventType::MfaSecurityKeyRemoved,
                                serde_json::to_value(MfaSecurityKeyRemovedMetadata {
                                    key_id,
                                    key_name,
                                })
                                .ok(),
                            ),
                            DefguardEvent::AuthenticationKeyAdded {
                                key_id: _,
                                key_name: _,
                                key_type: _,
                            } => todo!(),
                            DefguardEvent::AuthenticationKeyRemoved {
                                key_id: _,
                                key_name: _,
                                key_type: _,
                            } => todo!(),
                            DefguardEvent::AuthenticationKeyRenamed {
                                key_id: _,
                                key_name: _,
                                key_type: _,
                            } => todo!(),
                            DefguardEvent::ApiTokenAdded {
                                token_id: _,
                                token_name: _,
                            } => todo!(),
                            DefguardEvent::ApiTokenRemoved {
                                token_id: _,
                                token_name: _,
                            } => todo!(),
                            DefguardEvent::ApiTokenRenamed {
                                token_id: _,
                                token_name: _,
                            } => todo!(),
                            DefguardEvent::UserAdded { username } => (
                                EventType::UserAdded,
                                serde_json::to_value(UserAddedMetadata { username }).ok(),
                            ),
                            DefguardEvent::UserRemoved { username } => (
                                EventType::UserRemoved,
                                serde_json::to_value(UserRemovedMetadata { username }).ok(),
                            ),
                            DefguardEvent::UserModified { username } => (
                                EventType::UserModified,
                                serde_json::to_value(UserModifiedMetadata { username }).ok(),
                            ),
                            DefguardEvent::UserDisabled { username: _ } => todo!(),
                            DefguardEvent::NetworkDeviceAdded {
                                device_id,
                                device_name,
                                location_id,
                                location,
                            } => (
                                EventType::NetworkDeviceAdded,
                                serde_json::to_value(NetworkDeviceAddedMetadata {
                                    device_id,
                                    device_name,
                                    location_id,
                                    location,
                                })
                                .ok(),
                            ),
                            DefguardEvent::NetworkDeviceRemoved {
                                device_id,
                                device_name,
                                location_id,
                                location,
                            } => (
                                EventType::NetworkDeviceRemoved,
                                serde_json::to_value(NetworkDeviceRemovedMetadata {
                                    device_id,
                                    device_name,
                                    location_id,
                                    location,
                                })
                                .ok(),
                            ),
                            DefguardEvent::NetworkDeviceModified {
                                device_id,
                                device_name,
                                location_id,
                                location,
                            } => (
                                EventType::NetworkDeviceModified,
                                serde_json::to_value(NetworkDeviceModifiedMetadata {
                                    device_id,
                                    device_name,
                                    location_id,
                                    location,
                                })
                                .ok(),
                            ),
                            DefguardEvent::VpnLocationAdded {
                                location_id: _,
                                location_name: _,
                            } => todo!(),
                            DefguardEvent::VpnLocationRemoved {
                                location_id: _,
                                location_name: _,
                            } => todo!(),
                            DefguardEvent::VpnLocationModified {
                                location_id: _,
                                location_name: _,
                            } => todo!(),
                            DefguardEvent::OpenIdAppAdded {
                                app_id: _,
                                app_name: _,
                            } => todo!(),
                            DefguardEvent::OpenIdAppRemoved {
                                app_id: _,
                                app_name: _,
                            } => todo!(),
                            DefguardEvent::OpenIdAppModified {
                                app_id: _,
                                app_name: _,
                            } => todo!(),
                            DefguardEvent::OpenIdAppDisabled {
                                app_id: _,
                                app_name: _,
                            } => todo!(),
                            DefguardEvent::OpenIdProviderAdded {
                                provider_id: _,
                                provider_name: _,
                            } => todo!(),
                            DefguardEvent::OpenIdProviderRemoved {
                                provider_id: _,
                                provider_name: _,
                            } => todo!(),
                            DefguardEvent::SettingsUpdated => todo!(),
                            DefguardEvent::SettingsUpdatedPartial => todo!(),
                            DefguardEvent::SettingsDefaultBrandingRestored => todo!(),
                            DefguardEvent::ActivityLogStreamCreated {
                                stream_id,
                                stream_name,
                            } => (
                                EventType::ActivityLogStreamCreated,
                                serde_json::to_value(ActivityLogStreamMetadata {
                                    id: stream_id,
                                    name: stream_name,
                                })
                                .ok(),
                            ),
                            DefguardEvent::ActivityLogStreamRemoved {
                                stream_id,
                                stream_name,
                            } => (
                                EventType::ActivityLogStreamRemoved,
                                serde_json::to_value(ActivityLogStreamMetadata {
                                    id: stream_id,
                                    name: stream_name,
                                })
                                .ok(),
                            ),
                            DefguardEvent::ActivityLogStreamModified {
                                stream_id,
                                stream_name,
                            } => (
                                EventType::ActivityLogStreamModified,
                                serde_json::to_value(ActivityLogStreamMetadata {
                                    id: stream_id,
                                    name: stream_name,
                                })
                                .ok(),
                            ),
                        };
                        (module, event_type, metadata)
                    }
                    LoggerEvent::Client(_event) => {
                        let _module = ActivityLogModule::Client;
                        unimplemented!()
                    }
                    LoggerEvent::Vpn(event) => {
                        let module = ActivityLogModule::Vpn;
                        let (event_type, metadata) = match event {
                            VpnEvent::MfaFailed {
                                location,
                                device,
                                method,
                            } => (
                                EventType::VpnClientMfaFailed,
                                serde_json::to_value(VpnClientMfaMetadata {
                                    location,
                                    device,
                                    method,
                                })
                                .ok(),
                            ),
                            VpnEvent::ConnectedToMfaLocation {
                                location,
                                device,
                                method,
                            } => (
                                EventType::VpnClientConnectedMfa,
                                serde_json::to_value(VpnClientMfaMetadata {
                                    location,
                                    device,
                                    method,
                                })
                                .ok(),
                            ),
                            VpnEvent::DisconnectedFromMfaLocation { location, device } => (
                                EventType::VpnClientDisconnectedMfa,
                                serde_json::to_value(VpnClientMetadata { location, device }).ok(),
                            ),
                            VpnEvent::ConnectedToLocation { location, device } => (
                                EventType::VpnClientConnected,
                                serde_json::to_value(VpnClientMetadata { location, device }).ok(),
                            ),
                            VpnEvent::DisconnectedFromLocation { location, device } => (
                                EventType::VpnClientDisconnected,
                                serde_json::to_value(VpnClientMetadata { location, device }).ok(),
                            ),
                        };
                        (module, event_type, metadata)
                    }
<<<<<<< HEAD
                    LoggerEvent::Enrollment(_event) => {
                        let _module = ActivityLogModule::Enrollment;
                        unimplemented!()
=======
                    LoggerEvent::Enrollment(event) => {
                        let module = AuditModule::Enrollment;
                        let (event_type, metadata) = match event {
                            EnrollmentEvent::EnrollmentStarted => {
                                (EventType::EnrollmentStarted, None)
                            }
                            EnrollmentEvent::EnrollmentCompleted => {
                                (EventType::EnrollmentCompleted, None)
                            }
                            EnrollmentEvent::EnrollmentDeviceAdded { device } => (
                                EventType::EnrollmentDeviceAdded,
                                serde_json::to_value(EnrollmentDeviceAddedMetadata { device }).ok(),
                            ),
                            EnrollmentEvent::PasswordResetRequested => {
                                (EventType::PasswordResetRequested, None)
                            }
                            EnrollmentEvent::PasswordResetStarted => {
                                (EventType::PasswordResetStarted, None)
                            }
                            EnrollmentEvent::PasswordResetCompleted => {
                                (EventType::PasswordResetCompleted, None)
                            }
                        };
                        (module, event_type, metadata)
>>>>>>> 1eb1e454
                    }
                };

                ActivityLogEvent {
                    id: NoId,
                    timestamp,
                    user_id,
                    username,
                    ip: ip.into(),
                    event,
                    module,
                    device,
                    metadata,
                }
            };

            match serde_json::to_string(&activity_log_event) {
                Ok(serialized_activity_log_event) => {
                    serialized_activity_log_events += &(serialized_activity_log_event + "\n");
                }
                Err(e) => {
                    error!("Failed to serialize activity log event. Reason: {e}");
                }
            }

            // Store activity log event in DB
            // TODO: do batch inserts
            activity_log_event.save(&mut *transaction).await?;
        }

        // Send serialized events
        if !serialized_activity_log_events.is_empty() {
            let in_bytes = bytes::Bytes::from(serialized_activity_log_events);
            if let Err(send_err) = activity_log_messages_tx.send(in_bytes) {
                trace!("Sending serialized activity log events message failed. Most likely because there is no listeners. Reason: {send_err}");
            }
        }

        // Commit the transaction
        transaction.commit().await?;
    }
}<|MERGE_RESOLUTION|>--- conflicted
+++ resolved
@@ -10,15 +10,9 @@
 use defguard_core::db::{
     models::activity_log::{
         metadata::{
-<<<<<<< HEAD
             ActivityLogStreamMetadata, DeviceAddedMetadata, DeviceModifiedMetadata,
             DeviceRemovedMetadata, MfaLoginMetadata, MfaSecurityKeyAddedMetadata,
-            MfaSecurityKeyRemovedMetadata, NetworkDeviceAddedMetadata,
-=======
-            AuditStreamMetadata, DeviceAddedMetadata, DeviceModifiedMetadata,
-            DeviceRemovedMetadata, EnrollmentDeviceAddedMetadata, MfaLoginMetadata,
-            MfaSecurityKeyAddedMetadata, MfaSecurityKeyRemovedMetadata, NetworkDeviceAddedMetadata,
->>>>>>> 1eb1e454
+            MfaSecurityKeyRemovedMetadata, NetworkDeviceAddedMetadata, EnrollmentDeviceAddedMetadata,
             NetworkDeviceModifiedMetadata, NetworkDeviceRemovedMetadata, UserAddedMetadata,
             UserModifiedMetadata, UserRemovedMetadata, VpnClientMetadata, VpnClientMfaMetadata,
         },
@@ -349,13 +343,8 @@
                         };
                         (module, event_type, metadata)
                     }
-<<<<<<< HEAD
-                    LoggerEvent::Enrollment(_event) => {
-                        let _module = ActivityLogModule::Enrollment;
-                        unimplemented!()
-=======
                     LoggerEvent::Enrollment(event) => {
-                        let module = AuditModule::Enrollment;
+                        let module = ActivityLogModule::Enrollment;
                         let (event_type, metadata) = match event {
                             EnrollmentEvent::EnrollmentStarted => {
                                 (EventType::EnrollmentStarted, None)
@@ -378,7 +367,6 @@
                             }
                         };
                         (module, event_type, metadata)
->>>>>>> 1eb1e454
                     }
                 };
 
