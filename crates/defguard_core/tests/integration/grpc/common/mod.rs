--- conflicted
+++ resolved
@@ -4,13 +4,9 @@
 use defguard_common::db::models::settings::initialize_current_settings;
 use defguard_core::{
     auth::failed_login::FailedLoginMap,
-<<<<<<< HEAD
     db::AppEvent,
-    enterprise::license::{License, set_cached_license},
-=======
     db::{AppEvent, GatewayEvent},
     enterprise::license::{License, LicenseTier, set_cached_license},
->>>>>>> 9529d1db
     events::GrpcEvent,
     grpc::{
         WorkerState, build_grpc_service_router,
