--- conflicted
+++ resolved
@@ -11,13 +11,8 @@
     build_webapp,
     config::DefGuardConfig,
     db::{
-<<<<<<< HEAD
-        models::settings::initialize_current_settings, AppEvent, GatewayEvent, Id, NoId, User,
-        UserDetails,
-=======
-        AppEvent, GatewayEvent, Id, NoId, User, UserDetails, init_db,
+        AppEvent, GatewayEvent, Id, NoId, User, UserDetails,
         models::settings::initialize_current_settings,
->>>>>>> 4f4a2fcf
     },
     enterprise::license::{License, set_cached_license},
     events::ApiEvent,
@@ -28,18 +23,8 @@
 use reqwest::{StatusCode, Url, header::HeaderName};
 use secrecy::ExposeSecret;
 use serde::de::DeserializeOwned;
-<<<<<<< HEAD
-use serde_json::{json, Value};
+use serde_json::{Value, json};
 use sqlx::PgPool;
-=======
-use serde_json::{Value, json};
-use sqlx::{
-    PgPool,
-    postgres::{PgConnectOptions, PgPoolOptions},
-    query,
-    types::Uuid,
-};
->>>>>>> 4f4a2fcf
 use tokio::{
     net::TcpListener,
     sync::{
