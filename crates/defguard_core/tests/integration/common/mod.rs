pub(crate) mod client;

use std::{
    str::FromStr,
    sync::{Arc, Mutex},
};

use defguard_core::{
    auth::failed_login::FailedLoginMap,
    build_webapp,
    config::DefGuardConfig,
    db::{
        init_db, models::settings::initialize_current_settings, AppEvent, GatewayEvent, Id, NoId,
        User, UserDetails,
    },
    enterprise::license::{set_cached_license, License},
    events::ApiEvent,
    grpc::{GatewayMap, WorkerState},
    handlers::Auth,
    mail::Mail,
    SERVER_CONFIG,
};
use reqwest::{header::HeaderName, StatusCode, Url};
use secrecy::ExposeSecret;
use serde::de::DeserializeOwned;
use serde_json::{json, Value};
use sqlx::{
    postgres::{PgConnectOptions, PgPoolOptions},
    query,
    types::Uuid,
    PgPool,
};
use tokio::{
    net::TcpListener,
    sync::{
        broadcast::{self, Receiver},
        mpsc::{unbounded_channel, UnboundedReceiver},
    },
};

use self::client::TestClient;

#[allow(clippy::declare_interior_mutable_const)]
pub const X_FORWARDED_HOST: HeaderName = HeaderName::from_static("x-forwarded-host");
#[allow(clippy::declare_interior_mutable_const)]
pub const X_FORWARDED_FOR: HeaderName = HeaderName::from_static("x-forwarded-for");
#[allow(clippy::declare_interior_mutable_const)]
pub const X_FORWARDED_URI: HeaderName = HeaderName::from_static("x-forwarded-uri");

/// Allows overriding the default DefGuard URL for tests, as during the tests, the server has a random port, making the URL unpredictable beforehand.
// TODO: Allow customizing the whole config, not just the URL
pub(crate) fn init_config(custom_defguard_url: Option<&str>) -> DefGuardConfig {
    let url = custom_defguard_url.unwrap_or("http://localhost:8000");
    let mut config = DefGuardConfig::new_test_config();
    config.url = Url::from_str(url).unwrap();
    let _ = SERVER_CONFIG.set(config.clone());
    config
}

pub(crate) async fn init_test_db(config: &DefGuardConfig) -> PgPool {
    let opts = PgConnectOptions::new()
        .host(&config.database_host)
        .port(config.database_port)
        .username(&config.database_user)
        .password(config.database_password.expose_secret())
        .database(&config.database_name);
    let pool = PgPool::connect_with(opts)
        .await
        .expect("Failed to connect to Postgres");
    let db_name = Uuid::new_v4().to_string();
    query(&format!("CREATE DATABASE \"{db_name}\""))
        .execute(&pool)
        .await
        .expect("Failed to create test database");
    let pool = init_db(
        &config.database_host,
        config.database_port,
        &db_name,
        &config.database_user,
        config.database_password.expose_secret(),
    )
    .await;

    initialize_users(&pool, config).await;

    pool
}

pub(crate) async fn initialize_users(pool: &PgPool, config: &DefGuardConfig) {
    User::init_admin_user(pool, config.default_admin_password.expose_secret())
        .await
        .unwrap();

    User::new(
        "hpotter",
        Some("pass123"),
        "Potter",
        "Harry",
        "h.potter@hogwart.edu.uk",
        None,
    )
    .save(pool)
    .await
    .unwrap();
}

pub(crate) struct ClientState {
    pub pool: PgPool,
    pub worker_state: Arc<Mutex<WorkerState>>,
    pub wireguard_rx: Receiver<GatewayEvent>,
    pub mail_rx: UnboundedReceiver<Mail>,
    pub test_user: User<Id>,
    pub config: DefGuardConfig,
}

impl ClientState {
    pub fn new(
        pool: PgPool,
        worker_state: Arc<Mutex<WorkerState>>,
        wireguard_rx: Receiver<GatewayEvent>,
        mail_rx: UnboundedReceiver<Mail>,
        test_user: User<Id>,
        config: DefGuardConfig,
    ) -> Self {
        Self {
            pool,
            worker_state,
            wireguard_rx,
            mail_rx,
            test_user,
            config,
        }
    }
}

// Helper function to instantiate pool manually as a workaround for issues with `sqlx::test` macro
// reference: https://github.com/launchbadge/sqlx/issues/2567#issuecomment-2009849261
pub async fn setup_pool(options: PgConnectOptions) -> PgPool {
    PgPoolOptions::new().connect_with(options).await.unwrap()
}

pub(crate) async fn make_base_client(
    pool: PgPool,
    config: DefGuardConfig,
    listener: TcpListener,
) -> (TestClient, ClientState) {
<<<<<<< HEAD
    let (api_event_tx, _api_event_rx) = unbounded_channel::<ApiEvent>();
=======
    let (api_event_tx, api_event_rx) = unbounded_channel::<ApiEvent>();
>>>>>>> f43c05d4
    let (tx, rx) = unbounded_channel::<AppEvent>();
    let worker_state = Arc::new(Mutex::new(WorkerState::new(tx.clone())));
    let (wg_tx, wg_rx) = broadcast::channel::<GatewayEvent>(16);
    let (mail_tx, mail_rx) = unbounded_channel::<Mail>();
    let gateway_state = Arc::new(Mutex::new(GatewayMap::new()));

    let failed_logins = FailedLoginMap::new();
    let failed_logins = Arc::new(Mutex::new(failed_logins));

    let license = License::new(
        "test_customer".to_string(),
        false,
        // Permanent license
        None,
        None,
    );

    set_cached_license(Some(license));

    let client_state = ClientState::new(
        pool.clone(),
        worker_state.clone(),
        wg_rx,
        mail_rx,
        User::find_by_username(&pool, "hpotter")
            .await
            .unwrap()
            .unwrap(),
        config.clone(),
    );

    // Uncomment this to enable tracing in tests.
    // It only works for running a single test, so leave it commented out for running all tests.
    // use tracing_subscriber::{layer::SubscriberExt, util::SubscriberInitExt};
    // tracing_subscriber::registry()
    //     .with(
    //         tracing_subscriber::EnvFilter::try_from_default_env()
    //             .unwrap_or_else(|_| "defguard=debug,tower_http=debug,axum::rejection=trace".into()),
    //     )
    //     .with(tracing_subscriber::fmt::layer())
    //     .init();

    let webapp = build_webapp(
        tx,
        rx,
        wg_tx,
        mail_tx,
        worker_state,
        gateway_state,
        pool,
        failed_logins,
        api_event_tx,
    );

    (
        TestClient::new(webapp, listener, api_event_rx),
        client_state,
    )
}

/// Make an instance url based on the listener
fn get_test_url(listener: &TcpListener) -> String {
    let port = listener.local_addr().unwrap().port();
    format!("http://localhost:{port}")
}

pub(crate) async fn make_test_client(pool: PgPool) -> (TestClient, ClientState) {
    let listener = TcpListener::bind("127.0.0.1:0")
        .await
        .expect("Could not bind ephemeral socket");
    let config = init_config(None);
    initialize_users(&pool, &config).await;
    initialize_current_settings(&pool)
        .await
        .expect("Could not initialize settings");
    make_base_client(pool, config, listener).await
}

/// Makes a test client with a DEFGUARD_URL set to the random url of the listener.
/// This is useful when the instance's url real url needs to match the one set in the ENV variable.
#[allow(dead_code)]
pub(crate) async fn make_test_client_with_real_url() -> (TestClient, ClientState) {
    let listener = TcpListener::bind("127.0.0.1:0")
        .await
        .expect("Could not bind ephemeral socket");
    let config = init_config(Some(&get_test_url(&listener)));
    let pool = init_test_db(&config).await;
    make_base_client(pool, config, listener).await
}

pub(crate) async fn fetch_user_details(client: &TestClient, username: &str) -> UserDetails {
    let response = client.get(format!("/api/v1/user/{username}")).send().await;
    assert_eq!(response.status(), StatusCode::OK);
    response.json().await
}

/// Exceeds enterprise free version limits by creating more than 1 network
pub(crate) async fn exceed_enterprise_limits(client: &TestClient) {
    let auth = Auth::new("admin", "pass123");
    client.post("/api/v1/auth").json(&auth).send().await;

    let response = client
        .post("/api/v1/network")
        .json(&json!({
            "name": "network1",
            "address": "10.1.1.1/24",
            "port": 55555,
            "endpoint": "192.168.4.14",
            "allowed_ips": "10.1.1.0/24",
            "dns": "1.1.1.1",
            "allowed_groups": [],
            "mfa_enabled": false,
            "keepalive_interval": 25,
            "peer_disconnect_threshold": 180,
            "acl_enabled": false,
            "acl_default_allow": false
        }))
        .send()
        .await;
    assert_eq!(response.status(), StatusCode::CREATED);

    let response = client
        .post("/api/v1/network")
        .json(&json!({
                "name": "network2",
                "address": "10.1.1.1/24",
                "port": 55555,
                "endpoint": "192.168.4.14",
                "allowed_ips": "10.1.1.0/24",
                "dns": "1.1.1.1",
                "allowed_groups": [],
                "mfa_enabled": false,
                "keepalive_interval": 25,
                "peer_disconnect_threshold": 180,
                "acl_enabled": false,
                "acl_default_allow": false
        }))
        .send()
        .await;
    assert_eq!(response.status(), StatusCode::CREATED);
}

pub(crate) fn make_network() -> Value {
    json!({
        "name": "network",
        "address": "10.1.1.1/24",
        "port": 55555,
        "endpoint": "192.168.4.14",
        "allowed_ips": "10.1.1.0/24",
        "dns": "1.1.1.1",
        "allowed_groups": [],
        "mfa_enabled": false,
        "keepalive_interval": 25,
        "peer_disconnect_threshold": 180,
        "acl_enabled": false,
        "acl_default_allow": false
    })
}

/// Replaces id field in json response with NoId
pub(crate) fn omit_id<T: DeserializeOwned>(mut value: Value) -> T {
    *value.get_mut("id").unwrap() = json!(NoId);
    serde_json::from_value(value).unwrap()
}

pub(crate) async fn make_client(pool: PgPool) -> TestClient {
    let (client, _) = make_test_client(pool).await;
    client
}

pub(crate) async fn make_client_with_db(pool: PgPool) -> (TestClient, PgPool) {
    let (client, client_state) = make_test_client(pool).await;
    (client, client_state.pool)
}

pub(crate) async fn make_client_with_state(pool: PgPool) -> (TestClient, ClientState) {
    let (client, client_state) = make_test_client(pool).await;
    (client, client_state)
}<|MERGE_RESOLUTION|>--- conflicted
+++ resolved
@@ -144,11 +144,7 @@
     config: DefGuardConfig,
     listener: TcpListener,
 ) -> (TestClient, ClientState) {
-<<<<<<< HEAD
-    let (api_event_tx, _api_event_rx) = unbounded_channel::<ApiEvent>();
-=======
     let (api_event_tx, api_event_rx) = unbounded_channel::<ApiEvent>();
->>>>>>> f43c05d4
     let (tx, rx) = unbounded_channel::<AppEvent>();
     let worker_state = Arc::new(Mutex::new(WorkerState::new(tx.clone())));
     let (wg_tx, wg_rx) = broadcast::channel::<GatewayEvent>(16);
