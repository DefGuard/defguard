--- conflicted
+++ resolved
@@ -6,15 +6,10 @@
 use sqlx::PgPool;
 use tonic::Status;
 
-<<<<<<< HEAD
-use crate::{enterprise::is_enterprise_enabled, grpc::utils::build_device_config_response};
-=======
 use crate::{
-    db::{Device, User, models::polling_token::PollingToken},
     enterprise::is_business_license_active,
     grpc::utils::build_device_config_response,
 };
->>>>>>> 9529d1db
 
 pub struct PollingServer {
     pool: PgPool,
