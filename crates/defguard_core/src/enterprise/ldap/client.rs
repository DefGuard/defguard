use std::{
    collections::{HashMap, HashSet},
    hash::Hash,
    time::Duration,
};

use ldap3::{
<<<<<<< HEAD
    LdapConnAsync, LdapConnSettings, Mod, Scope, SearchEntry, adapters::PagedResults, drive,
=======
    adapters::PagedResults, drive, ldap_escape, LdapConnAsync, LdapConnSettings, Mod, Scope,
    SearchEntry,
>>>>>>> 00e1f7e9
};

use super::error::LdapError;
use crate::{
    db::{Settings, User},
    enterprise::ldap::model::extract_rdn_value,
};

impl super::LDAPConnection {
    pub(crate) async fn create() -> Result<super::LDAPConnection, LdapError> {
        let settings = Settings::get_current_settings();
        let config = super::LDAPConfig::try_from(settings.clone())?;
        let url = settings.ldap_url.ok_or(LdapError::MissingSettings(
            "LDAP URL is required for LDAP configuration to work".to_string(),
        ))?;
        let password = settings
            .ldap_bind_password
            .ok_or(LdapError::MissingSettings("LDAP bind password".to_string()))?;
        let conn_settings = LdapConnSettings::new()
            .set_starttls(settings.ldap_use_starttls)
            .set_no_tls_verify(!settings.ldap_tls_verify_cert)
            .set_conn_timeout(Duration::from_secs(8));
        let (conn, mut ldap) = LdapConnAsync::with_settings(conn_settings, &url).await?;
        drive!(conn);
        info!("Connected to LDAP: {url}");
        ldap.simple_bind(&config.ldap_bind_username, password.expose_secret())
            .await?
            .success()?;

        Ok(Self { config, ldap, url })
    }

    /// Searches LDAP for users.
    pub(super) async fn search_users(
        &mut self,
        filter: &str,
    ) -> Result<Vec<SearchEntry>, LdapError> {
        let (rs, res) = self
            .ldap
            .search(
                &self.config.ldap_user_search_base,
                Scope::Subtree,
                filter,
                vec!["*", &self.config.ldap_member_attr],
            )
            .await?
            .success()?;
        debug!("LDAP user search result: {res:?}");
        debug!("Performed LDAP user search with filter = {filter}");

        Ok(rs.into_iter().map(SearchEntry::construct).collect())
    }

    pub(crate) async fn get(&mut self, dn: &str) -> Result<Option<SearchEntry>, LdapError> {
        debug!("Searching for LDAP object with DN {dn}");
        let search_result = self
            .ldap
            .search(dn, Scope::Base, "(objectClass=*)", vec!["*"])
            .await;

        match search_result {
            Ok(ldap_result) => match ldap_result.success() {
                Ok((mut rs, res)) => {
                    debug!("LDAP search result: {res:?}");
                    if let Some(entry) = rs.pop() {
                        debug!("Found LDAP object with DN {dn}: {:?}", entry);
                        Ok(Some(SearchEntry::construct(entry)))
                    } else {
                        debug!("No LDAP object found with DN {dn}");
                        Ok(None)
                    }
                }
                // LDAP returns Error if no entries found, so we should handle it gracefully
                Err(e) => {
                    debug!("LDAP search failed for DN {dn}: {e:?}");
                    Ok(None)
                }
            },
            Err(e) => {
                debug!("LDAP connection/search error for DN {dn}: {e:?}");
                Err(LdapError::from(e))
            }
        }
    }

    pub(super) async fn test_bind_user(&self, dn: &str, password: &str) -> Result<(), LdapError> {
        debug!("Testing LDAP bind for user {dn}");
        let settings = Settings::get_current_settings();
        let conn_settings = LdapConnSettings::new()
            .set_starttls(settings.ldap_use_starttls)
            .set_no_tls_verify(!settings.ldap_tls_verify_cert)
            .set_conn_timeout(Duration::from_secs(8));
        let (conn, mut ldap) = LdapConnAsync::with_settings(conn_settings, &self.url).await?;
        drive!(conn);
        let res = ldap.simple_bind(dn, password).await?.success()?;
        debug!("LDAP user bind test result: {res}");
        ldap.unbind().await?;
        info!("LDAP bind test for user {dn} successful");
        Ok(())
    }

    // Check what groups user is member of
    pub(super) async fn get_user_groups(
        &mut self,
        user_dn: &str,
    ) -> Result<Vec<SearchEntry>, LdapError> {
        let user_dn_escaped = ldap_escape(user_dn);
        let filter = format!(
            "({}={})",
            self.config.ldap_group_member_attr, user_dn_escaped
        );
        let (rs, res) = self
            .ldap
            .search(
                &self.config.ldap_group_search_base,
                Scope::Subtree,
                filter.as_str(),
                vec![&self.config.ldap_groupname_attr],
            )
            .await?
            .success()?;
        debug!("LDAP user groups search result: {res}");
        debug!("Performed LDAP group search with filter = {filter}");
        debug!("Found groups: {rs:?}");
        Ok(rs.into_iter().map(SearchEntry::construct).collect())
    }

    /// Searches LDAP for groups.
    pub(super) async fn search_groups(
        &mut self,
        filter: &str,
    ) -> Result<Vec<SearchEntry>, LdapError> {
        let (rs, res) = self
            .ldap
            .search(
                &self.config.ldap_group_search_base,
                Scope::Subtree,
                filter,
                vec![
                    &self.config.ldap_username_attr,
                    &self.config.ldap_group_member_attr,
                ],
            )
            .await?
            .success()?;
        debug!("LDAP group search result: {res}");
        info!("Performed LDAP group search with filter = {filter}");
        Ok(rs.into_iter().map(SearchEntry::construct).collect())
    }

    /// Creates LDAP object with specified distinguished name and attributes.
    pub(super) async fn add(
        &mut self,
        dn: &str,
        attrs: Vec<(&str, HashSet<&str>)>,
    ) -> Result<(), LdapError> {
        debug!("Adding object {dn}");
        let result = self.ldap.add(dn, attrs).await?.success()?;
        debug!("LDAP add result: {result:?}");
        info!("Added object {dn}");

        Ok(())
    }

    /// Updates LDAP object with specified distinguished name and attributes.
    pub(super) async fn modify<S>(
        &mut self,
        old_dn: &str,
        new_dn: &str,
        mods: Vec<Mod<S>>,
    ) -> Result<(), LdapError>
    where
        S: AsRef<[u8]> + Eq + Hash,
    {
        self.ldap.modify(old_dn, mods).await?;
        if old_dn != new_dn {
            if let Some((new_rdn, _rest)) = new_dn.split_once(',') {
                self.ldap.modifydn(old_dn, new_rdn, true, None).await?;
            } else {
                warn!("Failed to rename LDAP object {old_dn} to {new_dn}, new DN is invalid");
            }
        }
        info!("Modified LDAP object {old_dn}");

        Ok(())
    }

    /// Deletes LDAP object with specified distinguished name.
    pub(super) async fn delete(&mut self, dn: &str) -> Result<(), LdapError> {
        debug!("Deleting LDAP object {dn}");
        let result = self.ldap.delete(dn).await?;
        debug!("LDAP deletion result: {result:?}");
        info!("Deleted LDAP object {dn}");

        Ok(())
    }

    /// Returns a map of group names to a set of members
    pub(super) async fn get_ldap_group_memberships<'a>(
        &mut self,
        all_ldap_users: &'a [User],
    ) -> Result<HashMap<String, HashSet<&'a User>>, LdapError> {
        debug!("Retrieving LDAP group memberships");
        let mut membership_entries = self.list_group_memberships().await?;
        let mut memberships: HashMap<String, HashSet<&User>> = HashMap::new();
        // dn: user map
        let dn_map = all_ldap_users
            .iter()
            .map(|u| (self.config.user_dn_from_user(u).to_lowercase(), u))
            .collect::<HashMap<_, _>>();

        for entry in membership_entries.iter_mut() {
            let groupname = entry
                .attrs
                .remove(&self.config.ldap_groupname_attr)
                .and_then(|mut v| v.pop());

            if let Some(groupname) = groupname {
                if let Some(members) = entry.attrs.get(&self.config.ldap_group_member_attr) {
                    let members = members
                        .iter()
                        .filter_map(|v| {
                            if let Some(user) = dn_map.get(v.to_lowercase().as_str()) {
                                Some(*user)
                            } else {
                                debug!(
                                    "LDAP group {groupname} contains member {v} that does not belong to the filtered LDAP users list, skipping"
                                );
                                None
                            }
                        })
                        .collect::<HashSet<_>>();
                    memberships.insert(groupname, members);
                } else {
                    warn!("LDAP group {groupname} missing group member attribute, skipping");
                }
            } else {
                warn!("Group entry {entry:?} missing groupname attribute, skipping");
            }
        }

        Ok(memberships)
    }

    pub(super) async fn is_member_of(
        &mut self,
        user_dn: &str,
        groupname: &str,
    ) -> Result<bool, LdapError> {
        debug!("Checking if user {user_dn} is member of group {groupname}");
        let user_dn_escaped = ldap_escape(user_dn);
        let groupname_escaped = ldap_escape(groupname);
        let filter = format!(
            "(&(objectClass={})({}={})({}={}))",
            self.config.ldap_group_obj_class,
            self.config.ldap_groupname_attr,
            groupname_escaped,
            self.config.ldap_group_member_attr,
            user_dn_escaped
        );
        debug!(
            "Using the following filter for group search: {filter} and base: {}",
            self.config.ldap_group_search_base
        );
        let (rs, res) = self
            .ldap
            .search(
                &self.config.ldap_group_search_base,
                Scope::Subtree,
                filter.as_str(),
                vec!["*"],
            )
            .await?
            .success()?;
        debug!("LDAP group membership search result: {res:?}");
        Ok(!rs.is_empty())
    }

    pub(super) async fn get_group_members(
        &mut self,
        groupname: &str,
    ) -> Result<Vec<String>, LdapError> {
        debug!("Searching for group memberships for group {}", groupname);
        let groupname_escaped = ldap_escape(groupname);
        let filter = format!(
            "(&(objectClass={})({}={}))",
            self.config.ldap_group_obj_class, self.config.ldap_groupname_attr, groupname_escaped
        );
        debug!(
            "Using the following filter for group search: {filter} and base: {}",
            self.config.ldap_group_search_base
        );
        let mut search_stream = self
            .ldap
            .streaming_search_with(
                PagedResults::new(500),
                &self.config.ldap_group_search_base,
                Scope::Subtree,
                filter.as_str(),
                vec![&self.config.ldap_group_member_attr],
            )
            .await?;

        let mut member_entries = Vec::new();
        while let Some(entry) = search_stream.next().await? {
            member_entries.push(SearchEntry::construct(entry));
        }

        let members = member_entries
            .first()
            .and_then(|entry| {
                let member_entries = entry.attrs.get(&self.config.ldap_group_member_attr);
                member_entries.map(|v| {
                    v.iter()
                        .filter_map(|v| extract_rdn_value(v))
                        .collect::<Vec<_>>()
                })
            })
            .unwrap_or_default();
        debug!(
            "Performed LDAP group memberships search for group {}",
            groupname
        );

        Ok(members)
    }

    pub(super) async fn list_users(&mut self) -> Result<Vec<SearchEntry>, LdapError> {
        let filter = if !self.config.ldap_sync_groups.is_empty() {
            debug!(
                "LDAP sync groups are defined, filtering users by those groups: {:?}",
                self.config.ldap_sync_groups
            );
            let mut group_filters = vec![];
            for group in self.config.ldap_sync_groups.iter() {
                let group_dn = self.config.group_dn(group);
                let group_dn_escaped = ldap_escape(&group_dn);
                group_filters.push(format!(
                    "({}={})",
                    self.config.ldap_member_attr, group_dn_escaped
                ));
            }
            debug!(
                "Using the following group filters for user search: {:?}",
                group_filters
            );
            format!(
                "(&(objectClass={})(|{}))",
                self.config.ldap_user_obj_class,
                group_filters.join("")
            )
        } else {
            debug!("No LDAP sync groups defined, searching for all users in the base DN");
            format!("(objectClass={})", self.config.ldap_user_obj_class)
        };

        debug!(
            "Using the following filter for user search: {filter} and base: {}",
            self.config.ldap_user_search_base
        );

        let mut search_stream = self
            .ldap
            .streaming_search_with(
                PagedResults::new(500),
                &self.config.ldap_user_search_base,
                Scope::Subtree,
                &filter,
                vec!["*", &self.config.ldap_member_attr],
            )
            .await?;

        let mut entries = vec![];
        while let Some(entry) = search_stream.next().await? {
            entries.push(SearchEntry::construct(entry));
        }

        debug!("Performed LDAP user search");

        Ok(entries)
    }

    pub(super) async fn list_group_memberships(&mut self) -> Result<Vec<SearchEntry>, LdapError> {
        debug!("Searching for group memberships");
        let filter = format!(
            "(&(objectClass={})({}=*))",
            self.config.ldap_group_obj_class, self.config.ldap_group_member_attr
        );
        debug!(
            "Using the following filter for group search: {filter} and base: {}",
            self.config.ldap_group_search_base
        );
        let mut search_stream = self
            .ldap
            .streaming_search_with(
                PagedResults::new(500),
                &self.config.ldap_group_search_base,
                Scope::Subtree,
                filter.as_str(),
                vec![
                    &self.config.ldap_groupname_attr,
                    &self.config.ldap_group_member_attr,
                ],
            )
            .await?;

        let mut memberships = Vec::new();
        while let Some(entry) = search_stream.next().await? {
            memberships.push(SearchEntry::construct(entry));
        }

        debug!("Performed LDAP group memberships search");

        Ok(memberships)
    }
}<|MERGE_RESOLUTION|>--- conflicted
+++ resolved
@@ -5,12 +5,8 @@
 };
 
 use ldap3::{
-<<<<<<< HEAD
     LdapConnAsync, LdapConnSettings, Mod, Scope, SearchEntry, adapters::PagedResults, drive,
-=======
-    adapters::PagedResults, drive, ldap_escape, LdapConnAsync, LdapConnSettings, Mod, Scope,
-    SearchEntry,
->>>>>>> 00e1f7e9
+    ldap_escape,
 };
 
 use super::error::LdapError;
