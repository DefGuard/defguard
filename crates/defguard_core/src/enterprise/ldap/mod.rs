--- conflicted
+++ resolved
@@ -17,19 +17,15 @@
 use sync::{get_ldap_sync_status, is_ldap_desynced, set_ldap_sync_status};
 
 use self::error::LdapError;
-<<<<<<< HEAD
 use crate::enterprise::{
-    is_enterprise_enabled,
     ldap::model::{
         extract_dn_path, ldap_sync_allowed_for_user, user_as_ldap_attrs, user_as_ldap_mod,
         user_from_searchentry,
     },
     limits::update_counts,
-=======
+};
 use crate::{
-    db::{self, User},
-    enterprise::{is_business_license_active, ldap::model::extract_dn_path, limits::update_counts},
->>>>>>> 9529d1db
+    enterprise::{is_business_license_active},
 };
 
 #[cfg(not(test))]
