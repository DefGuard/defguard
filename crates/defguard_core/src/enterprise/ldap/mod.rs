use std::{collections::HashSet, future::Future};

#[cfg(not(test))]
use ldap3::Ldap;
use ldap3::{Mod, SearchEntry, ldap_escape};
use model::UserObjectClass;
use rand::Rng;
use sqlx::PgPool;
use sync::{SyncStatus, get_ldap_sync_status, is_ldap_desynced, set_ldap_sync_status};

use self::error::LdapError;
use crate::{
<<<<<<< HEAD
    db::{self, Id, Settings, User, models::settings::update_current_settings},
    enterprise::{is_enterprise_enabled, limits::update_counts},
=======
    db::{self, models::settings::update_current_settings, Id, Settings, User},
    enterprise::{is_enterprise_enabled, ldap::model::extract_dn_path, limits::update_counts},
>>>>>>> 00e1f7e9
};

#[cfg(not(test))]
pub mod client;
pub mod error;
pub mod hash;
pub mod model;
pub mod sync;
#[cfg(test)]
pub mod test_client;
pub mod utils;

/// Performs LDAP synchronization if enabled and enterprise features are available.
///
/// This function may trigger either full and incremental sync based on the current sync status.
/// Sets LDAP sync status to OutOfSync if any errors occur during the process.
pub(crate) async fn do_ldap_sync(pool: &PgPool) -> Result<(), LdapError> {
    debug!("Starting LDAP sync, if enabled");
    let mut settings = Settings::get_current_settings();

    // Mark as out of sync only if we can't propagate changes to LDAP, as it
    // doesn't matter for the sync status if we can't pull changes.
    if !settings.ldap_enabled {
        debug!("LDAP is disabled, not performing LDAP sync");
        if get_ldap_sync_status() == SyncStatus::InSync {
            set_ldap_sync_status(SyncStatus::OutOfSync, pool).await?;
        }
        return Ok(());
    }

    if !settings.ldap_sync_enabled {
        debug!("LDAP sync is disabled, not performing LDAP sync");
        return Ok(());
    }

    if !is_enterprise_enabled() {
        info!(
            "Enterprise features are disabled, not performing LDAP sync and automatically disabling it"
        );
        settings.ldap_sync_enabled = false;
        update_current_settings(pool, settings).await?;
        return Err(LdapError::EnterpriseDisabled("LDAP sync".to_string()));
    }

    if is_ldap_desynced() {
        info!("LDAP is considered to be desynced, doing a full sync");
    } else {
        info!("Ldap is not considered to be desynced, doing an incremental sync");
        debug!(
            "Because of incremental sync, LDAP authority will be selected to pull changes from LDAP"
        );
    }

    let mut ldap_connection = match LDAPConnection::create().await {
        Ok(connection) => connection,
        Err(err) => {
            set_ldap_sync_status(SyncStatus::OutOfSync, pool).await?;
            return Err(err);
        }
    };

    if let Err(err) = ldap_connection.sync(pool, is_ldap_desynced()).await {
        set_ldap_sync_status(SyncStatus::OutOfSync, pool).await?;
        return Err(err);
    }
    set_ldap_sync_status(SyncStatus::InSync, pool).await?;

    let _ = update_counts(pool).await;

    info!("LDAP sync completed");

    Ok(())
}

/// Convenience function to run a function that performs an LDAP operation and handle the result
/// appropriately, setting the LDAP sync status to Desynced if an error is encountered.
pub(crate) async fn with_ldap_status<T, F>(pool: &PgPool, f: F) -> Result<T, LdapError>
where
    F: Future<Output = Result<T, LdapError>>,
{
    let settings = Settings::get_current_settings();
    if !is_enterprise_enabled() {
        info!("Enterprise features are disabled, not performing LDAP operation");
        set_ldap_sync_status(SyncStatus::OutOfSync, pool).await?;
        return Err(LdapError::EnterpriseDisabled("LDAP".to_string()));
    }

    if !settings.ldap_enabled {
        debug!("LDAP is disabled, not performing LDAP operation");
        set_ldap_sync_status(SyncStatus::OutOfSync, pool).await?;
        return Err(LdapError::MissingSettings("LDAP is disabled".into()));
    }

    if settings.ldap_sync_enabled && get_ldap_sync_status() == SyncStatus::OutOfSync {
        warn!("LDAP is considered to be desynced, not performing LDAP operation");
        return Err(LdapError::Desynced);
    }

    match f.await {
        Ok(result) => Ok(result),
        Err(e) => {
            warn!("Encountered an error while performing LDAP operation: {e:?}");
            if let Err(status_err) = set_ldap_sync_status(SyncStatus::OutOfSync, pool).await {
                warn!("Failed to update LDAP sync status: {:?}", status_err);
            }

            Err(e)
        }
    }
}

/// Convenience macro for creating a HashSet with initial values.
/// Similar to vec! macro but for HashSet collections.
#[macro_export]
macro_rules! hashset {
    ( $( $element:expr ),* ) => {
        {
            let mut map = HashSet::new();
            $(
                map.insert($element);
            )*
            map
        }
    };
}

#[derive(Clone)]
pub struct LDAPConfig {
    pub ldap_bind_username: String,
    pub ldap_group_search_base: String,
    pub ldap_user_search_base: String,
    pub ldap_user_obj_class: String,
    pub ldap_group_obj_class: String,
    pub ldap_username_attr: String,
    pub ldap_groupname_attr: String,
    pub ldap_group_member_attr: String,
    pub ldap_member_attr: String,
    pub ldap_user_auxiliary_obj_classes: Vec<String>,
    pub ldap_uses_ad: bool,
    pub ldap_user_rdn_attr: Option<String>,
    pub ldap_sync_groups: Vec<String>,
}

#[cfg(test)]
impl Default for LDAPConfig {
    /// Provides default LDAP configuration values for testing purposes.
    fn default() -> Self {
        Self {
            ldap_bind_username: "admin".to_string(),
            ldap_group_search_base: "ou=groups,dc=example,dc=com".to_string(),
            ldap_user_search_base: "ou=users,dc=example,dc=com".to_string(),
            ldap_user_obj_class: "inetOrgPerson".to_string(),
            ldap_group_obj_class: "groupOfUniqueNames".to_string(),
            ldap_username_attr: "cn".to_string(),
            ldap_groupname_attr: "cn".to_string(),
            ldap_group_member_attr: "uniqueMember".to_string(),
            ldap_member_attr: "memberOf".to_string(),
            ldap_user_auxiliary_obj_classes: vec![],
            ldap_uses_ad: false,
            ldap_user_rdn_attr: None,
            ldap_sync_groups: Vec::new(),
        }
    }
}

impl LDAPConfig {
    /// Returns the RDN attribute used for constructing user distinguished names.
    /// If the `ldap_user_rdn_attr` is not set, it defaults to `ldap_username_attr`.
    #[must_use]
    pub(crate) fn get_rdn_attr(&self) -> &str {
        let attr = self
            .ldap_user_rdn_attr
            .as_deref()
            .unwrap_or(&self.ldap_username_attr)
            .trim();

        if attr.is_empty() {
            &self.ldap_username_attr
        } else {
            attr
        }
    }

    /// Constructs user distinguished name.
    ///
    /// This function is used to construct the user's DN based on the RDN value and user path.
    /// Prefer using `user_dn_from_user` method to ensure that the RDN value and user path are correctly derived from the user object.
    ///
    /// Use it only if you need to construct a user DN manually.
    #[must_use]
    pub(crate) fn user_dn(&self, user_rdn_value: &str, user_path: &str) -> String {
        format!("{}={user_rdn_value},{user_path}", self.get_rdn_attr())
    }

    /// Constructs the user's distinguished name based on the user object.
    /// This should be the preferred way of getting the user DN, as it
    /// ensures that the RDN value and user path is correctly derived from the user object.
    #[must_use]
    pub(crate) fn user_dn_from_user<I>(&self, user: &User<I>) -> String {
        let path = if let Some(path) = &user.ldap_user_path {
            path.as_str()
        } else {
            &self.ldap_user_search_base
        };
        self.user_dn(user.ldap_rdn_value(), path)
    }

    /// Constructs group distinguished name.
    ///
    /// Uses the `ldap_group_search_base` to construct the DN.
    /// Note: This may turn out to be a problem if some groups are
    /// are nested and have different DN paths.
    #[must_use]
    pub(crate) fn group_dn(&self, groupname: &str) -> String {
        format!(
            "{}={groupname},{}",
            self.ldap_groupname_attr, self.ldap_group_search_base,
        )
    }

    /// Returns all user object classes, including the main one (structural) and auxiliary classes.
    #[must_use]
    pub(crate) fn get_all_user_obj_classes(&self) -> Vec<String> {
        let mut obj_classes = vec![self.ldap_user_obj_class.clone()];
        obj_classes.extend(self.ldap_user_auxiliary_obj_classes.to_vec());
        obj_classes
    }

    /// Checks if the LDAP configuration uses the username as the RDN.
    /// This happens if the user RDN attribute is not set or is empty,
    pub(crate) fn using_username_as_rdn(&self) -> bool {
        // RDN not set = username is used as RDN
        // RDN set = username is used as RDN if they are the same
        self.ldap_user_rdn_attr
            .as_deref()
            .is_none_or(|rdn| rdn == self.ldap_username_attr || rdn.is_empty())
    }
}

impl TryFrom<Settings> for LDAPConfig {
    type Error = LdapError;

    /// Converts Settings to LDAPConfig, validating all required LDAP settings.
    /// This is to scope the full Settings struct to only the LDAP-related settings.
    ///
    /// TODO: Since settings are now a global singleton, it may be better to do this differently.
    fn try_from(settings: Settings) -> Result<LDAPConfig, LdapError> {
        /// Helper function to validate non-empty string settings.
        /// Returns an error if the setting is None or is an empty string.
        /// This is to prevent constructing an invalid LDAPConfig
        fn validate_string_setting(
            value: Option<String>,
            setting_name: &str,
        ) -> Result<String, LdapError> {
            match value {
                Some(s) if !s.is_empty() => Ok(s),
                Some(_) => Err(LdapError::MissingSettings(format!(
                    "Setting {setting_name} cannot be empty for LDAP configuration to work",
                ))),
                None => Err(LdapError::MissingSettings(format!(
                    "Setting {setting_name} is required for LDAP configuration to work"
                ))),
            }
        }

        Ok(Self {
            ldap_member_attr: validate_string_setting(
                settings.ldap_member_attr,
                "ldap_member_attr",
            )?,
            ldap_group_member_attr: validate_string_setting(
                settings.ldap_group_member_attr,
                "ldap_group_member_attr",
            )?,
            ldap_groupname_attr: validate_string_setting(
                settings.ldap_groupname_attr,
                "ldap_groupname_attr",
            )?,
            ldap_username_attr: validate_string_setting(
                settings.ldap_username_attr,
                "ldap_username_attr",
            )?,
            ldap_group_obj_class: validate_string_setting(
                settings.ldap_group_obj_class,
                "ldap_group_obj_class",
            )?,
            ldap_user_obj_class: validate_string_setting(
                settings.ldap_user_obj_class,
                "ldap_user_obj_class",
            )?,
            ldap_user_search_base: validate_string_setting(
                settings.ldap_user_search_base,
                "ldap_user_search_base",
            )?,
            ldap_bind_username: validate_string_setting(
                settings.ldap_bind_username,
                "ldap_bind_username",
            )?,
            ldap_group_search_base: validate_string_setting(
                settings.ldap_group_search_base,
                "ldap_group_search_base",
            )?,
            ldap_user_auxiliary_obj_classes: settings.ldap_user_auxiliary_obj_classes,
            ldap_uses_ad: settings.ldap_uses_ad,
            ldap_user_rdn_attr: settings.ldap_user_rdn_attr,
            ldap_sync_groups: settings.ldap_sync_groups,
        })
    }
}

#[cfg(not(test))]
pub struct LDAPConnection {
    pub config: LDAPConfig,
    pub ldap: Ldap,
    pub url: String,
}

#[cfg(test)]
pub struct LDAPConnection {
    pub config: LDAPConfig,
    pub url: String,
    pub test_client: test_client::TestClient,
}

impl LDAPConnection {
    /// Updates user state in LDAP based on the following rules:
    /// - If the user is disabled in Defguard, he will be removed from LDAP
    /// - If there are no sync groups defined or the user is in them but doesn't exist yet in LDAP, he will be added to LDAP and assigned to his groups
    ///
    /// Make sure to call this every time one of the above conditions changes (e.g. group addition, user disabling)
    pub(crate) async fn update_users_state(
        &mut self,
        users: Vec<&mut User<Id>>,
        pool: &PgPool,
    ) -> Result<(), LdapError> {
        debug!("Updating users state in LDAP");

        for user in users {
            let user_sync_allowed = user.ldap_sync_allowed(pool).await?;
            let user_exists_in_ldap = self.user_exists(user).await?;
            let user_groups = user.member_of_names(pool).await?;
            let user_in_sync_groups = self.user_in_ldap_sync_groups(user).await?;

            // User is disabled in Defguard
            // If they exist in LDAP, remove them
            // Don't use "user_sync_allowed" here as it will never execute if the user is disabled
            // We are interested in the user changing the state from active to disabled
            if user_in_sync_groups && user.is_enrolled() && !user.is_active && user_exists_in_ldap {
                debug!("User {user} is disabled in Defguard, removing from LDAP");
                self.delete_user(user).await?;
                continue;
            }

            if !user_sync_allowed {
                debug!("User {user} is not allowed to be synced, skipping");
                continue;
            }

            // No sync groups defined or user already belongs to them,
            // Add the user if they don't exist in LDAP already but are active in Defguard
            if !user_exists_in_ldap {
                debug!("User {user} is not in LDAP, adding to LDAP");
                self.add_user(user, None, pool).await?;
                for group in user_groups {
                    self.add_user_to_group(user, &group).await?;
                }
                continue;
            }

            // We may bring user into the synchronization scope, sync his data (email, groups, etc.) based on
            // the authority
            if user_exists_in_ldap {
                debug!(
                    "User {user} is in LDAP and is allowed to be synced, synchronizing his data"
                );
                self.sync_user_data(user, pool).await?;
                debug!("User {user} data synchronized");
                continue;
            }
        }

        Ok(())
    }

    /// Checks if user belongs to one of the defined sync groups in the LDAP server.
    /// Returns true if no sync groups are defined (sync all users) or if user is in at least one sync group.
    async fn user_in_ldap_sync_groups<I>(&mut self, user: &User<I>) -> Result<bool, LdapError> {
        debug!("Checking if user {} is in LDAP sync groups", user.username);

        // Sync groups empty, we should sync all users
        if self.config.ldap_sync_groups.is_empty() {
            debug!("Sync groups were not defined, user {user} will be synced");
            return Ok(true);
        }

        let dn = self.config.user_dn_from_user(user);

        if !self.user_exists(user).await? {
            debug!("User {user} does not exist, not syncing user");
            return Ok(false);
        }

        let user_groups_entries = self.get_user_groups(&dn).await?;
        let user_groups_names = user_groups_entries
            .iter()
            .filter_map(|entry| {
                entry
                    .attrs
                    .get(&self.config.ldap_groupname_attr)
                    .and_then(|v| v.first())
            })
            .collect::<Vec<_>>();

        debug!(
            "User groups: {user_groups_names:?}, sync groups: {:?}",
            self.config.ldap_sync_groups
        );

        if user_groups_names
            .into_iter()
            .any(|group| self.config.ldap_sync_groups.contains(group))
        {
            debug!("User {user} is in sync groups, syncing user");
            Ok(true)
        } else {
            debug!("User {user} is not in sync groups, not syncing user");
            Ok(false)
        }
    }

    /// Checks if a group with the given name exists in LDAP.
    async fn group_exists(&mut self, groupname: &str) -> Result<bool, LdapError> {
        let groupname_attr = self.config.ldap_groupname_attr.clone();
        let groupname_escaped = ldap_escape(groupname);
        let res = self
            .search_groups(format!("({groupname_attr}={groupname_escaped})").as_str())
            .await?;

        Ok(!res.is_empty())
    }

    /// Checks if a user with the given username exists in LDAP.
    async fn user_exists_by_username(&mut self, username: &str) -> Result<bool, LdapError> {
        let username_attr = self.config.ldap_username_attr.clone();
        let username_escaped = ldap_escape(username);
        let res = self
            .search_users(format!("({username_attr}={username_escaped})").as_str())
            .await?;

        Ok(!res.is_empty())
    }

    /// Checks if a user with the given RDN (Relative Distinguished Name) exists in LDAP.
    ///
    /// Example:
    /// If the user's DN is `cn=test,ou=users,dc=example,dc=com`,
    /// the RDN would be `test` (assuming `cn` is the RDN attribute).
    async fn user_exists_by_rdn(&mut self, rdn: &str) -> Result<bool, LdapError> {
        let rdn_attr = self.config.get_rdn_attr();
        let rdn_escaped = ldap_escape(rdn);
        let res = self
            .search_users(format!("({rdn_attr}={rdn_escaped})").as_str())
            .await?;

        Ok(!res.is_empty())
    }

    /// Checks if a user with the given DN (Distinguished Name) exists in LDAP.
    async fn user_exists_by_dn(&mut self, dn: &str) -> Result<bool, LdapError> {
        Ok(self.get(dn).await?.is_some())
    }

    /// Checks if a user exists in LDAP by either username or DN.
    /// Returns true if the user is found by either method.
    ///
    /// We must check the username because we don't want to create duplicate
    /// usernames which Defguard doesn't handle well.
    async fn user_exists<I>(&mut self, user: &User<I>) -> Result<bool, LdapError> {
        let username = &user.username;
        let dn = self.config.user_dn_from_user(user);
        let username_exists = self.user_exists_by_username(username).await?;
        let dn_exists = self.user_exists_by_dn(&dn).await?;
        Ok(username_exists || dn_exists)
    }

    /// Checks if a username is available (not taken) in LDAP.
    /// Returns true if no user with the given username exists.
    pub async fn is_username_available(&mut self, username: &str) -> Result<bool, LdapError> {
        debug!("Checking if username {username} is available");
        let username_escape = ldap_escape(username);
        let users = self
            .search_users(&format!(
                "(&({}={username_escape})(|(objectClass={})))",
                self.config.ldap_username_attr, self.config.ldap_user_obj_class
            ))
            .await?;
        debug!("Found {} users with username {username}", users.len());
        Ok(users.is_empty())
    }

    /// Retrieves user from LDAP using credentials and validates the password.
    /// Returns an error if multiple users are found or if authentication fails.
    pub async fn get_user_by_credentials(
        &mut self,
        username: &str,
        password: &str,
    ) -> Result<User, LdapError> {
        debug!("Performing LDAP user search: {username}");
        let username_escape = ldap_escape(username);
        let mut entries = self
            .search_users(&format!(
                "(&({}={username_escape})(objectClass={}))",
                self.config.ldap_username_attr, self.config.ldap_user_obj_class
            ))
            .await?;
        if entries.len() > 1 {
            return Err(LdapError::TooManyObjects);
        }
        if let Some(entry) = entries.pop() {
            info!("Performed LDAP user search: {username}");
            self.test_bind_user(&entry.dn, password).await?;
            User::from_searchentry(&entry, username, Some(password))
        } else {
            Err(LdapError::ObjectNotFound(format!(
                "User {username} not found",
            )))
        }
    }

    /// Retrieves user from LDAP by username.
    /// Returns an error if multiple users are found or if the user doesn't exist.
    pub async fn get_user_by_username<I>(&mut self, username: &User<I>) -> Result<User, LdapError> {
        debug!("Performing LDAP user search by username: {username}");
        let username = &username.username;
        let username_escape = ldap_escape(username);
        let mut entries = self
            .search_users(&format!(
                "(&({}={username_escape})(objectClass={}))",
                self.config.ldap_username_attr, self.config.ldap_user_obj_class
            ))
            .await?;
        if entries.len() > 1 {
            return Err(LdapError::TooManyObjects);
        }
        if let Some(entry) = entries.pop() {
            info!("Performed LDAP user search by username: {username}");
            User::from_searchentry(&entry, username, None)
        } else {
            Err(LdapError::ObjectNotFound(format!(
                "User {username} not found",
            )))
        }
    }

    /// Retrieves user from LDAP by DN (Distinguished Name).
    /// Returns an error if the user doesn't exist at the specified DN.
    pub async fn get_user_by_dn<I>(&mut self, user: &User<I>) -> Result<User, LdapError> {
        let dn = self.config.user_dn_from_user(user);
        debug!("Trying to retrieve LDAP user with the following DN: {}", dn);
        match self.get(&dn).await? {
            Some(entry) => {
                info!("Found LDAP user with DN: {}", dn);
                User::from_searchentry(&entry, &user.username, None)
            }
            None => Err(LdapError::ObjectNotFound(format!("User {dn} not found",))),
        }
    }

    /// Adds user to LDAP with optional password.
    /// If no password is provided, generates a random one and marks it as randomized.
    /// This is because we don't always have access to the user's cleartext password.
    /// For Active Directory, also activates the user account after creation.
    pub async fn add_user(
        &mut self,
        user: &mut User<Id>,
        password: Option<&str>,
        pool: &PgPool,
    ) -> Result<(), LdapError> {
        debug!("Adding LDAP user {}", user.username);
        let user_dn = self.config.user_dn_from_user(user);
        let password_is_random = password.is_none();
        let password = if let Some(password) = password {
            debug!("Using provided password for user {}", user.username);
            password.to_string()
        } else {
            // ldap may not accept no password, this is a workaround when we don't have access to the
            // user's password
            debug!(
                "Generating random password for user {}, as no password has been specified",
                user.username
            );
            let random_password = rand::thread_rng()
                .sample_iter(&rand::distributions::Alphanumeric)
                .take(32)
                .map(char::from)
                .collect::<String>();

            debug!("Generated random password for user {}", user.username);
            random_password
        };
        let ssha_password = hash::salted_sha1_hash(&password);
        let nt_password = hash::nthash(&password);
        let user_obj_classes = self.config.get_all_user_obj_classes();
        let username_attr = self.config.ldap_username_attr.clone();
        let rdn_attr = self.config.get_rdn_attr().to_string();
        if !self.is_username_available(&user.username).await?
            || self.user_exists_by_dn(&user_dn).await?
        {
            return Err(LdapError::ObjectAlreadyExists(format!(
                "User with username {} or DN {user_dn} already exists",
                user.username
            )));
        }
        self.add(
            &user_dn,
            user.as_ldap_attrs(
                &ssha_password,
                &nt_password,
                user_obj_classes.iter().map(|s| s.as_str()).collect(),
                self.config.ldap_uses_ad,
                &username_attr,
                &rdn_attr,
            ),
        )
        .await?;
        if self.config.ldap_uses_ad {
            self.set_password(user, &password).await?;
            self.activate_ad_user(&user_dn).await?;
        }
        user.ldap_user_path = extract_dn_path(&user_dn);
        if password_is_random {
            user.ldap_pass_randomized = true;
        }
        user.save(pool).await?;
        info!("Added LDAP user {}", user.username);
        Ok(())
    }

    /// Modifies existing LDAP user attributes and handles username/RDN changes.
    /// Updates the user's DN if the username or RDN has changed.
    pub async fn modify_user(
        &mut self,
        old_username: &str,
        user: &User<Id>,
    ) -> Result<(), LdapError> {
        debug!("Modifying user {old_username} in LDAP");
        // If we're using the username as the RDN, also update the RDN value on user if his username has been changed
        let old_rdn = if self.config.using_username_as_rdn() {
            old_username
        } else {
            user.ldap_rdn_value()
        };
        let new_rdn = if self.config.using_username_as_rdn() {
            user.username.as_str()
        } else {
            user.ldap_rdn_value()
        };
        if !self.user_exists_by_rdn(old_rdn).await? {
            return Err(LdapError::ObjectNotFound(format!(
                "User {old_username} not found in LDAP, cannot modify",
            )));
        }
        let user_dn_path = if let Some(path) = &user.ldap_user_path {
            path.as_str()
        } else {
            &self.config.ldap_user_search_base
        };
        let old_dn = self.config.user_dn(old_rdn, user_dn_path);
        let new_dn = self.config.user_dn(new_rdn, user_dn_path);
        let config = self.config.clone();
        let mods = user.as_ldap_mod(&config);
        self.modify(&old_dn, &new_dn, mods).await?;
        info!("Modified user {old_username} in LDAP");

        Ok(())
    }

    /// Extracts group name from LDAP group search entry.
    /// Returns an error if the group name attribute is not found.
    fn group_entry_to_name(&self, entry: SearchEntry) -> Result<String, LdapError> {
        entry
            .attrs
            .get(&self.config.ldap_groupname_attr)
            .and_then(|v| v.first())
            .map(|name| name.to_string())
            .ok_or_else(|| {
                LdapError::ObjectNotFound(format!(
                    "Couldn't extract a group name from searchentry {entry:?}."
                ))
            })
    }

    /// Deletes user from LDAP.
    /// First removes the user from all group memberships (if any), then deletes the user entry.
    pub async fn delete_user<I>(&mut self, user: &User<I>) -> Result<(), LdapError> {
        debug!("Deleting user {user}");
        let dn = self.config.user_dn_from_user(user);
        debug!("Removing group memberships first...");
        let user_groups = self.get_user_groups(&dn).await?;
        debug!("Removing user from groups: {user_groups:?}");
        for group in user_groups {
            debug!("Removing user from group {group:?}");
            match self.group_entry_to_name(group) {
                Ok(groupname) => {
                    self.remove_user_from_group(user, &groupname).await?;
                    debug!("Removed user from group {groupname}");
                }
                Err(e) => {
                    warn!("Failed to remove user from group: {e}");
                }
            }
        }
        self.delete(&dn).await?;
        info!("Deleted user {user}");

        Ok(())
    }

    /// Activates an Active Directory user account.
    /// Sets userAccountControl to enable the account and pwdLastSet to avoid password change requirement.
    pub async fn activate_ad_user(&mut self, user_dn: &str) -> Result<(), LdapError> {
        debug!("Activating user {user_dn}");
        self.modify(
            user_dn,
            user_dn,
            vec![
                // Enables the user
                Mod::Replace("userAccountControl", hashset!["512"]),
                // The user doesn't have to change password at next login
                Mod::Replace("pwdLastSet", hashset!["-1"]),
            ],
        )
        .await?;
        info!("Activated user {user_dn}");

        Ok(())
    }

    /// Changes user password in LDAP.
    /// Handles both Active Directory (unicodePwd) and standard LDAP (userPassword/sambaNTPassword) formats.
    pub async fn set_password<I>(
        &mut self,
        user: &User<I>,
        password: &str,
    ) -> Result<(), LdapError> {
        debug!("Setting password for user {user}");
        let user_dn = self.config.user_dn_from_user(user);

        if self.config.ldap_uses_ad {
            let unicode_pwd = hash::unicode_pwd(password);
            // We need to deal with bytes here as both the attribute and value are expected to be in
            // binary
            let mods = vec![Mod::Replace(
                "unicodePwd".as_bytes(),
                hashset![unicode_pwd.as_ref()],
            )];
            self.modify(&user_dn, &user_dn, mods).await?;
            info!("Password set for user {user}");
        } else {
            let ssha_password = hash::salted_sha1_hash(password);
            let nt_password = hash::nthash(password);
            let mut mods = Vec::new();
            if self
                .config
                .ldap_user_auxiliary_obj_classes
                .contains(&UserObjectClass::SimpleSecurityObject.into())
            {
                mods.push(Mod::Replace(
                    "userPassword",
                    hashset![ssha_password.as_str()],
                ));
            }

            if self
                .config
                .ldap_user_auxiliary_obj_classes
                .contains(&UserObjectClass::SambaSamAccount.into())
            {
                mods.push(Mod::Replace(
                    "sambaNTPassword",
                    hashset![nt_password.as_str()],
                ));
            }

            if mods.is_empty() {
                return Err(LdapError::MissingSettings(format!(
                    "Can't set password as no password object class has been defined for the user {user}."
                )));
            }

            self.modify(&user_dn, &user_dn, mods).await?;
            info!("Password set for user {user}");
        }

        Ok(())
    }

    /// Creates LDAP group with initial members.
    /// This exists as some LDAP servers (like OpenLDAP) don't allow creating empty groups.
    pub async fn add_group_with_members<I>(
        &mut self,
        group_name: &str,
        members: Vec<&User<I>>,
    ) -> Result<(), LdapError> {
        debug!("Adding LDAP group {}", group_name);
        let dn = self.config.group_dn(group_name);
        let group_obj_class = self.config.ldap_group_obj_class.clone();
        let groupname_attr = self.config.ldap_groupname_attr.clone();
        let mut group_attrs = vec![
            ("objectClass", hashset![group_obj_class.as_str()]),
            (groupname_attr.as_str(), hashset![group_name]),
        ];
        //   extent the group attr with multiple members
        let member_dns = members
            .into_iter()
            .map(|member| self.config.user_dn_from_user(member))
            .collect::<Vec<_>>();
        let member_group_attr = self.config.ldap_group_member_attr.clone();
        let member_refs: HashSet<&str> = member_dns.iter().map(|s| s.as_str()).collect();

        for member_ref in member_refs {
            group_attrs.push((member_group_attr.as_str(), hashset![member_ref]));
        }

        self.add(&dn, group_attrs).await?;
        info!(
            "Added LDAP group {} with members {}",
            group_name,
            member_dns
                .iter()
                .map(|dn| dn.as_str())
                .collect::<Vec<_>>()
                .join(", ")
        );

        Ok(())
    }

    /// Modifies LDAP group name and updates its DN accordingly.
    /// Does not check if the group exists before modification.
    pub async fn modify_group(
        &mut self,
        groupname: &str,
        group: &db::Group<Id>,
    ) -> Result<(), LdapError> {
        debug!("Modifying LDAP group {groupname}");
        let old_dn = self.config.group_dn(groupname);
        let new_dn = self.config.group_dn(&group.name);
        let groupname_attr = self.config.ldap_groupname_attr.clone();
        self.modify(
            &old_dn,
            &new_dn,
            vec![Mod::Replace(
                groupname_attr.as_str(),
                hashset![group.name.as_str()],
            )],
        )
        .await?;
        info!("Modified LDAP group {groupname}");

        Ok(())
    }

    /// Deletes LDAP group by name.
    /// Does not check if the group exists before deletion.
    pub async fn delete_group(&mut self, groupname: &str) -> Result<(), LdapError> {
        debug!("Deleting LDAP group {groupname}");
        let dn = self.config.group_dn(groupname);
        self.delete(&dn).await?;
        info!("Deleted LDAP group {groupname}");

        Ok(())
    }

    /// Add user to a group.
    ///
    /// - If the group does not exist, it will be created with the single user as a member.
    /// - If the user is already a member of the group, the addition will be skipped.
    pub async fn add_user_to_group<I>(
        &mut self,
        user: &User<I>,
        groupname: &str,
    ) -> Result<(), LdapError> {
        debug!(
            "Adding user {user} to group {groupname} in LDAP, checking if that group exists first..."
        );
        let user_dn = self.config.user_dn_from_user(user);
        if self.is_member_of(&user_dn, groupname).await? {
            debug!("User {user} is already a member of group {groupname}, skipping");
            return Ok(());
        }
        if !self.group_exists(groupname).await? {
            debug!("Group {groupname} doesn't exist in LDAP, creating it");
            self.add_group_with_members(groupname, vec![user]).await?;
            debug!("Group {groupname} created and member added in LDAP");
        } else {
            debug!("Group {groupname} exists in LDAP, adding user {user} to it");
            let group_dn = self.config.group_dn(groupname);
            self.modify(
                &group_dn,
                &group_dn,
                vec![Mod::Add(
                    &self.config.ldap_group_member_attr.clone(),
                    hashset![&user_dn],
                )],
            )
            .await?;
            debug!("Added user {user} to group {groupname} in LDAP");
        }
        info!("Added user {user} to group {groupname} in LDAP");
        Ok(())
    }

    /// Remove user from a group.
    ///
    /// If the user is the only member of the group, the group will be deleted.
    pub async fn remove_user_from_group<I>(
        &mut self,
        user: &User<I>,
        groupname: &str,
    ) -> Result<(), LdapError> {
        debug!("Removing user {user} from group {groupname} in LDAP");
        let user_dn = self.config.user_dn_from_user(user);
        if !self.is_member_of(&user_dn, groupname).await? {
            debug!("User {user} is not a member of group {groupname}, skipping");
            return Ok(());
        }
        let members = self.get_group_members(groupname).await?;
        if members.len() > 1 {
            let group_dn = self.config.group_dn(groupname);
            self.modify(
                &group_dn,
                &group_dn,
                vec![Mod::Delete(
                    &self.config.ldap_group_member_attr.clone(),
                    hashset![&user_dn],
                )],
            )
            .await?;
            debug!("Removed user {user} from group {groupname} in LDAP");
        } else {
            debug!("Group {groupname} has only one member, removing the whole group",);
            self.delete_group(groupname).await?;
            debug!("Removed group {groupname} from LDAP");
        }

        info!("Removed user {user} from group {groupname} in LDAP");

        Ok(())
    }
}

#[cfg(test)]
mod tests;<|MERGE_RESOLUTION|>--- conflicted
+++ resolved
@@ -10,13 +10,8 @@
 
 use self::error::LdapError;
 use crate::{
-<<<<<<< HEAD
     db::{self, Id, Settings, User, models::settings::update_current_settings},
-    enterprise::{is_enterprise_enabled, limits::update_counts},
-=======
-    db::{self, models::settings::update_current_settings, Id, Settings, User},
     enterprise::{is_enterprise_enabled, ldap::model::extract_dn_path, limits::update_counts},
->>>>>>> 00e1f7e9
 };
 
 #[cfg(not(test))]
