use std::collections::HashSet;

use ldap3::{Mod, SearchEntry};
use sqlx::{Error as SqlxError, PgExecutor};

<<<<<<< HEAD
use super::{LDAPConfig, error::LdapError};
use crate::{db::User, handlers::user::check_username, hashset};
=======
use super::{error::LdapError, LDAPConfig};
use crate::{
    db::{Id, Settings, User},
    handlers::user::check_username,
    hashset,
};
>>>>>>> 00e1f7e9

pub(crate) enum UserObjectClass {
    SambaSamAccount,
    InetOrgPerson,
    SimpleSecurityObject,
    User,
}

impl<'a> From<&'a UserObjectClass> for &'static str {
    fn from(obj_class: &'a UserObjectClass) -> &'static str {
        match obj_class {
            UserObjectClass::SambaSamAccount => "sambaSamAccount",
            UserObjectClass::InetOrgPerson => "inetOrgPerson",
            UserObjectClass::SimpleSecurityObject => "simpleSecurityObject",
            UserObjectClass::User => "user",
        }
    }
}

impl From<UserObjectClass> for &'static str {
    fn from(obj_class: UserObjectClass) -> &'static str {
        (&obj_class).into()
    }
}

impl From<UserObjectClass> for String {
    fn from(obj_class: UserObjectClass) -> String {
        let str: &str = obj_class.into();
        str.to_string()
    }
}

impl PartialEq<&str> for UserObjectClass {
    fn eq(&self, other: &&str) -> bool {
        let str: &str = self.into();
        str == *other
    }
}

impl PartialEq<UserObjectClass> for &str {
    fn eq(&self, other: &UserObjectClass) -> bool {
        other == self
    }
}

impl User {
    pub fn from_searchentry(
        entry: &SearchEntry,
        username: &str,
        password: Option<&str>,
    ) -> Result<Self, LdapError> {
        let mut user = Self::new(
            username.into(),
            password,
            get_value_or_error(entry, "sn")?,
            get_value_or_error(entry, "givenName")?,
            get_value_or_error(entry, "mail")?,
            get_value(entry, "mobile"),
        );
        user.from_ldap = true;
        if let Some(rdn) = extract_rdn_value(&entry.dn) {
            user.ldap_rdn = Some(rdn);
        } else {
            return Err(LdapError::InvalidDN(entry.dn.clone()));
        }
        if let Some(dn_path) = extract_dn_path(&entry.dn) {
            user.ldap_user_path = Some(dn_path);
        } else {
            return Err(LdapError::InvalidDN(entry.dn.clone()));
        }
        // Print the warning only if everything else checks out
        if check_username(username).is_err() {
            warn!(
                "LDAP User \"{}\" has username that cannot be used in Defguard, \
                change the LDAP username attribute or change the username in LDAP to a valid one",
                username
            );
            return Err(LdapError::InvalidUsername(username.to_string()));
        }
        Ok(user)
    }
}

impl<I> User<I> {
    pub(crate) fn update_from_ldap_user(&mut self, ldap_user: &User, config: &LDAPConfig) {
        self.last_name = ldap_user.last_name.clone();
        self.first_name = ldap_user.first_name.clone();
        self.email = ldap_user.email.clone();
        self.phone = ldap_user.phone.clone();
        // It should be ok to update the username if we are not using it in the DN (not as RDN)
        if !config.using_username_as_rdn() {
            self.username = ldap_user.username.clone();
        } else {
            debug!(
                "Not updating username {} from LDAP because it is used as RDN",
                self.username
            );
        }
    }

    #[must_use]
    pub fn as_ldap_mod<'a>(&'a self, config: &'a LDAPConfig) -> Vec<Mod<&'a str>> {
        let obj_classes = config.get_all_user_obj_classes();
        let mut changes = vec![];
        if obj_classes.contains(&UserObjectClass::InetOrgPerson.into())
            || obj_classes.contains(&UserObjectClass::User.into())
        {
            changes.extend_from_slice(&[
                Mod::Replace("sn", hashset![self.last_name.as_str()]),
                Mod::Replace("givenName", hashset![self.first_name.as_str()]),
                Mod::Replace("mail", hashset![self.email.as_str()]),
            ]);

            // Allow renaming the user if the CN is not a part of the RDN
            if config.get_rdn_attr() != "cn" {
                changes.push(Mod::Replace("cn", hashset![self.username.as_str()]));
            }

            if config.ldap_username_attr != "uid" && config.ldap_user_rdn_attr != Some("uid".into())
            {
                changes.push(Mod::Replace("uid", hashset![self.username.as_str()]));
            }

            if let Some(phone) = &self.phone {
                if phone.is_empty() {
                    changes.push(Mod::Replace("mobile", HashSet::new()));
                } else {
                    changes.push(Mod::Replace("mobile", hashset![phone.as_str()]));
                }
            }
        } else {
            warn!(
                "No user object class found for user {}, can't generate mods",
                self.username
            );
        }

        if config.ldap_uses_ad && config.get_rdn_attr() != "sAMAccountName" {
            changes.push(Mod::Replace(
                "sAMAccountName",
                hashset![self.username.as_str()],
            ));
        }

        let username_attr = config.ldap_username_attr.as_str();
        // add anything the user provided, if we haven't already added it AND it's not the same as the RDN
        if username_attr != "sAMAccountName"
            && username_attr != "cn"
            && Some(username_attr.into()) != config.ldap_user_rdn_attr
        {
            changes.push(Mod::Replace(
                username_attr,
                hashset![self.username.as_str()],
            ));
        }

        changes
    }

    // check if key is already in attrs, if not return false
    fn in_attrs<'a>(attrs: &'a Vec<(&'a str, HashSet<&'a str>)>, key: &str) -> bool {
        attrs.iter().any(|(k, _)| *k == key)
    }

    #[must_use]
    pub fn as_ldap_attrs<'a>(
        &'a self,
        ssha_password: &'a str,
        nt_password: &'a str,
        object_classes: HashSet<&'a str>,
        uses_ad: bool,
        username_attr: &'a str,
        rdn_attr: &'a str,
    ) -> Vec<(&'a str, HashSet<&'a str>)> {
        let mut attrs = vec![];
        attrs.push((rdn_attr, hashset![self.ldap_rdn_value()]));
        if object_classes.contains(UserObjectClass::InetOrgPerson.into())
            || object_classes.contains(UserObjectClass::User.into())
        {
            attrs.extend_from_slice(&[
                ("sn", hashset![self.last_name.as_str()]),
                ("givenName", hashset![self.first_name.as_str()]),
                ("mail", hashset![self.email.as_str()]),
            ]);

            if !Self::in_attrs(&attrs, "cn") {
                attrs.push(("cn", hashset![self.username.as_str()]));
            }

            if !Self::in_attrs(&attrs, "uid") {
                attrs.push(("uid", hashset![self.username.as_str()]));
            }

            if let Some(phone) = &self.phone {
                if !phone.is_empty() {
                    attrs.push(("mobile", hashset![phone.as_str()]));
                }
            }
        }
        if object_classes.contains(UserObjectClass::SimpleSecurityObject.into()) {
            // simpleSecurityObject
            attrs.push(("userPassword", hashset![ssha_password]));
        }
        if object_classes.contains(UserObjectClass::SambaSamAccount.into()) {
            // sambaSamAccount
            attrs.push(("sambaSID", hashset!["0"]));
            attrs.push(("sambaNTPassword", hashset![nt_password]));
        }
        if uses_ad {
            attrs.push(("sAMAccountName", hashset![self.username.as_str()]));
        }

        // Add the username attr and RDN if we haven't already added it
        if !Self::in_attrs(&attrs, username_attr) {
            attrs.push((username_attr, hashset![self.username.as_str()]));
        }

        attrs.push(("objectClass", object_classes));

        debug!("Generated LDAP attributes: {:?}", attrs);

        attrs
    }

    /// Updates the LDAP RDN value of the user in Defguard, if Defguard uses the usernames as RDN.
    pub(crate) async fn maybe_update_rdn(&mut self) {
        debug!("Updating RDN for user {} in Defguard", self.username);
        let settings = Settings::get_current_settings();
        if settings.ldap_using_username_as_rdn() {
            debug!("The user's username is being used as the RDN, setting it to username");
            self.ldap_rdn = Some(self.username.clone());
        } else {
            debug!("The user's username is NOT being used as the RDN, skipping update");
        }
    }
}

impl User<Id> {
    /// User is syncable with LDAP if:
    /// - he is in a group that is allowed to be synced or no such groups are configured
    /// - he is active (not disabled)
    /// - he is enrolled
    pub(crate) async fn ldap_sync_allowed<'e, E>(&self, executor: E) -> Result<bool, SqlxError>
    where
        E: PgExecutor<'e>,
    {
        let sync_groups = Settings::get_current_settings().ldap_sync_groups;
        let my_groups = self.member_of(executor).await?;
        Ok(
            (sync_groups.is_empty() || my_groups.iter().any(|g| sync_groups.contains(&g.name)))
                && self.is_active
                && self.is_enrolled(),
        )
    }

    pub(super) async fn get_without_ldap_path<'e, E>(executor: E) -> Result<Vec<Self>, SqlxError>
    where
        E: PgExecutor<'e>,
    {
        sqlx::query_as!(
            Self,
            "
            SELECT id, username, password_hash, last_name, first_name, email, phone, \
            mfa_enabled, totp_enabled, email_mfa_enabled, totp_secret, email_mfa_secret, \
            mfa_method \"mfa_method: _\", recovery_codes, is_active, openid_sub, \
            from_ldap, ldap_pass_randomized, ldap_rdn, ldap_user_path \
            FROM \"user\" WHERE ldap_user_path IS NULL
            ",
        )
        .fetch_all(executor)
        .await
    }
}

fn get_value_or_error(entry: &SearchEntry, key: &str) -> Result<String, LdapError> {
    match entry.attrs.get(key) {
        Some(values) if !values.is_empty() => Ok(values[0].clone()),
        _ => Err(LdapError::MissingAttribute(key.to_string())),
    }
}

fn get_value(entry: &SearchEntry, key: &str) -> Option<String> {
    match entry.attrs.get(key) {
        Some(values) if !values.is_empty() => Some(values[0].clone()),
        _ => None,
    }
}

/// Get first value from distinguished name, for example: cn=<value>,...
#[must_use]
pub(crate) fn extract_rdn_value(dn: &str) -> Option<String> {
    if let (Some(eq_index), Some(comma_index)) = (dn.find('='), dn.find(',')) {
        dn.get((eq_index + 1)..comma_index).map(ToString::to_string)
    } else {
        None
    }
}

/// Extract the remaining part of the distinguished name after the first comma, for example:
/// `cn=user,dc=example,dc=com` should return `dc=example,dc=com`.
#[must_use]
pub(crate) fn extract_dn_path(dn: &str) -> Option<String> {
    if let Some(parts) = dn.split_once(',') {
        let path = parts.1.to_string();
        debug!("Extracted DN path '{path}' from DN '{dn}'");
        Some(path)
    } else {
        warn!("Failed to extract DN path from '{dn}': no comma found");
        None
    }
}<|MERGE_RESOLUTION|>--- conflicted
+++ resolved
@@ -3,17 +3,12 @@
 use ldap3::{Mod, SearchEntry};
 use sqlx::{Error as SqlxError, PgExecutor};
 
-<<<<<<< HEAD
 use super::{LDAPConfig, error::LdapError};
-use crate::{db::User, handlers::user::check_username, hashset};
-=======
-use super::{error::LdapError, LDAPConfig};
 use crate::{
     db::{Id, Settings, User},
     handlers::user::check_username,
     hashset,
 };
->>>>>>> 00e1f7e9
 
 pub(crate) enum UserObjectClass {
     SambaSamAccount,
