--- conflicted
+++ resolved
@@ -898,23 +898,7 @@
     Ok(rules_info)
 }
 
-<<<<<<< HEAD
-    /// Prepares firewall configuration for Gateway based on location config and ACLs.
-    /// Returns `None` if firewall management is disabled for a given location.
-    pub async fn try_get_firewall_config(
-        &self,
-        conn: &mut PgConnection,
-    ) -> Result<Option<FirewallConfig>, FirewallError> {
-        // do a license check
-        if !is_enterprise_enabled() {
-            debug!(
-                "Enterprise features are disabled, skipping generating firewall config for \
-                location {self}"
-            );
-            return Ok(None);
-        }
-=======
-/// Prepares firewall configuration for a gateway based on location config and ACLs
+/// Prepares firewall configuration for Gateway based on location config and ACLs.
 /// Returns `None` if firewall management is disabled for a given location.
 pub async fn try_get_location_firewall_config(
     location: &WireguardNetwork<Id>,
@@ -928,7 +912,6 @@
         );
         return Ok(None);
     }
->>>>>>> 4c9fc2dd
 
     // check if ACLs are enabled
     if !location.acl_enabled {
