use std::{
    net::{IpAddr, Ipv4Addr, Ipv6Addr},
    ops::RangeInclusive,
};

use defguard_common::db::{
    Id,
    models::{Device, ModelError, WireguardNetwork, user::User},
};
use defguard_proto::enterprise::firewall::{
    FirewallConfig, FirewallPolicy, FirewallRule, IpAddress, IpRange, IpVersion, Port,
    PortRange as PortRangeProto, SnatBinding as SnatBindingProto, ip_address::Address,
    port::Port as PortInner,
};
use ipnetwork::IpNetwork;
use sqlx::{Error as SqlxError, PgConnection, query_as, query_scalar};

use super::{
    db::models::acl::{
        AclAliasDestinationRange, AclRule, AclRuleDestinationRange, AclRuleInfo, PortRange,
        Protocol,
    },
    utils::merge_ranges,
};
<<<<<<< HEAD
use crate::enterprise::{
    db::models::{acl::AliasKind, snat::UserSnatBinding},
    is_enterprise_enabled,
=======
use crate::{
    db::{Device, User, WireguardNetwork},
    enterprise::{
        db::models::{acl::AliasKind, snat::UserSnatBinding},
        is_business_license_active,
    },
>>>>>>> 9529d1db
};

#[derive(Debug, thiserror::Error)]
pub enum FirewallError {
    #[error("Database error")]
    DbError(#[from] sqlx::Error),
    #[error(transparent)]
    ModelError(#[from] ModelError),
}

/// Converts ACLs into firewall rules which can be sent to a gateway over gRPC.
///
/// Each ACL is translated into two rules:
/// - ALLOW which determines which devices can access a destination
/// - DENY which stops all other traffic to a given destination
///
/// In the resulting list all ALLOW rules are placed first and then DENY rules are added to the
/// end. This way we can avoid conflicts when some ACLs are overlapping.
pub async fn generate_firewall_rules_from_acls(
    location_id: Id,
    acl_rules: Vec<AclRuleInfo<Id>>,
    conn: &mut PgConnection,
) -> Result<Vec<FirewallRule>, FirewallError> {
    debug!("Generating firewall rules for location {location_id}");
    // initialize empty rules Vec
    let mut allow_rules = Vec::new();
    let mut deny_rules = Vec::new();
    let location = WireguardNetwork::find_by_id(&mut *conn, location_id)
        .await?
        .ok_or(ModelError::NotFound)?;
    let has_ipv4_addresses = location.address.iter().any(IpNetwork::is_ipv4);
    let has_ipv6_addresses = location.address.iter().any(IpNetwork::is_ipv6);

    // convert each ACL into a corresponding `FirewallRule`s
    for acl in acl_rules {
        debug!("Processing ACL rule: {acl:?}");
        // fetch allowed users
        let allowed_users = acl.get_all_allowed_users(&mut *conn).await?;

        // fetch denied users
        let denied_users = acl.get_all_denied_users(&mut *conn).await?;

        // get relevant users for determining source IPs
        let users = get_source_users(allowed_users, &denied_users);
        // prepare a list of user IDs
        let user_ids: Vec<Id> = users.iter().map(|user| user.id).collect();

        // get network IPs for devices belonging to those users
        let user_device_ips = get_user_device_ips(&user_ids, location_id, &mut *conn).await?;
        // separate IPv4 and IPv6 user-device addresses
        let user_device_ips = user_device_ips
            .iter()
            .flatten()
            .partition(|ip| ip.is_ipv4());

        // fetch allowed network devices
        let allowed_network_devices = acl.get_all_allowed_devices(&mut *conn, location_id).await?;

        // fetch denied network devices
        let denied_network_devices = acl.get_all_denied_devices(&mut *conn, location_id).await?;

        // get network device IPs for rule source
        let network_devices =
            get_source_network_devices(allowed_network_devices, &denied_network_devices);
        let network_device_ips =
            get_network_device_ips(&network_devices, location_id, &mut *conn).await?;

        // separate IPv4 and IPv6 network-device addresses
        let network_device_ips = network_device_ips
            .iter()
            .flatten()
            .partition(|ip| ip.is_ipv4());

        // convert device IPs into source addresses for a firewall rule
        let ipv4_source_addrs =
            get_source_addrs(user_device_ips.0, network_device_ips.0, IpVersion::Ipv4);
        let ipv6_source_addrs =
            get_source_addrs(user_device_ips.1, network_device_ips.1, IpVersion::Ipv6);

        // extract destination parameters from ACL rule
        let AclRuleInfo {
            id,
            mut destination,
            destination_ranges,
            mut ports,
            mut protocols,
            aliases,
            ..
        } = acl;

        // split aliases into types
        let (destination_aliases, component_aliases): (Vec<_>, Vec<_>) = aliases
            .into_iter()
            .partition(|alias| alias.kind == AliasKind::Destination);

        // store alias ranges separately since they use a different struct
        let mut alias_destination_ranges = Vec::new();

        // process component aliases by appending destination parameters from each of them to
        // existing lists
        for alias in component_aliases {
            // fetch destination ranges for a given alias
            alias_destination_ranges.extend(alias.get_destination_ranges(&mut *conn).await?);

            // extend existing parameter lists
            destination.extend(alias.destination);
            ports.extend(alias.ports.into_iter().map(Into::into).collect::<Vec<_>>());
            protocols.extend(alias.protocols);
        }

        // prepare destination addresses
        let (dest_addrs_v4, dest_addrs_v6) =
            process_destination_addrs(&destination, &destination_ranges);

        // prepare destination ports
        let destination_ports = merge_port_ranges(ports);

        // remove duplicate protocol entries
        protocols.sort_unstable();
        protocols.dedup();

        // skip creating default firewall rules if given ACL includes only destination aliases and no manual destination config
        // at this point component aliases have been added to the manual config so they don't need to be handled separately
        let has_no_manual_destination = dest_addrs_v4.is_empty()
            && dest_addrs_v6.is_empty()
            && destination_ports.is_empty()
            && protocols.is_empty();
        let has_destination_aliases = !destination_aliases.is_empty();
        let is_destination_alias_only_rule = has_destination_aliases && has_no_manual_destination;

        if !is_destination_alias_only_rule {
            let comment = format!("ACL {} - {}", acl.id, acl.name);
            if has_ipv4_addresses {
                // create IPv4 rules
                let ipv4_rules = create_rules(
                    acl.id,
                    IpVersion::Ipv4,
                    &ipv4_source_addrs,
                    &dest_addrs_v4,
                    &destination_ports,
                    &protocols,
                    &comment,
                );
                if let Some(rule) = ipv4_rules.0 {
                    allow_rules.push(rule);
                }
                deny_rules.push(ipv4_rules.1);
            }

            if has_ipv6_addresses {
                // create IPv6 rules
                let ipv6_rules = create_rules(
                    acl.id,
                    IpVersion::Ipv6,
                    &ipv6_source_addrs,
                    &dest_addrs_v6,
                    &destination_ports,
                    &protocols,
                    &comment,
                );
                if let Some(rule) = ipv6_rules.0 {
                    allow_rules.push(rule);
                }
                deny_rules.push(ipv6_rules.1);
            }
        }

        // process destination aliases by creating a dedicated set of rules for each of them
        if !destination_aliases.is_empty() {
            debug!(
                "Generating firewall rules for {} aliases used in ACL rule {id:?}",
                destination_aliases.len()
            );
        }
        for alias in destination_aliases {
            debug!("Processing ACL alias: {alias:?}");

            // fetch destination ranges for a given alias
            let alias_destination_ranges = alias.get_destination_ranges(&mut *conn).await?;

            // combine destination addrs
            let (dest_addrs_v4, dest_addrs_v6) =
                process_alias_destination_addrs(&alias.destination, &alias_destination_ranges);

            // process alias ports
            let alias_ports = alias.ports.into_iter().map(Into::into).collect::<Vec<_>>();
            let destination_ports = merge_port_ranges(alias_ports);

            // remove duplicate protocol entries
            let mut protocols = alias.protocols;
            protocols.sort_unstable();
            protocols.dedup();

            let comment = format!(
                "ACL {} - {}, ALIAS {} - {}",
                acl.id, acl.name, alias.id, alias.name
            );
            if has_ipv4_addresses {
                // create IPv4 rules
                let ipv4_rules = create_rules(
                    alias.id,
                    IpVersion::Ipv4,
                    &ipv4_source_addrs,
                    &dest_addrs_v4,
                    &destination_ports,
                    &protocols,
                    &comment,
                );
                if let Some(rule) = ipv4_rules.0 {
                    allow_rules.push(rule);
                }
                deny_rules.push(ipv4_rules.1);
            }

            if has_ipv6_addresses {
                // create IPv6 rules
                let ipv6_rules = create_rules(
                    alias.id,
                    IpVersion::Ipv6,
                    &ipv6_source_addrs,
                    &dest_addrs_v6,
                    &destination_ports,
                    &protocols,
                    &comment,
                );
                if let Some(rule) = ipv6_rules.0 {
                    allow_rules.push(rule);
                }
                deny_rules.push(ipv6_rules.1);
            }
        }
    }

    // combine both rule lists
    Ok(allow_rules.into_iter().chain(deny_rules).collect())
}

/// Creates ALLOW and DENY rules for given set of source, destination
/// addresses, ports and protocols. The DENY rule should block all
/// remaining traffic to the destination from sources other than specified.
///
/// Returs a 2-tuple where the first field is an `Option` with the ALLOW
/// rule if it should be created and the second field is the DENY rule.
fn create_rules(
    id: Id,
    ip_version: IpVersion,
    source_addrs: &[IpAddress],
    destination_addrs: &[IpAddress],
    destination_ports: &[Port],
    protocols: &[Protocol],
    comment: &str,
) -> (Option<FirewallRule>, FirewallRule) {
    let ip_version = i32::from(ip_version);
    let allow = if source_addrs.is_empty() {
        debug!("Source address list is empty. Skipping generating the ALLOW rule for this ACL");
        None
    } else {
        // prepare ALLOW rule
        let rule = FirewallRule {
            id,
            source_addrs: source_addrs.to_vec(),
            destination_addrs: destination_addrs.to_vec(),
            destination_ports: destination_ports.to_vec(),
            protocols: protocols.to_vec(),
            verdict: i32::from(FirewallPolicy::Allow),
            comment: Some(format!("{comment} ALLOW")),
            ip_version,
        };
        debug!("ALLOW rule generated from ACL: {rule:?}");
        Some(rule)
    };
    // prepare DENY rule
    // it should specify only the destination addrs to block all remaining traffic
    let deny = FirewallRule {
        id,
        source_addrs: Vec::new(),
        destination_addrs: destination_addrs.to_vec(),
        destination_ports: Vec::new(),
        protocols: Vec::new(),
        verdict: i32::from(FirewallPolicy::Deny),
        comment: Some(format!("{comment} DENY")),
        ip_version,
    };
    debug!("DENY rule generated from ACL: {deny:?}");

    (allow, deny)
}

/// Prepares a list of all relevant users whose device IPs we'll need to prepare
/// source config for a firewall rule.
///
/// Source addrs are only needed for the ALLOW rule, so we need to take the allowed users and
/// remove any explicitly denied users.
fn get_source_users(allowed_users: Vec<User<Id>>, denied_users: &[User<Id>]) -> Vec<User<Id>> {
    // start with allowed users and remove those explicitly denied
    allowed_users
        .into_iter()
        .filter(|user| !denied_users.contains(user))
        .collect()
}

/// Fetches all IPs of devices belonging to specified users within a given location's VPN subnet.
/// We specifically only fetch user devices since network devices are handled separately.
async fn get_user_device_ips<'e, E: sqlx::PgExecutor<'e>>(
    user_ids: &[Id],
    location_id: Id,
    executor: E,
) -> Result<Vec<Vec<IpAddr>>, SqlxError> {
    // fetch network IPs
    query_scalar!(
            "SELECT wireguard_ips \"wireguard_ips: Vec<IpAddr>\" \
            FROM wireguard_network_device wnd \
            JOIN device d ON d.id = wnd.device_id \
            WHERE wnd.wireguard_network_id = $1 AND d.device_type = 'user'::device_type AND d.user_id = ANY($2)",
            location_id,
            &user_ids
        )
        .fetch_all(executor)
        .await
}

/// Prepares a list of all relevant network devices whose IPs we'll need to prepare
/// source config for a firewall rule.
///
/// Source addrs are only needed for the ALLOW rule, so we need to take the allowed devices and
/// remove any explicitly denied devices.
fn get_source_network_devices(
    allowed_devices: Vec<Device<Id>>,
    denied_devices: &[Device<Id>],
) -> Vec<Device<Id>> {
    // start with allowed devices and remove those explicitly denied
    allowed_devices
        .into_iter()
        .filter(|device| !denied_devices.contains(device))
        .collect()
}

/// Fetches all IPs of specified network devices within a given location's VPN subnet.
async fn get_network_device_ips(
    network_devices: &[Device<Id>],
    location_id: Id,
    conn: &mut PgConnection,
) -> Result<Vec<Vec<IpAddr>>, SqlxError> {
    // prepare a list of IDs
    let network_device_ids: Vec<Id> = network_devices.iter().map(|device| device.id).collect();

    // fetch network IPs
    query_scalar!(
        "SELECT wireguard_ips \"wireguard_ips: Vec<IpAddr>\" \
            FROM wireguard_network_device wnd \
            WHERE wnd.wireguard_network_id = $1 AND wnd.device_id = ANY($2)",
        location_id,
        &network_device_ids,
    )
    .fetch_all(conn)
    .await
}

/// Combines user device IPs and network device IPs into a list of source addresses which can be
/// used by a firewall rule.
fn get_source_addrs(
    user_device_ips: Vec<IpAddr>,
    network_device_ips: Vec<IpAddr>,
    ip_version: IpVersion,
) -> Vec<IpAddress> {
    // combine both lists into a single iterator
    let source_ips = user_device_ips.into_iter().chain(network_device_ips);

    // prepare source addrs by removing incompatible IP version elements
    // and converting them to expected gRPC format
    let source_addrs = source_ips
        .filter_map(|ip| match ip_version {
            IpVersion::Ipv4 => {
                if ip.is_ipv4() {
                    Some(ip..=ip)
                } else {
                    None
                }
            }
            IpVersion::Ipv6 => {
                if ip.is_ipv6() {
                    Some(ip..=ip)
                } else {
                    None
                }
            }
        })
        .collect();

    // merge address ranges into non-overlapping elements
    merge_addrs(source_addrs)
}

/// Convert destination networks and ranges configured in an ACL rule
/// into the correct format for a firewall rule. This includes:
/// - combining all addr lists
/// - converting to gRPC IpAddress struct
/// - merging into the smallest possible list of non-overlapping ranges,
///   subnets and addresses
///
/// Return a 2-tuple of `Vec<IpAddress>` with all IPv4 addresses in the
/// first field and IPv6 addresses in the second.
fn process_destination_addrs(
    dest_ipnets: &[IpNetwork],
    dest_ranges: &[AclRuleDestinationRange<Id>],
) -> (Vec<IpAddress>, Vec<IpAddress>) {
    // Separate IP v4 and v6 addresses and convert networks to intermediate range representation for merging
    let ipv4_dest_net_addrs = dest_ipnets
        .iter()
        .filter(|dst| dst.is_ipv4())
        .map(|dst| dst.network()..=dst.broadcast());
    let ipv6_dest_net_addrs = dest_ipnets.iter().filter_map(|dst| {
        if let IpNetwork::V6(subnet) = dst {
            let range_start = subnet.network().into();
            let range_end = get_last_ip_in_v6_subnet(subnet);
            Some(range_start..=range_end)
        } else {
            None
        }
    });

    // Separate IP v4 and v6 ranges.
    let ipv4_dest_ranges = dest_ranges
        .iter()
        .filter(|dst| dst.start.is_ipv4() && dst.end.is_ipv4())
        .map(RangeInclusive::from);
    let ipv6_dest_ranges = dest_ranges
        .iter()
        .filter(|dst| dst.start.is_ipv6() && dst.end.is_ipv6())
        .map(RangeInclusive::from);

    // combine iterators
    let ipv4_dest_addrs = ipv4_dest_net_addrs.chain(ipv4_dest_ranges).collect();
    let ipv6_dest_addrs = ipv6_dest_net_addrs.chain(ipv6_dest_ranges).collect();

    (merge_addrs(ipv4_dest_addrs), merge_addrs(ipv6_dest_addrs))
}

/// Convert destination networks and ranges configured in an ACL alias
/// into the correct format for a firewall rule. This includes:
/// - combining all addr lists
/// - converting to gRPC IpAddress struct
/// - merging into the smallest possible list of non-overlapping ranges,
///   subnets and addresses
///
/// Return a 2-tuple of `Vec<IpAddress>` with all IPv4 addresses in the
/// first field and IPv6 addresses in the second.
fn process_alias_destination_addrs(
    dest_ipnets: &[IpNetwork],
    dest_ranges: &[AclAliasDestinationRange<Id>],
) -> (Vec<IpAddress>, Vec<IpAddress>) {
    // Separate IP v4 and v6 addresses and convert networks to intermediate range representation for merging
    let ipv4_dest_net_addrs = dest_ipnets
        .iter()
        .filter(|dst| dst.is_ipv4())
        .map(|dst| dst.network()..=dst.broadcast());
    let ipv6_dest_net_addrs = dest_ipnets.iter().filter_map(|dst| {
        if let IpNetwork::V6(subnet) = dst {
            let range_start = subnet.network().into();
            let range_end = get_last_ip_in_v6_subnet(subnet);
            Some(range_start..=range_end)
        } else {
            None
        }
    });

    // Separate IP v4 and v6 ranges.
    let ipv4_dest_ranges = dest_ranges
        .iter()
        .filter(|dst| dst.start.is_ipv4() && dst.end.is_ipv4())
        .map(RangeInclusive::from);
    let ipv6_dest_ranges = dest_ranges
        .iter()
        .filter(|dst| dst.start.is_ipv6() && dst.end.is_ipv6())
        .map(RangeInclusive::from);

    // combine iterators
    let ipv4_dest_addrs = ipv4_dest_net_addrs.chain(ipv4_dest_ranges).collect();
    let ipv6_dest_addrs = ipv6_dest_net_addrs.chain(ipv6_dest_ranges).collect();

    (merge_addrs(ipv4_dest_addrs), merge_addrs(ipv6_dest_addrs))
}

fn get_last_ip_in_v6_subnet(subnet: &ipnetwork::Ipv6Network) -> IpAddr {
    // get subnet IP portion as u128
    let first_ip = subnet.ip().to_bits();

    let last_ip = first_ip | (!subnet.mask().to_bits());

    IpAddr::V6(last_ip.into())
}

/// Finds the largest subnet that fits within the given IP address range.
/// Returns None if no valid subnet can be found.
fn find_largest_subnet_in_range(start: IpAddr, end: IpAddr) -> Option<IpNetwork> {
    if start > end {
        return None;
    }

    match (start, end) {
        (IpAddr::V4(start_v4), IpAddr::V4(end_v4)) => {
            find_largest_ipv4_subnet_in_range(start_v4, end_v4)
        }
        (IpAddr::V6(start_v6), IpAddr::V6(end_v6)) => {
            find_largest_ipv6_subnet_in_range(start_v6, end_v6)
        }
        _ => None, // Mixed IP versions
    }
}

/// Finds the largest IPv4 subnet that fits within the given range.
/// The subnet must contain more than one IP address since single IPs have their own gRPC
/// representation.
fn find_largest_ipv4_subnet_in_range(start: Ipv4Addr, end: Ipv4Addr) -> Option<IpNetwork> {
    let start_bits = start.to_bits();
    let end_bits = end.to_bits();

    // Find the largest prefix length where the subnet fits in the range.
    // We make some reasonable assumptions here and skip /0 and /32 networks.
    for prefix_len in 1..=31 {
        let mask = u32::MAX << (32 - prefix_len);

        // number of IPs in subnet
        let subnet_size = 1u32 << (32 - prefix_len);

        // try do find first and last address in subnet
        // in case the subnet does not align with first address in range
        // try next potential subnet start
        let network_addr = start_bits & mask;
        let network_addr = if network_addr < start_bits {
            // try next aligned address and handle overflow
            let next_network_addr = network_addr.wrapping_add(subnet_size);
            if next_network_addr < network_addr {
                // overflow occurred, no valid network of this size
                continue;
            }
            next_network_addr
        } else {
            network_addr
        };

        let broadcast_addr = network_addr | !mask;

        if network_addr >= start_bits && broadcast_addr <= end_bits {
            if let Ok(network) =
                IpNetwork::new(IpAddr::V4(Ipv4Addr::from(network_addr)), prefix_len)
            {
                return Some(network);
            }
        }
    }

    None
}

/// Finds the largest IPv6 subnet that fits within the given range.
/// The subnet must contain more than one IP address since single IPs have their own gRPC
/// representation.
fn find_largest_ipv6_subnet_in_range(start: Ipv6Addr, end: Ipv6Addr) -> Option<IpNetwork> {
    let start_bits = start.to_bits();
    let end_bits = end.to_bits();

    // Find the largest prefix length where the subnet fits in the range.
    // We make some reasonable assumptions here and skip /0 and /128 networks.
    for prefix_len in 1..=127 {
        let mask = u128::MAX << (128 - prefix_len);

        // number of IPs in subnet
        let subnet_size = 1u128 << (128 - prefix_len);

        // try do find first and last address in subnet
        // in case the subnet does not align with first address in range
        // try next potential subnet start
        let network_addr = start_bits & mask;
        let network_addr = if network_addr < start_bits {
            // try next aligned address and handle overflow
            let next_network_addr = network_addr.wrapping_add(subnet_size);
            if next_network_addr < network_addr {
                // overflow occurred, no valid network of this size
                continue;
            }
            next_network_addr
        } else {
            network_addr
        };

        let broadcast_addr = network_addr | !mask;

        if network_addr >= start_bits && broadcast_addr <= end_bits {
            if let Ok(network) =
                IpNetwork::new(IpAddr::V6(Ipv6Addr::from(network_addr)), prefix_len)
            {
                return Some(network);
            }
        }
    }

    None
}

/// Recursively extracts all possible subnets from an IP address range.
///
/// This function attempts to find the largest subnet that fits within the given range,
/// and then recursively processes any remaining address ranges before and after the subnet.
/// This approach maximizes the use of subnet notation instead of range notation in firewall rules.
///
/// # Arguments
/// * `range_start` - The starting IP address of the range
/// * `range_end` - The ending IP address of the range
///
/// # Returns
/// A vector of `IpAddress` objects representing the range as a combination of subnets and ranges
fn extract_all_subnets_from_range(range_start: IpAddr, range_end: IpAddr) -> Vec<IpAddress> {
    // Initialize output.
    let mut result = Vec::new();

    // Return early if range represents a single IP address.
    if range_start == range_end {
        result.push(IpAddress {
            address: Some(Address::Ip(range_start.to_string())),
        });
        return result;
    }

    // Try to find the largest subnet that fits in the range.
    if let Some(subnet) = find_largest_subnet_in_range(range_start, range_end) {
        let subnet_start = subnet.network();
        let subnet_end = match subnet {
            IpNetwork::V4(_) => subnet.broadcast(),
            IpNetwork::V6(net6) => get_last_ip_in_v6_subnet(&net6),
        };

        // Check if the subnet covers the entire range
        if subnet_start == range_start && subnet_end == range_end {
            // Use subnet notation for the entire range
            result.push(IpAddress {
                address: Some(Address::IpSubnet(subnet.to_string())),
            });
        } else {
            // Subnet is found within the range, append both subnet and remaining ranges.

            // Add range before subnet (if any)
            if range_start < subnet_start {
                // find last IP before subnet start
                let prev_ip = match subnet_start {
                    IpAddr::V4(ip) => {
                        let ip_u32 = ip.to_bits();
                        if ip_u32 > 0 {
                            IpAddr::V4(Ipv4Addr::from(ip_u32 - 1))
                        } else {
                            range_start // shouldn't happen in practice
                        }
                    }
                    IpAddr::V6(ip) => {
                        let ip_u128 = ip.to_bits();
                        if ip_u128 > 0 {
                            IpAddr::V6(Ipv6Addr::from(ip_u128 - 1))
                        } else {
                            range_start // shouldn't happen in practice
                        }
                    }
                };

                // also check this range for subnets
                result.extend(extract_all_subnets_from_range(range_start, prev_ip));
            }

            // Add the subnet itself
            result.push(IpAddress {
                address: Some(Address::IpSubnet(subnet.to_string())),
            });

            // Add range after subnet (if any)
            if subnet_end < range_end {
                // find first IP after the subnet end
                let next_ip = match subnet_end {
                    IpAddr::V4(ip) => {
                        let ip_u32 = ip.to_bits();
                        if ip_u32 < u32::MAX {
                            IpAddr::V4(Ipv4Addr::from(ip_u32 + 1))
                        } else {
                            range_end // shouldn't happen in practice
                        }
                    }
                    IpAddr::V6(ip) => {
                        let ip_u128 = ip.to_bits();
                        if ip_u128 < u128::MAX {
                            IpAddr::V6(Ipv6Addr::from(ip_u128 + 1))
                        } else {
                            range_end // shouldn't happen in practice
                        }
                    }
                };
                // also check this range for subnets
                result.extend(extract_all_subnets_from_range(next_ip, range_end));
            }
        }
    } else {
        // Fall back to range notation if no subnet is found.
        result.push(IpAddress {
            address: Some(Address::IpRange(IpRange {
                start: range_start.to_string(),
                end: range_end.to_string(),
            })),
        });
    }

    result
}

/// Converts an arbitrary list of IP address ranges into the smallest possible list
/// of non-overlapping elements which can be used in a firewall rule.
/// It assumes that all ranges with an invalid IP version have already been filtered out.
fn merge_addrs(addr_ranges: Vec<RangeInclusive<IpAddr>>) -> Vec<IpAddress> {
    // merge into non-overlapping ranges
    let addr_ranges = merge_ranges(addr_ranges);

    // convert to gRPC format
    let mut result = Vec::new();
    for range in addr_ranges {
        let (range_start, range_end) = range.into_inner();
        result.extend(extract_all_subnets_from_range(range_start, range_end));
    }

    result
}

/// Takes a list of port ranges and returns the smallest possible non-overlapping list of `Port`s.
fn merge_port_ranges(port_ranges: Vec<PortRange>) -> Vec<Port> {
    // convert ranges to a list of tuples for merging
    let port_ranges = port_ranges.into_iter().map(|range| range.0).collect();

    // merge into non-overlapping ranges
    let port_ranges = merge_ranges(port_ranges);

    // convert resulting ranges into gRPC format
    port_ranges
        .into_iter()
        .map(|range| {
            let range_start = *range.start();
            let range_end = *range.end();
            if range_start == range_end {
                Port {
                    port: Some(PortInner::SinglePort(u32::from(range_start))),
                }
            } else {
                Port {
                    port: Some(PortInner::PortRange(PortRangeProto {
                        start: u32::from(range_start),
                        end: u32::from(range_end),
                    })),
                }
            }
        })
        .collect()
}

/// Converts user SNAT bindings into SNAT config to be sent to a gateway as part of `FirewallConfig`.
///
/// To generate the final SNAT binding we need to find all user devices
/// and get their IPs to generate a list of source addresses for a firewall rule.
async fn generate_user_snat_bindings_for_location(
    location_id: Id,
    conn: &mut PgConnection,
) -> Result<Vec<SnatBindingProto>, SqlxError> {
    debug!("Generating SNAT bindings for location {location_id}");

    let user_snat_bindings = UserSnatBinding::all_for_location(&mut *conn, location_id).await?;

    // check if there are any bindings configured for this location
    if user_snat_bindings.is_empty() {
        debug!("No user SNAT bindings configured for location {location_id}");
        return Ok(Vec::new());
    }

    // initialize output list
    let mut bindings = Vec::new();

    // process each user SNAT binding
    for user_binding in user_snat_bindings {
        let user_id = user_binding.user_id;

        debug!(
            "Processing SNAT binding for user {user_id} with public IP {}",
            user_binding.public_ip
        );

        // determine IP protocol version based on public IP
        let is_ipv4 = user_binding.public_ip.is_ipv4();

        // fetch all device IPs for this specific user in the location
        let user_device_ips = get_user_device_ips(&[user_id], location_id, &mut *conn).await?;

        // separate IPv4 and IPv6 user-device addresses
        let (user_device_ips_v4, user_device_ips_v6) = user_device_ips
            .iter()
            .flatten()
            .partition(|ip| ip.is_ipv4());

        // convert device IPs into source addresses for a firewall rule
        let source_addrs = if is_ipv4 {
            get_source_addrs(user_device_ips_v4, Vec::new(), IpVersion::Ipv4)
        } else {
            get_source_addrs(user_device_ips_v6, Vec::new(), IpVersion::Ipv6)
        };

        if source_addrs.is_empty() {
            debug!(
                "No compatible device IPs found for user {user_id} in location {location_id} with public IP {}, skipping SNAT binding",
                user_binding.public_ip
            );
            continue;
        }

        // create the SNAT binding proto
        let snat_binding = SnatBindingProto {
            id: user_binding.id,
            source_addrs,
            public_ip: user_binding.public_ip.to_string(),
            comment: Some(format!("User {user_id} SNAT binding {}", user_binding.id)),
        };

        debug!(
            "Created SNAT binding for user {user_id} in location {location_id}: {snat_binding:?}",
        );

        // add to output list
        bindings.push(snat_binding);
    }

    debug!(
        "Generated {} SNAT bindings for location {location_id}",
        bindings.len(),
    );

    Ok(bindings)
}

/// Fetches all active ACL rules for a given location.
/// Filters out rules which are disabled, expired or have not been deployed yet.
pub(crate) async fn get_location_active_acl_rules(
    location: &WireguardNetwork<Id>,
    conn: &mut PgConnection,
) -> Result<Vec<AclRuleInfo<Id>>, SqlxError> {
    debug!("Fetching active ACL rules for location {location}");
    let rules: Vec<AclRule<Id>> = query_as(
        "SELECT DISTINCT ON (a.id) a.id, name, allow_all_users, deny_all_users, all_networks, \
            allow_all_network_devices, deny_all_network_devices, destination, ports, protocols, \
            expires, enabled, parent_id, state \
            FROM aclrule a \
            LEFT JOIN aclrulenetwork an \
            ON a.id = an.rule_id \
            WHERE (an.network_id = $1 OR a.all_networks = true) AND enabled = true \
            AND state = 'applied'::aclrule_state \
            AND (expires IS NULL OR expires > NOW())",
    )
    .bind(location.id)
    .fetch_all(&mut *conn)
    .await?;
    debug!(
        "Found {} active ACL rules for location {location}",
        rules.len()
    );

    // convert to `AclRuleInfo`
    let mut rules_info = Vec::new();
    for rule in rules {
        let rule_info = rule.to_info(&mut *conn).await?;
        rules_info.push(rule_info);
    }
    Ok(rules_info)
}

<<<<<<< HEAD
/// Prepares firewall configuration for a gateway based on location config and ACLs
/// Returns `None` if firewall management is disabled for a given location.
pub async fn try_get_location_firewall_config(
    location: &WireguardNetwork<Id>,
    conn: &mut PgConnection,
) -> Result<Option<FirewallConfig>, FirewallError> {
    // do a license check
    if !is_enterprise_enabled() {
        debug!(
            "Enterprise features are disabled, skipping generating firewall config for \
                location {location}"
        );
        return Ok(None);
    }
=======
    /// Prepares firewall configuration for a gateway based on location config and ACLs
    /// Returns `None` if firewall management is disabled for a given location.
    pub async fn try_get_firewall_config(
        &self,
        conn: &mut PgConnection,
    ) -> Result<Option<FirewallConfig>, FirewallError> {
        // do a license check
        if !is_business_license_active() {
            debug!(
                "Enterprise features are disabled, skipping generating firewall config for \
                location {self}"
            );
            return Ok(None);
        }
>>>>>>> 9529d1db

    // check if ACLs are enabled
    if !location.acl_enabled {
        debug!(
            "ACL rules are disabled for location {location}, skipping generating firewall config"
        );
        return Ok(None);
    }

    info!("Generating firewall config for location {location}");
    // fetch all active ACLs for location
    let location_acls = get_location_active_acl_rules(location, &mut *conn).await?;

    let default_policy = if location.acl_default_allow {
        FirewallPolicy::Allow
    } else {
        FirewallPolicy::Deny
    };
    let firewall_rules =
        generate_firewall_rules_from_acls(location.id, location_acls, &mut *conn).await?;
    let snat_bindings = generate_user_snat_bindings_for_location(location.id, &mut *conn).await?;
    let firewall_config = FirewallConfig {
        default_policy: default_policy.into(),
        rules: firewall_rules,
        snat_bindings,
    };

    debug!("Firewall config generated for location {location}: {firewall_config:?}");
    Ok(Some(firewall_config))
}

#[cfg(test)]
mod tests;<|MERGE_RESOLUTION|>--- conflicted
+++ resolved
@@ -22,18 +22,9 @@
     },
     utils::merge_ranges,
 };
-<<<<<<< HEAD
 use crate::enterprise::{
     db::models::{acl::AliasKind, snat::UserSnatBinding},
-    is_enterprise_enabled,
-=======
-use crate::{
-    db::{Device, User, WireguardNetwork},
-    enterprise::{
-        db::models::{acl::AliasKind, snat::UserSnatBinding},
-        is_business_license_active,
-    },
->>>>>>> 9529d1db
+    is_business_license_active,
 };
 
 #[derive(Debug, thiserror::Error)]
@@ -907,7 +898,6 @@
     Ok(rules_info)
 }
 
-<<<<<<< HEAD
 /// Prepares firewall configuration for a gateway based on location config and ACLs
 /// Returns `None` if firewall management is disabled for a given location.
 pub async fn try_get_location_firewall_config(
@@ -915,29 +905,13 @@
     conn: &mut PgConnection,
 ) -> Result<Option<FirewallConfig>, FirewallError> {
     // do a license check
-    if !is_enterprise_enabled() {
+    if !is_business_license_active() {
         debug!(
             "Enterprise features are disabled, skipping generating firewall config for \
                 location {location}"
         );
         return Ok(None);
     }
-=======
-    /// Prepares firewall configuration for a gateway based on location config and ACLs
-    /// Returns `None` if firewall management is disabled for a given location.
-    pub async fn try_get_firewall_config(
-        &self,
-        conn: &mut PgConnection,
-    ) -> Result<Option<FirewallConfig>, FirewallError> {
-        // do a license check
-        if !is_business_license_active() {
-            debug!(
-                "Enterprise features are disabled, skipping generating firewall config for \
-                location {self}"
-            );
-            return Ok(None);
-        }
->>>>>>> 9529d1db
 
     // check if ACLs are enabled
     if !location.acl_enabled {
