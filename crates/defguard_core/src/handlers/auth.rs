--- conflicted
+++ resolved
@@ -40,10 +40,7 @@
         mail::{
             send_email_mfa_activation_email, send_email_mfa_code_email, send_mfa_configured_email,
         },
-<<<<<<< HEAD
-=======
-        user_for_admin_or_self, SIGN_IN_COOKIE_NAME,
->>>>>>> eb82a1a7
+        user_for_admin_or_self,
     },
     headers::{USER_AGENT_PARSER, check_new_device_login, get_user_agent_device},
     mail::Mail,
