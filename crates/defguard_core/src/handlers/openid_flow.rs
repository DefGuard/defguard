--- conflicted
+++ resolved
@@ -15,7 +15,7 @@
 use axum_extra::extract::cookie::{Cookie, CookieJar, PrivateCookieJar, SameSite};
 use base64::{Engine, prelude::BASE64_STANDARD};
 use chrono::Utc;
-use defguard_common::db::{Id, models::AuthCode};
+use defguard_common::db::{Id, NoId, models::AuthCode};
 use openidconnect::{
     AccessToken, AdditionalClaims, Audience, AuthUrl, AuthorizationCode,
     EmptyAdditionalProviderMetadata, EmptyExtraTokenFields, EndUserEmail, EndUserFamilyName,
@@ -44,13 +44,8 @@
     appstate::AppState,
     auth::{AccessUserInfo, SessionInfo, UserClaims},
     db::{
-<<<<<<< HEAD
         OAuth2AuthorizedApp, OAuth2Token, Session, SessionState, User,
         models::oauth2client::OAuth2Client,
-=======
-        Id, NoId, OAuth2AuthorizedApp, OAuth2Token, Session, SessionState, User,
-        models::{auth_code::AuthCode, oauth2client::OAuth2Client},
->>>>>>> cd6e40c5
     },
     error::WebError,
     handlers::{SIGN_IN_COOKIE_NAME, mail::send_new_device_ocid_login_email},
