use std::{
    fmt,
    ops::{Deref, DerefMut},
};

use axum::{
    Form,
    extract::{FromRef, OptionalFromRequestParts, Query, State},
    http::{
        HeaderMap, HeaderValue, StatusCode,
        header::{AUTHORIZATION, LOCATION},
        request::Parts,
    },
};
use axum_extra::extract::cookie::{Cookie, CookieJar, PrivateCookieJar, SameSite};
use base64::{Engine, prelude::BASE64_STANDARD};
use chrono::Utc;
use defguard_common::db::{Id, NoId, models::AuthCode};
use openidconnect::{
    AccessToken, AdditionalClaims, Audience, AuthUrl, AuthorizationCode,
    EmptyAdditionalProviderMetadata, EmptyExtraTokenFields, EndUserEmail, EndUserFamilyName,
    EndUserGivenName, EndUserName, EndUserPhoneNumber, EndUserUsername, IdToken, IdTokenClaims,
    IdTokenFields, IssuerUrl, JsonWebKeySetUrl, LocalizedClaim, Nonce, PkceCodeChallenge,
    PkceCodeVerifier, PrivateSigningKey, RefreshToken, ResponseTypes, Scope, StandardClaims,
    StandardErrorResponse, StandardTokenResponse, SubjectIdentifier, TokenUrl, UserInfoUrl,
    core::{
        CoreAuthErrorResponseType, CoreClaimName, CoreErrorResponseType, CoreGenderClaim,
        CoreGrantType, CoreHmacKey, CoreJsonWebKeySet, CoreJweContentEncryptionAlgorithm,
        CoreJwsSigningAlgorithm, CoreProviderMetadata, CoreResponseType, CoreRsaPrivateSigningKey,
        CoreSubjectIdentifierType, CoreTokenType,
    },
    url::Url,
};
use serde::{
    de::{Deserialize, Deserializer, Error as DeError, Unexpected, Visitor},
    ser::{Serialize, Serializer},
};
use serde_json::json;
use sqlx::PgPool;
use time::Duration;

use super::{ApiResponse, ApiResult, SESSION_COOKIE_NAME};
use crate::{
    appstate::AppState,
    auth::{SessionInfo, UserClaims},
    db::{
        OAuth2AuthorizedApp, OAuth2Token, Session, SessionState, User,
        models::oauth2client::OAuth2Client,
    },
    error::WebError,
    handlers::{SIGN_IN_COOKIE_NAME, mail::send_new_device_ocid_login_email},
    server_config,
};

/// https://openid.net/specs/openid-connect-core-1_0.html#StandardClaims
impl From<&UserClaims> for StandardClaims<CoreGenderClaim> {
    fn from(user_claims: &UserClaims) -> StandardClaims<CoreGenderClaim> {
        let mut claims = StandardClaims::new(SubjectIdentifier::new(user_claims.sub.clone()));

        if let Some(name) = &user_claims.name {
            let mut localized_claim = LocalizedClaim::new();
            localized_claim.insert(None, EndUserName::new(name.clone()));
            claims = claims.set_name(Some(localized_claim));
        }

        if let Some(given_name) = &user_claims.given_name {
            let mut localized_claim = LocalizedClaim::new();
            localized_claim.insert(None, EndUserGivenName::new(given_name.clone()));
            claims = claims.set_given_name(Some(localized_claim));
        }

        if let Some(family_name) = &user_claims.family_name {
            let mut localized_claim = LocalizedClaim::new();
            localized_claim.insert(None, EndUserFamilyName::new(family_name.clone()));
            claims = claims.set_family_name(Some(localized_claim));
        }

        if let Some(email) = &user_claims.email {
            claims = claims.set_email(Some(EndUserEmail::new(email.clone())));
        }

        if let Some(phone_number) = &user_claims.phone_number {
            claims = claims.set_phone_number(Some(EndUserPhoneNumber::new(phone_number.clone())));
        }

        if let Some(username) = &user_claims.preferred_username {
            claims = claims.set_preferred_username(Some(EndUserUsername::new(username.clone())));
        }

        claims
    }
}

pub async fn discovery_keys() -> ApiResult {
    let mut keys = Vec::new();
    if let Some(openid_key) = server_config().openid_key() {
        keys.push(openid_key.as_verification_key());
    }

    Ok(ApiResponse {
        json: json!(CoreJsonWebKeySet::new(keys)),
        status: StatusCode::OK,
    })
}
pub type DefguardIdTokenFields = IdTokenFields<
    GroupClaims,
    EmptyExtraTokenFields,
    CoreGenderClaim,
    CoreJweContentEncryptionAlgorithm,
    CoreJwsSigningAlgorithm,
>;

pub type DefguardTokenResponse = StandardTokenResponse<DefguardIdTokenFields, CoreTokenType>;

/// Provide `OAuth2Client` when Basic Authorization header contains `client_id` and `client_secret`.
impl<S> OptionalFromRequestParts<S> for OAuth2Client<Id>
where
    S: Send + Sync,
    AppState: FromRef<S>,
{
    type Rejection = WebError;

    async fn from_request_parts(
        parts: &mut Parts,
        state: &S,
    ) -> Result<Option<Self>, Self::Rejection> {
        if let Some(basic_auth) = parts.headers.get(AUTHORIZATION).and_then(|value| {
            if let Ok(value) = value.to_str() {
                if value.starts_with("Basic ") {
                    return value.get(6..);
                }
            }
            None
        }) {
            if let Ok(decoded) = BASE64_STANDARD.decode(basic_auth) {
                if let Ok(auth_pair) = String::from_utf8(decoded) {
                    if let Some((client_id, client_secret)) = auth_pair.split_once(':') {
                        let appstate = AppState::from_ref(state);
                        return OAuth2Client::find_by_auth(
                            &appstate.pool,
                            client_id,
                            client_secret,
                        )
                        .await
                        .map_err(Into::into);
                    }
                }
            }
            Err(WebError::Authorization("Invalid credentials".into()))
        } else {
            Ok(None)
        }
    }
}

/// List of values for "response_type" field.
struct FieldResponseTypes(Vec<CoreResponseType>);

impl Deref for FieldResponseTypes {
    type Target = Vec<CoreResponseType>;

    fn deref(&self) -> &Self::Target {
        &self.0
    }
}

impl DerefMut for FieldResponseTypes {
    fn deref_mut(&mut self) -> &mut Self::Target {
        &mut self.0
    }
}

impl Serialize for FieldResponseTypes {
    // serialize to a string with values separated by space
    fn serialize<S: Serializer>(&self, serializer: S) -> Result<S::Ok, S::Error> {
        let types: Vec<&str> = self.iter().map(CoreResponseType::as_ref).collect();
        serializer.serialize_str(&types.join(" "))
    }
}

struct FieldResponseTypesVisitor;

impl Visitor<'_> for FieldResponseTypesVisitor {
    type Value = FieldResponseTypes;

    fn expecting(&self, formatter: &mut fmt::Formatter) -> fmt::Result {
        write!(
            formatter,
            "a string containing `code`, `id_token`, or `token`"
        )
    }

    fn visit_str<E>(self, s: &str) -> Result<Self::Value, E>
    where
        E: DeError,
    {
        let mut response_types = FieldResponseTypes(Vec::new());
        for value in s.split(' ') {
            match value {
                "code" => response_types.push(CoreResponseType::Code),
                "id_token" => response_types.push(CoreResponseType::IdToken),
                "token" => response_types.push(CoreResponseType::Token),
                _ => return Err(DeError::invalid_value(Unexpected::Str(s), &self)),
            }
        }
        Ok(response_types)
    }
}

impl<'de> Deserialize<'de> for FieldResponseTypes {
    fn deserialize<D>(deserializer: D) -> Result<Self, D::Error>
    where
        D: Deserializer<'de>,
    {
        deserializer.deserialize_str(FieldResponseTypesVisitor)
    }
}

/// Authentication Request
/// See https://openid.net/specs/openid-connect-core-1_0.html#AuthRequest
#[derive(Deserialize, Serialize)]
pub struct AuthenticationRequest {
    #[serde(default)]
    #[serde(skip_serializing)]
    allow: bool,
    scope: String,
    response_type: FieldResponseTypes,
    client_id: String,
    // client_secret: Option<String>,
    redirect_uri: String,
    state: Option<String>,
    // response_mode: Option<String>,
    nonce: Option<String>,
    // display: Option<String>,
    prompt: Option<String>,
    // max_age: Option<String>,
    // ui_locales: Option<String>,
    // id_token_hint: Option<String>,
    // login_hint: Option<String>,
    // acr_values: Option<String>,
    // PKCE
    code_challenge: Option<String>,
    code_challenge_method: Option<String>,
}

impl AuthenticationRequest {
    fn validate_for_client(
        &self,
        oauth2client: &OAuth2Client<Id>,
    ) -> Result<(), CoreAuthErrorResponseType> {
        // check scope: it is valid if any requested scope exists in the `oauth2client`
        if self
            .scope
            .split(' ')
            .all(|scope| !oauth2client.scope.iter().any(|s| s == scope))
        {
            error!(
                "Invalid scope for client {}: {}",
                oauth2client.name, self.scope
            );
            return Err(CoreAuthErrorResponseType::InvalidScope);
        }

        // currently we support only "code" for `response_type`
        if self.response_type.len() != 1 || !self.response_type.contains(&CoreResponseType::Code) {
            error!(
                "Invalid response_type for client {}, only 'code' supported",
                oauth2client.name
            );
            return Err(CoreAuthErrorResponseType::InvalidRequest);
        }

        // assume `client_id` is the same here and in `oauth2client`

        if !oauth2client.contains_redirect_url(&self.redirect_uri) {
            error!(
                "Invalid redirect_uri for client {}: {} not in [{}]",
                oauth2client.name,
                self.redirect_uri,
                oauth2client.redirect_uri.join(" "),
            );
            return Err(CoreAuthErrorResponseType::AccessDenied);
        }

        // check PKCE; currently, only SHA-256 method is supported
        // TODO: support `plain` which is the default if not specified
        if self.code_challenge.is_some() && self.code_challenge_method != Some("S256".to_string()) {
            error!(
                "Invalid PKCE method: {:?}, only S256 supported",
                self.code_challenge_method
                    .as_ref()
                    .map_or("None", String::as_str),
            );
            return Err(CoreAuthErrorResponseType::InvalidRequest);
        }

        info!("Validation succeeded for client {}", oauth2client.name);

        Ok(())
    }
}

/// Helper function which creates redirect Uri with authorization code
async fn generate_auth_code_redirect(
    appstate: AppState,
    data: AuthenticationRequest,
    user_id: Id,
) -> Result<String, WebError> {
    let mut url =
        Url::parse(&data.redirect_uri).map_err(|_| WebError::Http(StatusCode::BAD_REQUEST))?;
    let auth_code = AuthCode::new(
        user_id,
        data.client_id,
        data.redirect_uri,
        data.scope,
        data.nonce,
        data.code_challenge,
    )
    .save(&appstate.pool)
    .await?;

    {
        let mut query_pairs = url.query_pairs_mut();
        query_pairs.append_pair("code", auth_code.code.as_str());
        if let Some(state) = data.state {
            query_pairs.append_pair("state", &state);
        }
    }

    Ok(url.to_string())
}

/// Helper function to return redirection with status code 302.
fn redirect_to<T: AsRef<str>>(
    uri: T,
    private_cookies: PrivateCookieJar,
) -> (StatusCode, HeaderMap, PrivateCookieJar) {
    let mut headers = HeaderMap::new();
    headers.insert(
        LOCATION,
        HeaderValue::try_from(uri.as_ref()).expect("URI isn't a valid header value"),
    );

    (StatusCode::FOUND, headers, private_cookies)
}

/// Helper function to redirect unauthorized user to login page
/// and store information about OpenID authorize url in cookie to redirect later
fn login_redirect(
    data: &AuthenticationRequest,
    private_cookies: PrivateCookieJar,
) -> (StatusCode, HeaderMap, PrivateCookieJar) {
    let config = server_config();
    let base_url = config.url.join("api/v1/oauth/authorize").unwrap();
    let cookie = Cookie::build((
        SIGN_IN_COOKIE_NAME,
        format!(
            "{base_url}?{}",
            serde_urlencoded::to_string(data).unwrap_or_default()
        ),
    ))
    .domain(
        config
            .cookie_domain
            .clone()
            .expect("Cookie domain not found"),
    )
    .path("/")
    .secure(!config.cookie_insecure)
    .same_site(SameSite::Lax)
    .http_only(true)
    .max_age(Duration::minutes(10));
    redirect_to("/login", private_cookies.add(cookie))
}

/// Authorization Endpoint
/// See https://openid.net/specs/openid-connect-core-1_0.html#AuthorizationEndpoint
pub async fn authorization(
    State(appstate): State<AppState>,
    Query(data): Query<AuthenticationRequest>,
    cookies: CookieJar,
    private_cookies: PrivateCookieJar,
) -> Result<(StatusCode, HeaderMap, PrivateCookieJar), WebError> {
    let error;
    let mut is_redirect_allowed = false;
    if let Some(oauth2client) =
        OAuth2Client::find_by_client_id(&appstate.pool, &data.client_id).await?
    {
<<<<<<< HEAD
        match (
            oauth2client.enabled,
            data.validate_for_client(&oauth2client),
        ) {
            (true, Ok(())) => {
=======
        is_redirect_allowed = oauth2client.contains_redirect_url(&data.redirect_uri);
        match data.validate_for_client(&oauth2client) {
            Ok(()) => {
>>>>>>> 858a17e6
                match &data.prompt {
                    Some(s) if s == "consent" => {
                        info!(
                            "Redirecting user to consent form - client id {}",
                            data.client_id
                        );
                        // FIXME: do not panic
                        return Ok(redirect_to(
                            format!("/consent?{}", serde_urlencoded::to_string(data).unwrap()),
                            private_cookies,
                        ));
                    }
                    Some(s) if s == "none" => {
                        error!("'none' prompt in client id {} request", data.client_id);
                        error = CoreAuthErrorResponseType::LoginRequired;
                    }
                    _ => {
                        return if let Some(session_cookie) = cookies.get(SESSION_COOKIE_NAME) {
                            if let Ok(Some(session)) =
                                Session::find_by_id(&appstate.pool, session_cookie.value()).await
                            {
                                // If session expired return login
                                if session.expired() {
                                    info!(
                                        "Session {} for user id {} has expired, redirecting to \
                                        login",
                                        session.id, session.user_id
                                    );
                                    let _result = session.delete(&appstate.pool).await;
                                    Ok(login_redirect(&data, private_cookies))
                                } else {
                                    let mut user =
                                        User::find_by_id(&appstate.pool, session.user_id)
                                            .await?
                                            .ok_or(WebError::Authorization(
                                                "User not found".into(),
                                            ))?;

                                    user.verify_mfa_state(&appstate.pool).await?;

                                    // Session exists even if user hasn't completed MFA verification
                                    // yet, thus we need to check if MFA is enabled and the
                                    // verification is done.
                                    if user.mfa_enabled
                                        && session.state != SessionState::MultiFactorVerified
                                    {
                                        info!(
                                            "MFA not verified for user id {}, redirecting to login",
                                            session.user_id
                                        );
                                        return Ok(login_redirect(&data, private_cookies));
                                    }

                                    // If session is present check if app is in user authorized
                                    // apps. If yes, return auth code and state else redirect to
                                    // consent form.
                                    if let Some(app) =
                                        OAuth2AuthorizedApp::find_by_user_and_oauth2client_id(
                                            &appstate.pool,
                                            session.user_id,
                                            oauth2client.id,
                                        )
                                        .await?
                                    {
                                        info!(
                                            "OAuth client id {} authorized by user id {}, \
                                            returning auth code",
                                            app.oauth2client_id, session.user_id
                                        );
                                        let private_cookies = private_cookies
                                            .remove(Cookie::from(SIGN_IN_COOKIE_NAME));
                                        let location = generate_auth_code_redirect(
                                            appstate,
                                            data,
                                            session.user_id,
                                        )
                                        .await?;
                                        Ok(redirect_to(location, private_cookies))
                                    } else {
                                        // If authorized app not found redirect to consent form
                                        info!(
                                            "OAuth client id {} not yet authorized by user id {}, \
                                            redirecting to consent form",
                                            oauth2client.id, session.user_id
                                        );
                                        Ok(redirect_to(
                                            format!(
                                                "/consent?{}",
                                                serde_urlencoded::to_string(data).unwrap()
                                            ),
                                            private_cookies,
                                        ))
                                    }
                                }
                            } else {
                                // If session is not present in database, redirect to login.
                                info!(
                                    "Session {} not found, redirecting to login page",
                                    session_cookie.value()
                                );
                                Ok(login_redirect(&data, private_cookies))
                            }
                        // If no session cookie provided redirect to login
                        } else {
                            info!("Session cookie not provided, redirecting to login page");
                            Ok(login_redirect(&data, private_cookies))
                        };
                    }
                }
            }
            (true, Err(err)) => {
                error!(
                    "OIDC login validation failed for client {}: {err:?}",
                    data.client_id
                );
                error = err;
            }
            (false, _) => {
                error!("OIDC client id {} is disabled", data.client_id);
                error = CoreAuthErrorResponseType::UnauthorizedClient;
            }
        }
    } else {
        error!("OIDC client id {} not found", data.client_id);
        error = CoreAuthErrorResponseType::UnauthorizedClient;
    }

    let mut url = if is_redirect_allowed {
        Url::parse(&data.redirect_uri).map_err(|_| WebError::Http(StatusCode::BAD_REQUEST))?
    } else {
        // Don't allow open redirects (DG25-17)
        server_config().url.clone()
    };
    {
        let mut query_pairs = url.query_pairs_mut();
        query_pairs.append_pair("error", error.as_ref());
        if let Some(state) = data.state {
            query_pairs.append_pair("state", &state);
        }
    };

    Ok(redirect_to(url, private_cookies))
}

#[derive(Clone, Debug, Deserialize, PartialEq, Serialize, Default)]
pub struct GroupClaims {
    #[serde(skip_serializing_if = "Option::is_none")]
    groups: Option<Vec<String>>,
}

impl AdditionalClaims for GroupClaims {}

async fn get_group_claims(pool: &PgPool, user: &User<Id>) -> Result<GroupClaims, WebError> {
    let groups = user.member_of_names(pool).await?;
    Ok(GroupClaims {
        groups: Some(groups),
    })
}

/// Login Authorization Endpoint redirect with authorization code
pub async fn secure_authorization(
    session_info: SessionInfo,
    State(appstate): State<AppState>,
    Query(data): Query<AuthenticationRequest>,
    private_cookies: PrivateCookieJar,
) -> Result<(StatusCode, HeaderMap, PrivateCookieJar), WebError> {
    let error;
<<<<<<< HEAD
    if data.allow {
        if let Some(oauth2client) =
            OAuth2Client::find_by_client_id(&appstate.pool, &data.client_id).await?
        {
            match (
                oauth2client.enabled,
                data.validate_for_client(&oauth2client),
            ) {
                (true, Ok(())) => {
=======
    let mut is_redirect_allowed = false;
    if let Some(oauth2client) =
        OAuth2Client::find_by_client_id(&appstate.pool, &data.client_id).await?
    {
        is_redirect_allowed = oauth2client.contains_redirect_url(&data.redirect_uri);
        if data.allow {
            match data.validate_for_client(&oauth2client) {
                Ok(()) => {
>>>>>>> 858a17e6
                    if OAuth2AuthorizedApp::find_by_user_and_oauth2client_id(
                        &appstate.pool,
                        session_info.user.id,
                        oauth2client.id,
                    )
                    .await?
                    .is_none()
                    {
                        let app = OAuth2AuthorizedApp::new(session_info.user.id, oauth2client.id);
                        app.save(&appstate.pool).await?;

                        send_new_device_ocid_login_email(
                            &session_info.user.email,
                            oauth2client.name.to_string(),
                            &appstate.mail_tx,
                            &session_info.session.into(),
                        )
                        .await?;
                    }
                    info!(
                        "User {} allowed login with client {}",
                        session_info.user.username, oauth2client.name
                    );
                    let private_cookies = private_cookies.remove(SIGN_IN_COOKIE_NAME);
                    let location =
                        generate_auth_code_redirect(appstate, data, session_info.user.id).await?;
                    info!(
                        "Redirecting user {} to {location}",
                        session_info.user.username
                    );
                    return Ok(redirect_to(location, private_cookies));
                }
                (true, Err(err)) => {
                    info!(
                        "OIDC login validation failed for user {}, client {}",
                        session_info.user.username, oauth2client.name
                    );
                    error = err;
                }
                (false, _) => {
                    error!("OIDC client id {} is disabled", oauth2client.name);
                    error = CoreAuthErrorResponseType::UnauthorizedClient;
                }
            }
        } else {
            info!(
                "User {} denied OIDC login with app id {}",
                session_info.user.username, data.client_id
            );
            error = CoreAuthErrorResponseType::AccessDenied;
        }
    } else {
        error!(
            "User {} tried to log in with non-existent OIDC client id {}",
            session_info.user.username, data.client_id
        );
        error = CoreAuthErrorResponseType::UnauthorizedClient;
    }

    let mut url = if is_redirect_allowed {
        Url::parse(&data.redirect_uri).map_err(|_| WebError::Http(StatusCode::BAD_REQUEST))?
    } else {
        // Don't allow open redirects (DG25-17)
        server_config().url.clone()
    };
    {
        let mut query_pairs = url.query_pairs_mut();
        query_pairs.append_pair("error", error.as_ref());
        if let Some(state) = data.state {
            query_pairs.append_pair("state", &state);
        }
    };

    Ok(redirect_to(url, private_cookies))
}

/// https://openid.net/specs/openid-connect-core-1_0.html#TokenRequest
#[derive(Deserialize)]
pub struct TokenRequest {
    grant_type: String,
    // grant_type == "authorization_code"
    code: Option<String>,
    redirect_uri: Option<String>,
    // grant_type == "refresh_token"
    refresh_token: Option<String>,
    // scope: Option<String>,
    // Authorization
    client_id: Option<String>,
    client_secret: Option<String>,
    // PKCE
    code_verifier: Option<String>,
}

impl TokenRequest {
    /// Verify Proof Key for Code Exchange (PKCE) https://www.rfc-editor.org/rfc/rfc7636
    fn verify_pkce(&self, code_challenge: Option<&String>) -> bool {
        if let Some(challenge) = code_challenge {
            if let Some(verifier) = &self.code_verifier {
                let pkce_challenge = PkceCodeChallenge::from_code_verifier_sha256(
                    &PkceCodeVerifier::new(verifier.into()),
                );
                pkce_challenge.as_str() == challenge
            } else {
                false
            }
        } else {
            true
        }
    }

    fn authorization_code_flow<T>(
        &self,
        auth_code: &AuthCode<NoId>,
        token: &OAuth2Token,
        claims: StandardClaims<CoreGenderClaim>,
        base_url: &Url,
        secret: T,
        rsa_key: Option<CoreRsaPrivateSigningKey>,
        group_claims: GroupClaims,
    ) -> Result<DefguardTokenResponse, CoreErrorResponseType>
    where
        T: Into<Vec<u8>>,
    {
        // assume self.grant_type == "authorization_code"
        if let (Some(code), Some(redirect_uri)) = (&self.code, &self.redirect_uri) {
            if redirect_uri.trim_end_matches('/') != auth_code.redirect_uri.trim_end_matches('/') {
                error!(
                    "Redirect URIs don't match for client_id {}: {redirect_uri} != {}",
                    self.client_id.as_ref().map_or("Unknown", String::as_str),
                    auth_code.redirect_uri
                );
                return Err(CoreErrorResponseType::UnauthorizedClient);
            }

            if !self.verify_pkce(auth_code.code_challenge.as_ref()) {
                error!(
                    "PKCE verification failed for client id {}",
                    self.client_id.as_ref().map_or("Unknown", String::as_str)
                );
                return Err(CoreErrorResponseType::InvalidRequest);
            }

            let access_token = AccessToken::new(token.access_token.clone());
            // append ID token only when scope contains "openid"
            let id_token = if token.scope.split(' ').any(|scope| scope == "openid") {
                debug!("Scope contains openid, issuing JWT ID token");
                let authorization_code = AuthorizationCode::new(code.into());
                let issue_time = Utc::now();
                let timeout: std::time::Duration = server_config().session_timeout.into();
                let expiration = issue_time + timeout;
                let id_token_claims = IdTokenClaims::new(
                    IssuerUrl::from_url(base_url.clone()),
                    vec![Audience::new(auth_code.client_id.clone())],
                    expiration,
                    issue_time,
                    claims,
                    group_claims,
                )
                .set_nonce(auth_code.nonce.clone().map(Nonce::new));

                let id_token = match rsa_key {
                    Some(key) => IdToken::new(
                        id_token_claims,
                        &key,
                        CoreJwsSigningAlgorithm::RsaSsaPkcs1V15Sha256,
                        Some(&access_token),
                        Some(&authorization_code),
                    ),
                    None => IdToken::new(
                        id_token_claims,
                        &CoreHmacKey::new(secret),
                        CoreJwsSigningAlgorithm::HmacSha256,
                        Some(&access_token),
                        Some(&authorization_code),
                    ),
                };
                id_token.ok()
            } else {
                None
            };

            let mut token_response = DefguardTokenResponse::new(
                access_token,
                CoreTokenType::Bearer,
                IdTokenFields::new(id_token, EmptyExtraTokenFields {}),
            );
            token_response.set_refresh_token(Some(RefreshToken::new(token.refresh_token.clone())));
            Ok(token_response)
        } else {
            if self.code.is_none() {
                error!("Request missing code param");
            }
            if self.redirect_uri.is_none() {
                error!("Request missing redirect_uri param");
            }
            Err(CoreErrorResponseType::InvalidRequest)
        }
    }

    fn refresh_token_flow(
        token: &OAuth2Token,
    ) -> StandardTokenResponse<EmptyExtraTokenFields, CoreTokenType> {
        // assume self.grant_type == "refresh_token"
        let access_token = AccessToken::new(token.access_token.clone());
        let refresh_token = RefreshToken::new(token.refresh_token.clone());
        let mut token_response = StandardTokenResponse::new(
            access_token,
            CoreTokenType::Bearer,
            EmptyExtraTokenFields {},
        );
        token_response.set_refresh_token(Some(refresh_token));
        token_response
    }

    async fn oauth2client(&self, pool: &PgPool) -> Option<OAuth2Client<Id>> {
        if let (Some(client_id), Some(client_secret)) =
            (self.client_id.as_ref(), self.client_secret.as_ref())
        {
            OAuth2Client::find_by_auth(pool, client_id, client_secret)
                .await
                .unwrap_or_default()
            // .map_err(|_| CoreErrorResponseType::InvalidClient)
        } else {
            None
        }
    }
}

/// Token Endpoint
/// https://openid.net/specs/openid-connect-core-1_0.html#TokenEndpoint
/// https://openid.net/specs/openid-connect-core-1_0.html#RefreshTokens
pub async fn token(
    State(appstate): State<AppState>,
    oauth2client: Option<OAuth2Client<Id>>,
    Form(form): Form<TokenRequest>,
) -> ApiResult {
    // TODO: cleanup branches
    match form.grant_type.as_str() {
        "authorization_code" => {
            debug!("Staring authorization_code flow");

            // for logging
            let form_client_id = match &form.client_id {
                Some(id) => id,
                None => "N/A",
            };

            if let Some(code) = &form.code {
                // Look for `AuthCode`. If found, it will be deleted from the database to avoid
                // concurrent requests that might return multiple tokens for the same code.
                // This addresses DG25-24 and conforms to RFC 6749.
                if let Some(auth_code) = AuthCode::find_code(&appstate.pool, code).await? {
                    debug!("Consumed authorization_code {code}, client_id `{form_client_id}`");
                    if let Some(client) = oauth2client.or(form.oauth2client(&appstate.pool).await) {
                        if !client.enabled {
                            error!("OAuth client id `{}` is disabled", client.name);
                            let response = StandardErrorResponse::<CoreErrorResponseType>::new(
                                CoreErrorResponseType::UnauthorizedClient,
                                None,
                                None,
                            );
                            return Ok(ApiResponse {
                                json: json!(response),
                                status: StatusCode::BAD_REQUEST,
                            });
                        }

                        if let Some(user) =
                            User::find_by_id(&appstate.pool, auth_code.user_id).await?
                        {
                            if let Some(authorized_app) =
                                OAuth2AuthorizedApp::find_by_user_and_oauth2client_id(
                                    &appstate.pool,
                                    user.id,
                                    client.id,
                                )
                                .await?
                            {
                                debug!(
                                    "Issuing new token for user {} client {}",
                                    user.username, client.name
                                );
                                // Remove existing token in case the same client asks for new token.
                                if let Some(token) = OAuth2Token::find_by_authorized_app_id(
                                    &appstate.pool,
                                    authorized_app.id,
                                )
                                .await?
                                {
                                    token.delete(&appstate.pool).await?;
                                }
                                let token = OAuth2Token::new(
                                    authorized_app.id,
                                    auth_code.redirect_uri.clone(),
                                    auth_code.scope.clone(),
                                );
                                let group_claims = if auth_code.scope.contains("groups") {
                                    get_group_claims(&appstate.pool, &user).await?
                                } else {
                                    GroupClaims { groups: None }
                                };
                                let config = server_config();
                                let user_claims = UserClaims::from_user(&user, &client, &token);
                                match form.authorization_code_flow(
                                    &auth_code,
                                    &token,
                                    (&user_claims).into(),
                                    &config.url,
                                    client.client_secret,
                                    config.openid_key(),
                                    group_claims,
                                ) {
                                    Ok(response) => {
                                        token.save(&appstate.pool).await?;
                                        info!(
                                            "Issued new token for user {} client {}",
                                            user.username, client.name
                                        );
                                        return Ok(ApiResponse {
                                            json: json!(response),
                                            status: StatusCode::OK,
                                        });
                                    }
                                    Err(err) => {
                                        error!(
                                            "Error issuing new token for user {} client {}: {err}",
                                            user.username, client.name
                                        );
                                        let response =
                                            StandardErrorResponse::<CoreErrorResponseType>::new(
                                                err, None, None,
                                            );
                                        return Ok(ApiResponse {
                                            json: json!(response),
                                            status: StatusCode::BAD_REQUEST,
                                        });
                                    }
                                }
                            }
                            error!(
                                "Can't issue token - authorized app not found for user {}, client \
                                {}",
                                user.username, client.name
                            );
                        } else {
                            error!("User id {} not found", auth_code.user_id);
                        }
                    } else {
                        error!("OAuth client id `{form_client_id}` not found");
                    }
                } else {
                    error!("OAuth auth code not found");
                }
            } else {
                error!("No code provided in request for client id `{form_client_id}`");
            }
        }
        "refresh_token" => {
            debug!("Starting refresh_token flow");
            if let Some(refresh_token) = form.refresh_token {
                if let Ok(Some(mut token)) =
                    OAuth2Token::find_refresh_token(&appstate.pool, &refresh_token).await
                {
                    let Some(client) = OAuth2Client::find_by_token(&appstate.pool, &token).await?
                    else {
                        error!("OAuth client not found for provided refresh_token");
                        let err = CoreErrorResponseType::InvalidClient;
                        let response =
                            StandardErrorResponse::<CoreErrorResponseType>::new(err, None, None);
                        return Ok(ApiResponse {
                            json: json!(response),
                            status: StatusCode::BAD_REQUEST,
                        });
                    };

                    if !client.enabled {
                        error!("OAuth client id `{}` is disabled", client.name);
                        let response = StandardErrorResponse::<CoreErrorResponseType>::new(
                            CoreErrorResponseType::UnauthorizedClient,
                            None,
                            None,
                        );
                        return Ok(ApiResponse {
                            json: json!(response),
                            status: StatusCode::BAD_REQUEST,
                        });
                    }

                    token.refresh_and_save(&appstate.pool).await?;
                    let response = TokenRequest::refresh_token_flow(&token);
                    token.save(&appstate.pool).await?;
                    return Ok(ApiResponse {
                        json: json!(response),
                        status: StatusCode::OK,
                    });
                }
            }
        }
        _ => (), // TODO: Err(CoreErrorResponseType::UnsupportedGrantType),
    }
    let err = CoreErrorResponseType::UnsupportedGrantType;
    let response = StandardErrorResponse::<CoreErrorResponseType>::new(err, None, None);
    Ok(ApiResponse {
        json: json!(response),
        status: StatusCode::BAD_REQUEST,
    })
}

/// https://openid.net/specs/openid-connect-core-1_0.html#UserInfo
pub async fn userinfo(State(appstate): State<AppState>, headers: HeaderMap) -> ApiResult {
    let Some(token) = headers.get(AUTHORIZATION).and_then(|value| {
        if let Ok(value) = value.to_str() {
            if value.to_lowercase().starts_with("bearer ") {
                value.get(7..)
            } else {
                None
            }
        } else {
            None
        }
    }) else {
        return Err(WebError::Authorization("Invalid session".into()));
    };

    let Some(oauth2token) = OAuth2Token::find_access_token(&appstate.pool, token).await? else {
        return Err(WebError::Authorization("Invalid token".into()));
    };

    let Some(authorized_app) =
        OAuth2AuthorizedApp::find_by_id(&appstate.pool, oauth2token.oauth2authorizedapp_id).await?
    else {
        return Err(WebError::Authorization("Authorized app not found".into()));
    };

    let Some(client) =
        OAuth2Client::find_by_id(&appstate.pool, authorized_app.oauth2client_id).await?
    else {
        return Err(WebError::Authorization("OAuth2 client not found".into()));
    };

    if !client.enabled {
        return Err(WebError::Authorization("OAuth2 client is disabled".into()));
    }

    let Some(user) = User::find_by_id(&appstate.pool, authorized_app.user_id).await? else {
        return Err(WebError::Authorization("User not found".into()));
    };

    let user_claims = UserClaims::from_user(&user, &client, &oauth2token);

    Ok(ApiResponse {
        json: json!(StandardClaims::<CoreGenderClaim>::from(&user_claims)),
        status: StatusCode::OK,
    })
}

// Must be served under /.well-known/openid-configuration
pub async fn openid_configuration() -> ApiResult {
    let config = server_config();
    let provider_metadata = CoreProviderMetadata::new(
        IssuerUrl::from_url(config.url.clone()),
        AuthUrl::from_url(config.url.join("api/v1/oauth/authorize").unwrap()),
        JsonWebKeySetUrl::from_url(config.url.join("api/v1/oauth/discovery/keys").unwrap()),
        vec![ResponseTypes::new(vec![CoreResponseType::Code])],
        vec![CoreSubjectIdentifierType::Public],
        vec![
            CoreJwsSigningAlgorithm::HmacSha256,           // required
            CoreJwsSigningAlgorithm::RsaSsaPkcs1V15Sha256, // recommended
        ],
        EmptyAdditionalProviderMetadata {},
    )
    .set_token_endpoint(Some(TokenUrl::from_url(
        config.url.join("api/v1/oauth/token").unwrap(),
    )))
    .set_scopes_supported(Some(vec![
        Scope::new("openid".into()),
        Scope::new("profile".into()),
        Scope::new("email".into()),
        Scope::new("phone".into()),
        Scope::new("groups".into()),
    ]))
    .set_claims_supported(Some(vec![
        CoreClaimName::new("iss".into()),
        CoreClaimName::new("sub".into()),
        CoreClaimName::new("aud".into()),
        CoreClaimName::new("exp".into()),
        CoreClaimName::new("iat".into()),
        CoreClaimName::new("name".into()),
        CoreClaimName::new("given_name".into()),
        CoreClaimName::new("family_name".into()),
        CoreClaimName::new("email".into()),
        CoreClaimName::new("phone_number".into()),
        CoreClaimName::new("groups".into()),
    ]))
    .set_grant_types_supported(Some(vec![
        CoreGrantType::AuthorizationCode,
        CoreGrantType::RefreshToken,
    ]))
    .set_userinfo_endpoint(Some(UserInfoUrl::from_url(
        config.url.join("api/v1/oauth/userinfo").unwrap(),
    )));

    Ok(ApiResponse {
        json: json!(provider_metadata),
        status: StatusCode::OK,
    })
}<|MERGE_RESOLUTION|>--- conflicted
+++ resolved
@@ -386,17 +386,12 @@
     if let Some(oauth2client) =
         OAuth2Client::find_by_client_id(&appstate.pool, &data.client_id).await?
     {
-<<<<<<< HEAD
+        is_redirect_allowed = oauth2client.contains_redirect_url(&data.redirect_uri);
         match (
             oauth2client.enabled,
             data.validate_for_client(&oauth2client),
         ) {
             (true, Ok(())) => {
-=======
-        is_redirect_allowed = oauth2client.contains_redirect_url(&data.redirect_uri);
-        match data.validate_for_client(&oauth2client) {
-            Ok(()) => {
->>>>>>> 858a17e6
                 match &data.prompt {
                     Some(s) if s == "consent" => {
                         info!(
@@ -564,26 +559,17 @@
     private_cookies: PrivateCookieJar,
 ) -> Result<(StatusCode, HeaderMap, PrivateCookieJar), WebError> {
     let error;
-<<<<<<< HEAD
-    if data.allow {
-        if let Some(oauth2client) =
-            OAuth2Client::find_by_client_id(&appstate.pool, &data.client_id).await?
-        {
-            match (
-                oauth2client.enabled,
-                data.validate_for_client(&oauth2client),
-            ) {
-                (true, Ok(())) => {
-=======
     let mut is_redirect_allowed = false;
     if let Some(oauth2client) =
         OAuth2Client::find_by_client_id(&appstate.pool, &data.client_id).await?
     {
         is_redirect_allowed = oauth2client.contains_redirect_url(&data.redirect_uri);
         if data.allow {
-            match data.validate_for_client(&oauth2client) {
-                Ok(()) => {
->>>>>>> 858a17e6
+            match (
+                oauth2client.enabled,
+                data.validate_for_client(&oauth2client),
+            ) {
+                (true, Ok(())) => {
                     if OAuth2AuthorizedApp::find_by_user_and_oauth2client_id(
                         &appstate.pool,
                         session_info.user.id,
