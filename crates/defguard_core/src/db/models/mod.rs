--- conflicted
+++ resolved
@@ -1,330 +1,4 @@
 pub mod activity_log;
 pub mod enrollment;
-<<<<<<< HEAD
 pub mod gateway;
-pub mod group;
-pub mod oauth2authorizedapp;
-pub mod oauth2client;
-pub mod oauth2token;
-pub mod polling_token;
-pub mod session;
-pub mod user;
-pub mod webauthn;
-pub mod webhook;
-pub mod wireguard;
-pub mod wireguard_peer_stats;
-pub mod yubikey;
-
-use std::collections::HashSet;
-
-use defguard_common::db::{
-    Id,
-    models::{BiometricAuth, MFAMethod},
-};
-use sqlx::{Error as SqlxError, PgConnection, PgPool, query_as};
-use utoipa::ToSchema;
-
-use self::{device::UserDevice, user::User};
-use super::Group;
-
-#[derive(Deserialize, Serialize)]
-pub struct NewOpenIDClient {
-    pub name: String,
-    pub redirect_uri: Vec<String>,
-    pub scope: Vec<String>,
-    pub enabled: bool,
-}
-
-#[derive(Clone, Debug, Deserialize, Serialize, ToSchema)]
-pub struct OAuth2AuthorizedAppInfo {
-    pub oauth2client_id: Id,
-    pub user_id: Id,
-    pub oauth2client_name: String,
-}
-
-/// Only `id` and `name` from [`WebAuthn`].
-#[derive(Debug, Deserialize, Serialize, ToSchema)]
-pub struct SecurityKey {
-    pub id: Id,
-    pub name: String,
-}
-
-// Basic user info used in user list, etc.
-#[derive(Clone, Debug, Deserialize, Serialize, ToSchema)]
-pub struct UserInfo {
-    pub id: Id,
-    pub username: String,
-    pub last_name: String,
-    pub first_name: String,
-    pub email: String,
-    pub phone: Option<String>,
-    pub mfa_enabled: bool,
-    pub totp_enabled: bool,
-    pub email_mfa_enabled: bool,
-    pub groups: Vec<String>,
-    pub mfa_method: MFAMethod,
-    pub authorized_apps: Vec<OAuth2AuthorizedAppInfo>,
-    pub is_active: bool,
-    pub enrolled: bool,
-    pub is_admin: bool,
-    pub ldap_pass_requires_change: bool,
-}
-
-#[derive(Debug, Default)]
-pub struct GroupDiff {
-    pub added: HashSet<String>,
-    pub removed: HashSet<String>,
-}
-
-impl GroupDiff {
-    #[must_use]
-    pub fn changed(&self) -> bool {
-        !self.added.is_empty() || !self.removed.is_empty()
-    }
-}
-
-impl UserInfo {
-    pub async fn from_user(pool: &PgPool, user: &User<Id>) -> Result<Self, SqlxError> {
-        let groups = user.member_of_names(pool).await?;
-        let authorized_apps = user.oauth2authorizedapps(pool).await?;
-
-        Ok(Self {
-            id: user.id,
-            username: user.username.clone(),
-            last_name: user.last_name.clone(),
-            first_name: user.first_name.clone(),
-            email: user.email.clone(),
-            phone: user.phone.clone(),
-            mfa_enabled: user.mfa_enabled,
-            totp_enabled: user.totp_enabled,
-            email_mfa_enabled: user.email_mfa_enabled,
-            groups,
-            mfa_method: user.mfa_method.clone(),
-            authorized_apps,
-            is_active: user.is_active,
-            enrolled: user.is_enrolled(),
-            is_admin: user.is_admin(pool).await?,
-            ldap_pass_requires_change: user.ldap_pass_randomized,
-        })
-    }
-
-    /// Copy status to [`User`]. This function should be used by administrators.
-    ///
-    /// Return `true` if status was changed, `false` otherwise.
-    /// If status was changed to inactive, all user sessions will be invalidated.
-    pub(crate) async fn handle_status_change(
-        &self,
-        transaction: &mut PgConnection,
-        user: &mut User<Id>,
-    ) -> Result<bool, SqlxError> {
-        if self.is_active == user.is_active {
-            Ok(false)
-        } else {
-            if !self.is_active {
-                user.logout_all_sessions(&mut *transaction).await?;
-            }
-            user.is_active = self.is_active;
-            user.save(&mut *transaction).await?;
-            Ok(true)
-        }
-    }
-
-    /// Copy groups to [`User`]. This function should be used by administrators.
-    ///
-    /// Return `true` if groups were changed, `false` otherwise.
-    pub(crate) async fn handle_user_groups(
-        &self,
-        transaction: &mut PgConnection,
-        user: &mut User<Id>,
-    ) -> Result<GroupDiff, SqlxError> {
-        // initialize return value
-        let mut group_diff = GroupDiff::default();
-
-        // handle groups
-        let mut present_groups = user.member_of(&mut *transaction).await?;
-
-        // add to groups if not already a member
-        for groupname in &self.groups {
-            match present_groups
-                .iter()
-                .position(|group| &group.name == groupname)
-            {
-                Some(index) => {
-                    present_groups.swap_remove(index);
-                }
-                None => {
-                    if let Some(group) = Group::find_by_name(&mut *transaction, groupname).await? {
-                        user.add_to_group(&mut *transaction, &group).await?;
-                        group_diff.added.insert(group.name);
-                    }
-                }
-            }
-        }
-
-        // remove from remaining groups
-        for group in present_groups {
-            user.remove_from_group(&mut *transaction, &group).await?;
-            group_diff.removed.insert(group.name);
-        }
-
-        Ok(group_diff)
-    }
-
-    /// Copy fields to [`User`]. This function is safe to call by a non-admin user.
-    pub fn into_user_safe_fields(self, user: &mut User<Id>) -> Result<(), SqlxError> {
-        user.phone = self.phone;
-        user.mfa_method = self.mfa_method;
-
-        Ok(())
-    }
-
-    /// Copy fields to [`User`]. This function should be used by administrators.
-    pub fn into_user_all_fields(self, user: &mut User<Id>) -> Result<(), SqlxError> {
-        user.phone = self.phone;
-        user.username = self.username;
-        user.last_name = self.last_name;
-        user.first_name = self.first_name;
-        user.email = self.email;
-
-        Ok(())
-    }
-}
-
-// Full user info with related objects
-#[derive(Deserialize, Serialize, Debug, ToSchema)]
-pub struct UserDetails {
-    pub user: UserInfo,
-    #[serde(default)]
-    pub devices: Vec<UserDevice>,
-    pub biometric_enabled_devices: Vec<i64>,
-    #[serde(default)]
-    pub security_keys: Vec<SecurityKey>,
-}
-
-impl UserDetails {
-    pub async fn from_user(pool: &PgPool, user: &User<Id>) -> Result<Self, SqlxError> {
-        let devices = user.user_devices(pool).await?;
-        let security_keys = user.security_keys(pool).await?;
-        let biometric_enabled_devices = BiometricAuth::find_by_user_id(pool, user.id)
-            .await?
-            .iter()
-            .map(|a| a.device_id)
-            .collect::<Vec<_>>();
-        Ok(Self {
-            user: UserInfo::from_user(pool, user).await?,
-            devices,
-            security_keys,
-            biometric_enabled_devices,
-        })
-    }
-}
-
-#[derive(Deserialize, Serialize)]
-pub struct MFAInfo {
-    mfa_method: MFAMethod,
-    totp_available: bool,
-    webauthn_available: bool,
-    email_available: bool,
-}
-
-impl MFAInfo {
-    pub async fn for_user(pool: &PgPool, user: &User<Id>) -> Result<Option<Self>, SqlxError> {
-        query_as!(
-            Self,
-            "SELECT mfa_method \"mfa_method: _\", totp_enabled totp_available, \
-            email_mfa_enabled email_available, \
-            (SELECT count(*) > 0 FROM webauthn WHERE user_id = $1) \"webauthn_available!\" \
-            FROM \"user\" WHERE \"user\".id = $1",
-            user.id
-        )
-        .fetch_optional(pool)
-        .await
-    }
-
-    #[must_use]
-    pub fn mfa_available(&self) -> bool {
-        self.webauthn_available || self.totp_available || self.email_available
-    }
-
-    #[must_use]
-    pub fn current_mfa_method(&self) -> &MFAMethod {
-        &self.mfa_method
-    }
-
-    #[must_use]
-    pub fn list_available_methods(&self) -> Option<Vec<MFAMethod>> {
-        if !self.mfa_available() {
-            return None;
-        }
-
-        let mut methods = Vec::new();
-        if self.webauthn_available {
-            methods.push(MFAMethod::Webauthn);
-        }
-        if self.totp_available {
-            methods.push(MFAMethod::OneTimePassword);
-        }
-        if self.email_available {
-            methods.push(MFAMethod::Email);
-        }
-        Some(methods)
-    }
-}
-
-#[cfg(test)]
-mod test {
-    use defguard_common::db::setup_pool;
-    use sqlx::postgres::{PgConnectOptions, PgPoolOptions};
-
-    use super::*;
-
-    #[sqlx::test]
-    async fn test_user_info(_: PgPoolOptions, options: PgConnectOptions) {
-        let pool = setup_pool(options).await;
-
-        let user = User::new(
-            "hpotter",
-            Some("pass123"),
-            "Potter",
-            "Harry",
-            "h.potter@hogwart.edu.uk",
-            None,
-        )
-        .save(&pool)
-        .await
-        .unwrap();
-
-        let group1 = Group::new("Gryffindor").save(&pool).await.unwrap();
-        let group2 = Group::new("Hufflepuff").save(&pool).await.unwrap();
-        let group3 = Group::new("Ravenclaw").save(&pool).await.unwrap();
-        let group4 = Group::new("Slytherin").save(&pool).await.unwrap();
-
-        user.add_to_group(&pool, &group1).await.unwrap();
-        user.add_to_group(&pool, &group2).await.unwrap();
-
-        let mut user_info = UserInfo::from_user(&pool, &user).await.unwrap();
-        assert_eq!(user_info.groups, ["Gryffindor", "Hufflepuff"]);
-
-        user_info.groups = vec!["Gryffindor".into(), "Ravenclaw".into()];
-        let mut user = User::find_by_username(&pool, "hpotter")
-            .await
-            .unwrap()
-            .unwrap();
-
-        let mut transaction = pool.begin().await.unwrap();
-        user_info
-            .handle_user_groups(&mut transaction, &mut user)
-            .await
-            .unwrap();
-        user_info.into_user_all_fields(&mut user).unwrap();
-        transaction.commit().await.unwrap();
-
-        assert_eq!(group1.member_usernames(&pool).await.unwrap(), ["hpotter"]);
-        assert_eq!(group3.member_usernames(&pool).await.unwrap(), ["hpotter"]);
-        assert!(group2.member_usernames(&pool).await.unwrap().is_empty());
-        assert!(group4.member_usernames(&pool).await.unwrap().is_empty());
-    }
-}
-=======
-pub mod webhook;
->>>>>>> 4c9fc2dd
+pub mod webhook;