use chrono::NaiveDateTime;

use crate::{
    db::{
        models::{
            authentication_key::{AuthenticationKey, AuthenticationKeyType},
            oauth2client::OAuth2Client,
        },
        Device, Group, Id, MFAMethod, User, WebAuthn, WebHook, WireguardNetwork,
    },
    enterprise::db::models::{
        activity_log_stream::{ActivityLogStream, ActivityLogStreamType},
        api_tokens::ApiToken,
        openid_provider::{DirectorySyncTarget, DirectorySyncUserBehavior, OpenIdProvider},
    },
    events::ClientMFAMethod,
};

#[derive(Serialize)]
pub struct LoginFailedMetadata {
    pub message: String,
}

#[derive(Serialize)]
pub struct MfaLoginMetadata {
    pub mfa_method: MFAMethod,
}

#[derive(Serialize)]
<<<<<<< HEAD
pub struct MfaLoginFailedMetadata {
    pub mfa_method: MFAMethod,
    pub message: String,
}

#[derive(Serialize)]
pub struct DeviceAddedMetadata {
    pub device_names: Vec<String>,
=======
pub struct UserNoSecrets {
    pub id: Id,
    pub username: String,
    pub last_name: String,
    pub first_name: String,
    pub email: String,
    pub phone: Option<String>,
    pub mfa_enabled: bool,
    pub is_active: bool,
    pub from_ldap: bool,
    pub ldap_pass_randomized: bool,
    pub ldap_rdn: Option<String>,
    pub openid_sub: Option<String>,
    pub totp_enabled: bool,
    pub email_mfa_enabled: bool,
    pub mfa_method: MFAMethod,
>>>>>>> f0a13955
}

impl From<User<Id>> for UserNoSecrets {
    fn from(value: User<Id>) -> Self {
        Self {
            id: value.id,
            username: value.username,
            last_name: value.last_name,
            first_name: value.first_name,
            email: value.email,
            phone: value.phone,
            mfa_enabled: value.mfa_enabled,
            is_active: value.is_active,
            from_ldap: value.from_ldap,
            ldap_pass_randomized: value.ldap_pass_randomized,
            ldap_rdn: value.ldap_rdn,
            openid_sub: value.openid_sub,
            totp_enabled: value.totp_enabled,
            email_mfa_enabled: value.email_mfa_enabled,
            mfa_method: value.mfa_method,
        }
    }
}

#[derive(Serialize)]
pub struct DeviceMetadata {
    pub owner: UserNoSecrets,
    pub device: Device<Id>,
}

#[derive(Serialize)]
pub struct DeviceModifiedMetadata {
    pub owner: UserNoSecrets,
    pub before: Device<Id>,
    pub after: Device<Id>,
}

#[derive(Serialize)]
pub struct NetworkDeviceMetadata {
    pub device: Device<Id>,
    pub location: WireguardNetwork<Id>,
}

#[derive(Serialize)]
pub struct NetworkDeviceModifiedMetadata {
    pub location: WireguardNetwork<Id>,
    pub before: Device<Id>,
    pub after: Device<Id>,
}

#[derive(Serialize)]
pub struct UserMetadata {
    pub user: UserNoSecrets,
}

#[derive(Serialize)]
pub struct UserModifiedMetadata {
    pub before: UserNoSecrets,
    pub after: UserNoSecrets,
}

#[derive(Serialize)]
pub struct MfaSecurityKeyMetadata {
    pub key: WebAuthnNoSecrets,
}

// Avoid storing secrets in metadata
#[derive(Serialize)]
pub struct WebAuthnNoSecrets {
    pub id: Id,
    pub user_id: Id,
    pub name: String,
}

impl From<WebAuthn<Id>> for WebAuthnNoSecrets {
    fn from(value: WebAuthn<Id>) -> Self {
        Self {
            id: value.id,
            user_id: value.user_id,
            name: value.name,
        }
    }
}

#[derive(Serialize)]
pub struct ActivityLogStreamMetadata {
    pub stream: ActivityLogStreamNoSecrets,
}

#[derive(Serialize)]
pub struct ActivityLogStreamModifiedMetadata {
    pub before: ActivityLogStreamNoSecrets,
    pub after: ActivityLogStreamNoSecrets,
}

#[derive(Serialize)]
pub struct ActivityLogStreamNoSecrets {
    pub id: Id,
    pub name: String,
    pub stream_type: ActivityLogStreamType,
}

impl From<ActivityLogStream<Id>> for ActivityLogStreamNoSecrets {
    fn from(value: ActivityLogStream<Id>) -> Self {
        Self {
            id: value.id,
            name: value.name,
            stream_type: value.stream_type,
        }
    }
}

#[derive(Serialize)]
pub struct VpnClientMetadata {
    pub location: WireguardNetwork<Id>,
    pub device: Device<Id>,
}

#[derive(Serialize)]
pub struct VpnClientMfaMetadata {
    pub location: WireguardNetwork<Id>,
    pub device: Device<Id>,
    pub method: ClientMFAMethod,
}

#[derive(Serialize)]
pub struct EnrollmentDeviceAddedMetadata {
    pub device: Device<Id>,
}

#[derive(Serialize)]
pub struct EnrollmentTokenMetadata {
    pub user: UserNoSecrets,
}

#[derive(Serialize)]
pub struct VpnLocationMetadata {
    pub location: WireguardNetwork<Id>,
}

#[derive(Serialize)]
pub struct VpnLocationModifiedMetadata {
    pub before: WireguardNetwork<Id>,
    pub after: WireguardNetwork<Id>,
}

#[derive(Serialize)]
pub struct ApiTokenMetadata {
    pub owner: UserNoSecrets,
    pub token: ApiTokenNoSecrets,
}

#[derive(Serialize)]
pub struct ApiTokenNoSecrets {
    id: Id,
    pub user_id: Id,
    pub created_at: NaiveDateTime,
    pub name: String,
}

impl From<ApiToken<Id>> for ApiTokenNoSecrets {
    fn from(value: ApiToken<Id>) -> Self {
        Self {
            id: value.id,
            user_id: value.user_id,
            created_at: value.created_at,
            name: value.name,
        }
    }
}

#[derive(Serialize)]
pub struct ApiTokenRenamedMetadata {
    pub owner: UserNoSecrets,
    pub token: ApiTokenNoSecrets,
    pub old_name: String,
    pub new_name: String,
}

#[derive(Serialize)]
pub struct OpenIdAppMetadata {
    pub app: OAuth2ClientNoSecrets,
}

#[derive(Serialize)]
pub struct OAuth2ClientNoSecrets {
    pub id: Id,
    pub client_id: String, // unique
    pub redirect_uri: Vec<String>,
    pub scope: Vec<String>,
    pub name: String,
    pub enabled: bool,
}

impl From<OAuth2Client<Id>> for OAuth2ClientNoSecrets {
    fn from(value: OAuth2Client<Id>) -> Self {
        Self {
            id: value.id,
            client_id: value.client_id,
            redirect_uri: value.redirect_uri,
            scope: value.scope,
            name: value.name,
            enabled: value.enabled,
        }
    }
}

#[derive(Serialize)]
pub struct OpenIdAppModifiedMetadata {
    pub before: OAuth2ClientNoSecrets,
    pub after: OAuth2ClientNoSecrets,
}

#[derive(Serialize)]
pub struct OpenIdAppStateChangedMetadata {
    pub app: OAuth2ClientNoSecrets,
    pub enabled: bool,
}

#[derive(Serialize)]
pub struct OpenIdProviderMetadata {
    pub provider: OpenIdProviderNoSecrets,
}

#[derive(Serialize)]
pub struct OpenIdProviderNoSecrets {
    pub id: Id,
    pub name: String,
    pub base_url: String,
    pub client_id: String,
    pub display_name: Option<String>,
    pub google_service_account_email: Option<String>,
    pub admin_email: Option<String>,
    pub directory_sync_enabled: bool,
    pub directory_sync_interval: i32,
    pub directory_sync_user_behavior: DirectorySyncUserBehavior,
    pub directory_sync_admin_behavior: DirectorySyncUserBehavior,
    pub directory_sync_target: DirectorySyncTarget,
    pub okta_dirsync_client_id: Option<String>,
    pub directory_sync_group_match: Vec<String>,
}

impl From<OpenIdProvider<Id>> for OpenIdProviderNoSecrets {
    fn from(value: OpenIdProvider<Id>) -> Self {
        Self {
            id: value.id,
            name: value.name,
            base_url: value.base_url,
            client_id: value.client_id,
            display_name: value.display_name,
            google_service_account_email: value.google_service_account_email,
            admin_email: value.admin_email,
            directory_sync_enabled: value.directory_sync_enabled,
            directory_sync_interval: value.directory_sync_interval,
            directory_sync_user_behavior: value.directory_sync_user_behavior,
            directory_sync_admin_behavior: value.directory_sync_admin_behavior,
            directory_sync_target: value.directory_sync_target,
            okta_dirsync_client_id: value.okta_dirsync_client_id,
            directory_sync_group_match: value.directory_sync_group_match,
        }
    }
}

#[derive(Serialize)]
pub struct GroupsBulkAssignedMetadata {
    pub users: Vec<UserNoSecrets>,
    pub groups: Vec<Group<Id>>,
}

#[derive(Serialize)]
pub struct GroupMetadata {
    pub group: Group<Id>,
}

#[derive(Serialize)]
pub struct GroupModifiedMetadata {
    pub before: Group<Id>,
    pub after: Group<Id>,
}

#[derive(Serialize)]
pub struct GroupAssignedMetadata {
    pub group: Group<Id>,
    pub user: UserNoSecrets,
}

#[derive(Serialize)]
pub struct WebHookMetadata {
    pub webhook: WebHook<Id>,
}

#[derive(Serialize)]
pub struct WebHookModifiedMetadata {
    pub before: WebHook<Id>,
    pub after: WebHook<Id>,
}

#[derive(Serialize)]
pub struct WebHookStateChangedMetadata {
    pub webhook: WebHook<Id>,
    pub enabled: bool,
}

#[derive(Serialize)]
pub struct AuthenticationKeyMetadata {
    pub key: AuthenticationKeyNoSecrets,
}

#[derive(Serialize)]
pub struct AuthenticationKeyNoSecrets {
    pub id: Id,
    pub yubikey_id: Option<i64>,
    pub name: Option<String>,
    pub user_id: Id,
    pub key_type: AuthenticationKeyType,
}

impl From<AuthenticationKey<Id>> for AuthenticationKeyNoSecrets {
    fn from(value: AuthenticationKey<Id>) -> Self {
        Self {
            id: value.id,
            yubikey_id: value.yubikey_id,
            name: value.name,
            user_id: value.user_id,
            key_type: value.key_type,
        }
    }
}

#[derive(Serialize)]
pub struct AuthenticationKeyRenamedMetadata {
    pub key: AuthenticationKeyNoSecrets,
    pub old_name: Option<String>,
    pub new_name: Option<String>,
}

#[derive(Serialize)]
pub struct PasswordChangedByAdminMetadata {
    pub user: UserNoSecrets,
}

#[derive(Serialize)]
pub struct PasswordResetMetadata {
    pub user: UserNoSecrets,
}

#[derive(Serialize)]
pub struct ClientConfigurationTokenMetadata {
    pub user: UserNoSecrets,
}<|MERGE_RESOLUTION|>--- conflicted
+++ resolved
@@ -27,16 +27,12 @@
 }
 
 #[derive(Serialize)]
-<<<<<<< HEAD
 pub struct MfaLoginFailedMetadata {
     pub mfa_method: MFAMethod,
     pub message: String,
 }
 
 #[derive(Serialize)]
-pub struct DeviceAddedMetadata {
-    pub device_names: Vec<String>,
-=======
 pub struct UserNoSecrets {
     pub id: Id,
     pub username: String,
@@ -53,7 +49,6 @@
     pub totp_enabled: bool,
     pub email_mfa_enabled: bool,
     pub mfa_method: MFAMethod,
->>>>>>> f0a13955
 }
 
 impl From<User<Id>> for UserNoSecrets {
