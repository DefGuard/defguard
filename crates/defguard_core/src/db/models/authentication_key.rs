--- conflicted
+++ resolved
@@ -11,11 +11,7 @@
     Gpg,
 }
 
-<<<<<<< HEAD
-#[derive(Debug, Deserialize, Model, Serialize)]
-=======
-#[derive(Clone, Deserialize, Model, Serialize)]
->>>>>>> eb82a1a7
+#[derive(Clone, Debug, Deserialize, Model, Serialize)]
 #[table(authentication_key)]
 pub struct AuthenticationKey<I = NoId> {
     pub(crate) id: I,
