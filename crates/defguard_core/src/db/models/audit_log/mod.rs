--- conflicted
+++ resolved
@@ -62,14 +62,12 @@
     VpnLocationAdded,
     VpnLocationRemoved,
     VpnLocationModified,
-<<<<<<< HEAD
 	// VPN
-	ConnectedToMfaLocation
-=======
+	// TODO rename
+	ConnectedToMfaLocation,
     // VPN client events
     VpnClientConnected,
     VpnClientDisconnected,
->>>>>>> 246675ef
 }
 
 #[derive(Model, FromRow, Serialize)]
