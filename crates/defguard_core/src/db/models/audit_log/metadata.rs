--- conflicted
+++ resolved
@@ -1,13 +1,9 @@
-<<<<<<< HEAD
-use crate::db::{Id, WireguardNetwork, Device};
-=======
 use crate::db::{Device, Id, MFAMethod, WireguardNetwork};
 
 #[derive(Serialize)]
 pub struct MfaLoginMetadata {
     pub mfa_method: MFAMethod,
 }
->>>>>>> 246675ef
 
 #[derive(Serialize)]
 pub struct DeviceAddedMetadata {
