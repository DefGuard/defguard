<<<<<<< HEAD
use crate::db::{Id, MFAMethod};

#[derive(Serialize)]
pub struct MfaLoginMetadata {
    pub mfa_method: MFAMethod,
}
=======
use crate::db::{Device, Id, WireguardNetwork};
>>>>>>> 3c9bb41f

#[derive(Serialize)]
pub struct DeviceAddedMetadata {
    pub device_names: Vec<String>,
}

#[derive(Serialize)]
pub struct DeviceRemovedMetadata {
    pub device_names: Vec<String>,
}

#[derive(Serialize)]
pub struct DeviceModifiedMetadata {
    pub device_names: Vec<String>,
}

#[derive(Serialize)]
pub struct NetworkDeviceAddedMetadata {
    pub device_id: Id,
    pub device_name: String,
    pub location_id: Id,
    pub location: String,
}

#[derive(Serialize)]
pub struct NetworkDeviceRemovedMetadata {
    pub device_id: Id,
    pub device_name: String,
    pub location_id: Id,
    pub location: String,
}

#[derive(Serialize)]
pub struct NetworkDeviceModifiedMetadata {
    pub device_id: Id,
    pub device_name: String,
    pub location_id: Id,
    pub location: String,
}

#[derive(Serialize)]
pub struct UserAddedMetadata {
    pub username: String,
}

#[derive(Serialize)]
pub struct UserModifiedMetadata {
    pub username: String,
}

#[derive(Serialize)]
pub struct UserRemovedMetadata {
    pub username: String,
}

#[derive(Serialize)]
pub struct MfaSecurityKeyRemovedMetadata {
    pub key_id: Id,
    pub key_name: String,
}

#[derive(Serialize)]
pub struct MfaSecurityKeyAddedMetadata {
    pub key_id: Id,
    pub key_name: String,
}

#[derive(Serialize)]
pub struct AuditStreamMetadata {
    pub id: Id,
    pub name: String,
}

#[derive(Serialize)]
pub struct VpnClientMetadata {
    pub location: WireguardNetwork<Id>,
    pub device: Device<Id>,
}<|MERGE_RESOLUTION|>--- conflicted
+++ resolved
@@ -1,13 +1,9 @@
-<<<<<<< HEAD
-use crate::db::{Id, MFAMethod};
+use crate::db::{Device, Id, MFAMethod, WireguardNetwork};
 
 #[derive(Serialize)]
 pub struct MfaLoginMetadata {
     pub mfa_method: MFAMethod,
 }
-=======
-use crate::db::{Device, Id, WireguardNetwork};
->>>>>>> 3c9bb41f
 
 #[derive(Serialize)]
 pub struct DeviceAddedMetadata {
