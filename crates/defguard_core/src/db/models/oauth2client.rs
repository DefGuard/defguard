use model_derive::Model;
use sqlx::{Error as SqlxError, PgExecutor, PgPool, query_as};

use super::NewOpenIDClient;
<<<<<<< HEAD
use crate::{
    db::{Id, NoId, OAuth2Token},
    random::gen_alphanumeric,
};
=======
use defguard_common::db::{Id, NoId};
use defguard_common::random::gen_alphanumeric;
>>>>>>> 858a17e6

#[derive(Clone, Debug, Deserialize, Model, Serialize)]
pub struct OAuth2Client<I = NoId> {
    pub id: I,
    pub client_id: String, // unique
    pub client_secret: String,
    #[model(ref)]
    pub redirect_uri: Vec<String>,
    #[model(ref)]
    pub scope: Vec<String>,
    // informational
    pub name: String,
    pub enabled: bool,
}

impl OAuth2Client {
    #[must_use]
    pub fn new(redirect_uri: Vec<String>, scope: Vec<String>, name: String) -> Self {
        let client_id = gen_alphanumeric(16);
        let client_secret = gen_alphanumeric(32);
        Self {
            id: NoId,
            client_id,
            client_secret,
            redirect_uri,
            scope,
            name,
            enabled: true,
        }
    }

    #[must_use]
    pub fn from_new(new: NewOpenIDClient) -> Self {
        let client_id = gen_alphanumeric(16);
        let client_secret = gen_alphanumeric(32);
        Self {
            id: NoId,
            client_id,
            client_secret,
            redirect_uri: new.redirect_uri,
            scope: new.scope,
            name: new.name,
            enabled: new.enabled,
        }
    }
}

impl OAuth2Client<Id> {
    /// Find client by 'client_id`.
    pub(crate) async fn find_by_client_id<'e, E>(
        executor: E,
        client_id: &str,
    ) -> Result<Option<Self>, SqlxError>
    where
        E: PgExecutor<'e>,
    {
        query_as!(
            Self,
            "SELECT id, client_id, client_secret, redirect_uri, scope, name, enabled \
            FROM oauth2client WHERE client_id = $1",
            client_id
        )
        .fetch_optional(executor)
        .await
    }

    pub(crate) async fn clear_authorizations<'e, E>(&self, executor: E) -> Result<(), SqlxError>
    where
        E: PgExecutor<'e>,
    {
        sqlx::query!(
            "DELETE FROM oauth2authorizedapp WHERE oauth2client_id = $1",
            self.id
        )
        .execute(executor)
        .await?;
        Ok(())
    }

    /// Find using `client_id` and `client_secret`; must be `enabled`.
    pub(crate) async fn find_by_auth(
        pool: &PgPool,
        client_id: &str,
        client_secret: &str,
    ) -> Result<Option<Self>, SqlxError> {
        query_as!(
            Self,
            "SELECT id, client_id, client_secret, redirect_uri, scope, name, enabled \
            FROM oauth2client WHERE client_id = $1 AND client_secret = $2 AND enabled",
            client_id,
            client_secret
        )
        .fetch_optional(pool)
        .await
    }

<<<<<<< HEAD
    pub(crate) async fn find_by_token(
        pool: &PgPool,
        token: &OAuth2Token,
    ) -> Result<Option<Self>, SqlxError> {
        query_as!(
            Self,
            "SELECT c.id, c.client_id, c.client_secret, c.redirect_uri, c.scope, c.name, c.enabled \
            FROM oauth2client c \
            JOIN oauth2authorizedapp a ON a.oauth2client_id = c.id \
            JOIN oauth2token t ON t.oauth2authorizedapp_id = a.id \
            WHERE t.access_token = $1 OR t.refresh_token = $2",
            token.access_token,
            token.refresh_token
        )
        .fetch_optional(pool)
        .await
=======
    /// Checks if `url` matches client config (ignoring trailing slashes).
    pub(crate) fn contains_redirect_url(&self, url: &str) -> bool {
        let url_trimmed = url.trim_end_matches('/');

        for redirect in &self.redirect_uri {
            if url_trimmed == redirect.trim_end_matches('/') {
                return true;
            }
        }

        false
>>>>>>> 858a17e6
    }
}

// Safe to show for not privileged users
#[derive(Deserialize, Serialize)]
pub struct OAuth2ClientSafe {
    pub client_id: String,
    pub name: String,
    pub scope: Vec<String>,
}

impl From<OAuth2Client<Id>> for OAuth2ClientSafe {
    fn from(client: OAuth2Client<Id>) -> Self {
        OAuth2ClientSafe {
            client_id: client.client_id,
            name: client.name,
            scope: client.scope,
        }
    }
}

#[cfg(test)]
mod tests {
    use super::*;

    #[test]
    fn test_contains_redirect_url() {
        let oauth2client = OAuth2Client {
            id: 1,
            client_id: String::new(),
            client_secret: String::new(),
            redirect_uri: vec![
                String::from("http://localhost/"),
                String::from("http://safe.net/"),
            ],
            scope: Vec::new(),
            name: String::new(),
            enabled: true,
        };
        assert!(oauth2client.contains_redirect_url("http://safe.net"));
        assert!(oauth2client.contains_redirect_url("http://localhost"));
        assert!(!oauth2client.contains_redirect_url("http://safe.net/api"));
        assert!(!oauth2client.contains_redirect_url("http://nonexistent:8000"));
    }
}<|MERGE_RESOLUTION|>--- conflicted
+++ resolved
@@ -1,16 +1,11 @@
 use model_derive::Model;
 use sqlx::{Error as SqlxError, PgExecutor, PgPool, query_as};
 
+use crate::db::OAuth2Token;
+
 use super::NewOpenIDClient;
-<<<<<<< HEAD
-use crate::{
-    db::{Id, NoId, OAuth2Token},
-    random::gen_alphanumeric,
-};
-=======
 use defguard_common::db::{Id, NoId};
 use defguard_common::random::gen_alphanumeric;
->>>>>>> 858a17e6
 
 #[derive(Clone, Debug, Deserialize, Model, Serialize)]
 pub struct OAuth2Client<I = NoId> {
@@ -107,7 +102,6 @@
         .await
     }
 
-<<<<<<< HEAD
     pub(crate) async fn find_by_token(
         pool: &PgPool,
         token: &OAuth2Token,
@@ -124,7 +118,8 @@
         )
         .fetch_optional(pool)
         .await
-=======
+    }
+
     /// Checks if `url` matches client config (ignoring trailing slashes).
     pub(crate) fn contains_redirect_url(&self, url: &str) -> bool {
         let url_trimmed = url.trim_end_matches('/');
@@ -136,7 +131,6 @@
         }
 
         false
->>>>>>> 858a17e6
     }
 }
 
