--- conflicted
+++ resolved
@@ -56,10 +56,7 @@
     state: Arc<Mutex<GatewayMap>>,
     wireguard_tx: Sender<GatewayEvent>,
     mail_tx: UnboundedSender<Mail>,
-<<<<<<< HEAD
-=======
     #[allow(dead_code)]
->>>>>>> f43c05d4
     grpc_event_tx: UnboundedSender<GrpcEvent>,
 }
 
