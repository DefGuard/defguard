--- conflicted
+++ resolved
@@ -28,18 +28,7 @@
 use tonic::{Code, Status};
 
 use crate::{
-<<<<<<< HEAD
-    enterprise::{db::models::openid_provider::OpenIdProvider, is_enterprise_enabled},
-=======
-    db::{
-        Device, GatewayEvent, User, UserInfo, WireguardNetwork,
-        models::{
-            device::{DeviceInfo, DeviceNetworkInfo, WireguardNetworkDevice},
-            wireguard::LocationMfaMode,
-        },
-    },
     enterprise::{db::models::openid_provider::OpenIdProvider, is_business_license_active},
->>>>>>> 9529d1db
     events::{BidiRequestContext, BidiStreamEvent, BidiStreamEventType, DesktopClientMfaEvent},
     grpc::{gateway::events::GatewayEvent, utils::parse_client_ip_agent},
     handlers::mail::send_email_mfa_code_email,
