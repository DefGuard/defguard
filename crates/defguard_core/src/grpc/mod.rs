--- conflicted
+++ resolved
@@ -30,15 +30,10 @@
 use tokio_stream::wrappers::UnboundedReceiverStream;
 use tokio_util::sync::CancellationToken;
 use tonic::{
-<<<<<<< HEAD
-    Code, Status,
+    Code, Status, Streaming,
     transport::{
         Certificate, ClientTlsConfig, Endpoint, Identity, Server, ServerTlsConfig, server::Router,
     },
-=======
-    Code, Status, Streaming,
-    transport::{Certificate, ClientTlsConfig, Endpoint, Identity, Server, ServerTlsConfig},
->>>>>>> e12fa592
 };
 use tower::ServiceBuilder;
 use utoipa::ToSchema;
@@ -973,7 +968,7 @@
         failed_logins,
         grpc_event_tx,
     )
-    .await;
+    .await?;
 
     // Run gRPC server
     let addr = SocketAddr::new(
@@ -988,7 +983,6 @@
     Ok(())
 }
 
-#[must_use]
 pub async fn build_grpc_service_router(
     server: Server,
     pool: PgPool,
@@ -999,13 +993,15 @@
     mail_tx: UnboundedSender<Mail>,
     failed_logins: Arc<Mutex<FailedLoginMap>>,
     grpc_event_tx: UnboundedSender<GrpcEvent>,
-) -> Router {
+) -> Result<Router, anyhow::Error> {
     let auth_service = AuthServiceServer::new(AuthServer::new(pool.clone(), failed_logins));
+
     #[cfg(feature = "worker")]
     let worker_service = WorkerServiceServer::with_interceptor(
         WorkerServer::new(pool.clone(), worker_state),
         JwtInterceptor::new(ClaimsType::YubiBridge),
     );
+
     #[cfg(feature = "wireguard")]
     let gateway_service = GatewayServiceServer::with_interceptor(
         GatewayServer::new(
@@ -1024,40 +1020,23 @@
         .set_serving::<AuthServiceServer<AuthServer>>()
         .await;
 
-<<<<<<< HEAD
     let router = server
-=======
-    // Run gRPC server
-    let addr = SocketAddr::new(
-        server_config()
-            .grpc_bind_address
-            .unwrap_or(IpAddr::V4(Ipv4Addr::UNSPECIFIED)),
-        server_config().grpc_port,
-    );
-    debug!("Starting gRPC services");
-    let builder = if let (Some(cert), Some(key)) = (grpc_cert, grpc_key) {
-        let identity = Identity::from_pem(cert, key);
-        Server::builder().tls_config(ServerTlsConfig::new().identity(identity))?
-    } else {
-        Server::builder()
-    };
-
-    let router = builder
->>>>>>> e12fa592
         .http2_keepalive_interval(Some(TEN_SECS))
         .tcp_keepalive(Some(TEN_SECS))
         .add_service(health_service)
         .add_service(auth_service);
+
     #[cfg(feature = "wireguard")]
     let router = router.add_service(
         ServiceBuilder::new()
             .layer(DefguardVersionLayer::new(Version::parse(VERSION)?))
             .service(gateway_service),
     );
+
     #[cfg(feature = "worker")]
     let router = router.add_service(worker_service);
 
-    router
+    Ok(router)
 }
 
 #[cfg(feature = "worker")]
