use axum::http::Uri;
use chrono::{NaiveDateTime, Utc};
use defguard_version::{
    DefguardComponent, Version, client::version_interceptor, server::DefguardVersionLayer,
    version_info_from_metadata,
};
use openidconnect::{AuthorizationCode, Nonce, Scope, core::CoreAuthenticationFlow};
use reqwest::Url;
use serde::Serialize;
#[cfg(feature = "worker")]
use sqlx::PgPool;
use std::{
    collections::hash_map::HashMap,
    fs::read_to_string,
    time::{Duration, Instant},
};
#[cfg(any(feature = "wireguard", feature = "worker"))]
use std::{
    net::{IpAddr, Ipv4Addr, SocketAddr},
    sync::{Arc, Mutex},
};
use thiserror::Error;
use tokio::{
    sync::{
        broadcast::Sender,
        mpsc::{self, UnboundedSender},
    },
    time::sleep,
};
use tokio_stream::wrappers::UnboundedReceiverStream;
use tokio_util::sync::CancellationToken;
use tonic::{
    Code, Status, Streaming,
    transport::{Certificate, ClientTlsConfig, Endpoint, Identity, Server, ServerTlsConfig},
};
use tower::ServiceBuilder;
use utoipa::ToSchema;
use uuid::Uuid;

#[cfg(feature = "wireguard")]
use self::gateway::{GatewayServer, gateway_service_server::GatewayServiceServer};
use self::{
    auth::{AuthServer, auth_service_server::AuthServiceServer},
    client_mfa::ClientMfaServer,
    enrollment::EnrollmentServer,
    password_reset::PasswordResetServer,
    proto::proxy::core_response,
};
#[cfg(feature = "worker")]
use self::{
    interceptor::JwtInterceptor, proto::worker::worker_service_server::WorkerServiceServer,
    worker::WorkerServer,
};
use crate::{
    VERSION,
    auth::failed_login::FailedLoginMap,
    db::{
        AppEvent, Id, Settings,
        models::enrollment::{ENROLLMENT_TOKEN_TYPE, Token},
    },
    enterprise::{
        db::models::{enterprise_settings::EnterpriseSettings, openid_provider::OpenIdProvider},
        directory_sync::sync_user_groups_if_configured,
        grpc::polling::PollingServer,
        handlers::openid_login::{build_state, make_oidc_client, user_from_claims},
        is_enterprise_enabled,
        ldap::utils::ldap_update_user_state,
    },
    events::{BidiStreamEvent, GrpcEvent},
    handlers::mail::{send_gateway_disconnected_email, send_gateway_reconnected_email},
    mail::Mail,
    server_config,
};
#[cfg(feature = "worker")]
use crate::{auth::ClaimsType, db::GatewayEvent};

mod auth;
pub(crate) mod client_mfa;
pub mod enrollment;
#[cfg(feature = "wireguard")]
pub(crate) mod gateway;
#[cfg(any(feature = "wireguard", feature = "worker"))]
mod interceptor;
pub mod password_reset;
pub(crate) mod utils;
#[cfg(feature = "worker")]
pub mod worker;

pub mod proto {
    pub mod proxy {
        tonic::include_proto!("defguard.proxy");
    }
    pub mod gateway {
        tonic::include_proto!("gateway");
    }
    pub mod auth {
        tonic::include_proto!("auth");
    }
    pub mod worker {
        tonic::include_proto!("worker");
    }
    pub mod enterprise {
        pub mod license {
            tonic::include_proto!("enterprise.license");
        }
        pub mod firewall {
            tonic::include_proto!("enterprise.firewall");
        }
    }
}

use proto::proxy::{
    AuthCallbackResponse, AuthInfoResponse, CoreError, CoreRequest, CoreResponse, core_request,
    proxy_client::ProxyClient,
};

// Helper struct used to handle gateway state
// gateways are grouped by network
type GatewayHostname = String;
#[derive(Debug, Serialize, Clone)]
pub struct GatewayMap(HashMap<Id, HashMap<GatewayHostname, GatewayState>>);

#[derive(Error, Debug)]
pub enum GatewayMapError {
    #[error("Gateway {1} for network {0} not found")]
    NotFound(i64, GatewayHostname),
    #[error("Network {0} not found")]
    NetworkNotFound(i64),
    #[error("Gateway with UID {0} not found")]
    UidNotFound(Uuid),
    #[error("Cannot remove. Gateway with UID {0} is still active")]
    RemoveActive(Uuid),
    #[error("Config missing")]
    ConfigError,
    #[error("Failed to get current settings")]
    SettingsError,
}

impl GatewayMap {
    #[must_use]
    pub fn new() -> Self {
        Self(HashMap::new())
    }

    // add a new gateway to map
    // this method is meant to be called when a gateway requests a config
    // as a sort of "registration"
    pub fn add_gateway(
        &mut self,
        network_id: Id,
        network_name: &str,
        hostname: String,
        name: Option<String>,
        mail_tx: UnboundedSender<Mail>,
    ) {
        info!("Adding gateway {hostname} with to gateway map for network {network_id}",);
        let gateway_state = GatewayState::new(network_id, network_name, &hostname, name, mail_tx);

        if let Some(network_gateway_map) = self.0.get_mut(&network_id) {
            network_gateway_map.entry(hostname).or_insert(gateway_state);
        } else {
            // no map for a given network exists yet
            let mut network_gateway_map = HashMap::new();
            network_gateway_map.insert(hostname, gateway_state);
            self.0.insert(network_id, network_gateway_map);
        }
    }

    // remove gateway from map
    pub fn remove_gateway(&mut self, network_id: Id, uid: Uuid) -> Result<(), GatewayMapError> {
        debug!("Removing gateway from network {network_id}");
        if let Some(network_gateway_map) = self.0.get_mut(&network_id) {
            // find gateway by uuid
            let hostname = match network_gateway_map
                .iter()
                .find(|(_address, state)| state.uid == uid)
            {
                None => {
                    error!("Failed to find gateway with UID {uid}");
                    return Err(GatewayMapError::UidNotFound(uid));
                }
                Some((hostname, state)) => {
                    if state.connected {
                        error!("Cannot remove. Gateway with UID {uid} is still active");
                        return Err(GatewayMapError::RemoveActive(uid));
                    }
                    hostname.clone()
                }
            };
            // remove matching gateway
            network_gateway_map.remove(&hostname)
        } else {
            // no map for a given network exists yet
            error!("Network {network_id} not found in gateway map");
            return Err(GatewayMapError::NetworkNotFound(network_id));
        };
        info!("Gateway with UID {uid} removed from network {network_id}");
        Ok(())
    }

    // change gateway status to connected
    // we assume that the gateway is already present in hashmap
    pub fn connect_gateway(
        &mut self,
        network_id: Id,
        hostname: &str,
        pool: &PgPool,
    ) -> Result<(), GatewayMapError> {
        debug!("Connecting gateway {hostname} in network {network_id}");
        if let Some(network_gateway_map) = self.0.get_mut(&network_id) {
            if let Some(state) = network_gateway_map.get_mut(hostname) {
                // check if a gateway is reconnecting to avoid sending notifications on initial
                // connection
                let is_reconnecting = state.disconnected_at.is_some();
                state.connected = true;
                state.disconnected_at = None;
                state.connected_at = Some(Utc::now().naive_utc());
                state.cancel_pending_disconnect_notification();
                if is_reconnecting {
                    state.handle_reconnect_notification(pool);
                }
                debug!(
                    "Gateway {hostname} found in gateway map, current state: {:?}",
                    state
                );
            } else {
                error!("Gateway {hostname} not found in gateway map for network {network_id}");
                return Err(GatewayMapError::NotFound(network_id, hostname.into()));
            }
        } else {
            // no map for a given network exists yet
            error!("Network {network_id} not found in gateway map");
            return Err(GatewayMapError::NetworkNotFound(network_id));
        }
        info!("Gateway {hostname} connected in network {network_id}");
        Ok(())
    }

    // change gateway status to disconnected
    pub fn disconnect_gateway(
        &mut self,
        network_id: Id,
        hostname: String,
        pool: &PgPool,
    ) -> Result<(), GatewayMapError> {
        debug!("Disconnecting gateway {hostname} in network {network_id}");
        if let Some(network_gateway_map) = self.0.get_mut(&network_id) {
            if let Some(state) = network_gateway_map.get_mut(&hostname) {
                state.connected = false;
                state.disconnected_at = Some(Utc::now().naive_utc());
                state.handle_disconnect_notification(pool);
                debug!("Gateway {hostname} found in gateway map, current state: {state:?}");
                info!("Gateway {hostname} disconnected in network {network_id}");
                return Ok(());
            }
        }
        let err = GatewayMapError::NotFound(network_id, hostname);
        error!("Gateway disconnect failed: {err}");
        Err(err)
    }

    // return `true` if at least one gateway in a given network is connected
    #[must_use]
    pub fn connected(&self, network_id: Id) -> bool {
        match self.0.get(&network_id) {
            Some(network_gateway_map) => network_gateway_map
                .values()
                .any(|gateway| gateway.connected),
            None => false,
        }
    }

    // return a list af aff statuses af all gateways in a given network
    #[must_use]
    pub fn get_network_gateway_status(&self, network_id: Id) -> Vec<GatewayState> {
        match self.0.get(&network_id) {
            Some(network_gateway_map) => network_gateway_map.clone().into_values().collect(),
            None => Vec::new(),
        }
    }

    // return gateway name
    #[must_use]
    pub fn get_network_gateway_name(&self, network_id: Id, hostname: &str) -> Option<String> {
        match self.0.get(&network_id) {
            Some(network_gateway_map) => {
                if let Some(state) = network_gateway_map.get(hostname) {
                    state.name.clone()
                } else {
                    None
                }
            }
            None => None,
        }
    }

    /// Flattens the inner hashmap into an `Vec`
    ///
    /// Since key information in inner hashmap is within `GatewayState` it's simpler to consume it as Vec on web.
    ///
    /// # Returns
    /// Returns `HashMap<i64, Vec<GatewayState>>` from `GatewayMap`
    #[must_use]
    pub fn into_flattened(self) -> HashMap<Id, Vec<GatewayState>> {
        self.0
            .into_iter()
            .map(|(id, inner_map)| {
                let states: Vec<GatewayState> = inner_map.into_values().collect();
                (id, states)
            })
            .collect()
    }
}

impl Default for GatewayMap {
    fn default() -> Self {
        Self::new()
    }
}

#[derive(Serialize, Clone, Debug, ToSchema)]
pub struct GatewayState {
    pub uid: Uuid,
    pub connected: bool,
    pub network_id: Id,
    pub network_name: String,
    pub name: Option<String>,
    pub hostname: String,
    pub connected_at: Option<NaiveDateTime>,
    pub disconnected_at: Option<NaiveDateTime>,
    #[serde(skip)]
    pub mail_tx: UnboundedSender<Mail>,
    #[serde(skip)]
    pub pending_notification_cancel_token: Option<CancellationToken>,
}

impl GatewayState {
    #[must_use]
    pub fn new<S: Into<String>>(
        network_id: Id,
        network_name: S,
        hostname: S,
        name: Option<String>,
        mail_tx: UnboundedSender<Mail>,
    ) -> Self {
        Self {
            uid: Uuid::new_v4(),
            connected: false,
            network_id,
            network_name: network_name.into(),
            name,
            hostname: hostname.into(),
            connected_at: None,
            disconnected_at: None,
            mail_tx,
            pending_notification_cancel_token: None,
        }
    }

    /// Checks if gateway disconnect notification should be sent.
    fn handle_disconnect_notification(&mut self, pool: &PgPool) {
        debug!("Checking if gateway disconnect notification needs to be sent");
        let settings = Settings::get_current_settings();
        if settings.gateway_disconnect_notifications_enabled {
            let delay = Duration::from_secs(
                60 * settings.gateway_disconnect_notifications_inactivity_threshold as u64,
            );
            self.send_disconnect_notification(pool, delay);
        }
    }

    /// Send gateway disconnected notification
    /// Sends notification only if last notification time is bigger than specified in config
    fn send_disconnect_notification(&mut self, pool: &PgPool, delay: Duration) {
        // Clone here because self doesn't live long enough
        let name = self.name.clone();
        let mail_tx = self.mail_tx.clone();
        let pool = pool.clone();
        let hostname = self.hostname.clone();
        let network_name = self.network_name.clone();

        debug!(
            "Scheduling gateway disconnect email notification for {hostname} to be sent in \
            {delay:?}"
        );
        // use cancellation token to abort sending if gateway reconnects during the delay
        // we should never need to cancel a previous token since that would've been done on reconnect
        assert!(self.pending_notification_cancel_token.is_none());
        let cancellation_token = CancellationToken::new();
        self.pending_notification_cancel_token = Some(cancellation_token.clone());

        // notification is not supposed to be sent immediately, so we instead schedule a
        // background task with a configured delay
        tokio::spawn(async move {
            tokio::select! {
                () = async {
                    sleep(delay).await;
                    debug!("Gateway disconnect notification delay has passed. \
                        Trying to send email...");
                    if let Err(e) = send_gateway_disconnected_email(name, network_name, &hostname,
                        &mail_tx, &pool)
                    .await
                    {
                        error!("Failed to send gateway disconnect notification: {e}");
                    } else {
                        info!("Gateway {hostname} disconnected. Email notification sent",);
                    }
                } => {
                    debug!("Scheduled gateway disconnect notification for {hostname} has been \
                        sent");
                },
                () = cancellation_token.cancelled() => {
                    info!("Scheduled gateway disconnect notification for {hostname} cancelled");
                }
            }
        });
    }

    /// Checks if gateway disconnect notification should be sent.
    fn handle_reconnect_notification(&mut self, pool: &PgPool) {
        debug!("Checking if gateway reconnect notification needs to be sent");
        let settings = Settings::get_current_settings();
        if settings.gateway_disconnect_notifications_reconnect_notification_enabled {
            self.send_reconnect_notification(pool);
        }
    }

    /// Send gateway disconnected notification
    /// Sends notification only if last notification time is bigger than specified in config
    fn send_reconnect_notification(&mut self, pool: &PgPool) {
        debug!("Sending gateway reconnect email notification");
        // Clone here because self doesn't live long enough
        let name = self.name.clone();
        let mail_tx = self.mail_tx.clone();
        let pool = pool.clone();
        let hostname = self.hostname.clone();
        let network_name = self.network_name.clone();
        tokio::spawn(async move {
            if let Err(e) =
                send_gateway_reconnected_email(name, network_name, &hostname, &mail_tx, &pool).await
            {
                error!("Failed to send gateway reconnect notification: {e}");
            } else {
                info!("Gateway {hostname} reconnected. Email notification sent",);
            }
        });
    }

    /// Cancels disconnect notification if one is scheduled to be sent
    fn cancel_pending_disconnect_notification(&mut self) {
        debug!(
            "Checking if there's a gateway disconnect notification for {} pending which needs \
            to be cancelled",
            self.hostname
        );
        if let Some(token) = &self.pending_notification_cancel_token {
            debug!(
                "Cancelling pending gateway disconnect notification for {}",
                self.hostname
            );
            token.cancel();
            self.pending_notification_cancel_token = None;
        }
    }
}

const TEN_SECS: Duration = Duration::from_secs(10);

impl From<Status> for CoreError {
    fn from(status: Status) -> Self {
        Self {
            status_code: status.code().into(),
            message: status.message().into(),
        }
    }
}

struct ProxyMessageLoopContext<'a> {
    pool: PgPool,
    tx: UnboundedSender<CoreResponse>,
    wireguard_tx: Sender<GatewayEvent>,
    resp_stream: &'a mut Streaming<CoreRequest>,
    enrollment_server: &'a mut EnrollmentServer,
    password_reset_server: &'a mut PasswordResetServer,
    client_mfa_server: &'a mut ClientMfaServer,
    polling_server: &'a mut PollingServer,
    endpoint_uri: &'a Uri,
}

<<<<<<< HEAD
#[instrument(
    name = "proxy_bidi",
    skip(context),
    fields(component = %DefguardComponent::Proxy)
)]
async fn handle_proxy_message_loop(
    version: &str,
    info: &str,
    context: ProxyMessageLoopContext<'_>,
) -> Result<(), anyhow::Error> {
    'message: loop {
        let pool = context.pool.clone();
        match context.resp_stream.message().await {
            Ok(None) => {
                info!("stream was closed by the sender");
                break 'message;
            }
            Ok(Some(received)) => {
                info!("Received message from proxy.");
                debug!("Received the following message from proxy: {received:?}");
                let payload = match received.payload {
                    // rpc RegisterMobileAuth (RegisterMobileAuthRequest) return (google.protobuf.Empty)
                    Some(core_request::Payload::RegisterMobileAuth(request)) => {
                        match context
                            .enrollment_server
                            .register_mobile_auth(request)
                            .await
                        {
                            Ok(()) => Some(core_response::Payload::Empty(())),
                            Err(err) => {
                                error!("Register mobile auth error {err}");
                                Some(core_response::Payload::CoreError(err.into()))
=======
    loop {
        debug!("Connecting to proxy at {}", endpoint.uri());
        let mut client = ProxyClient::new(endpoint.connect_lazy());
        let (tx, rx) = mpsc::unbounded_channel();
        let Ok(response) = client.bidi(UnboundedReceiverStream::new(rx)).await else {
            error!(
                "Failed to connect to proxy @ {}, retrying in 10s",
                endpoint.uri()
            );
            sleep(TEN_SECS).await;
            continue;
        };
        info!("Connected to proxy at {}", endpoint.uri());
        let mut resp_stream = response.into_inner();
        'message: loop {
            match resp_stream.message().await {
                Ok(None) => {
                    info!("stream was closed by the sender");
                    break 'message;
                }
                Ok(Some(received)) => {
                    info!("Received message from proxy.");
                    debug!("Received the following message from proxy: {received:?}");
                    let payload = match received.payload {
                        // rpc ClientMfaTokenValidation return (ClientMfaTokenValidationResponse)
                        Some(core_request::Payload::ClientMfaTokenValidation(request)) => {
                            match client_mfa_server.validate_mfa_token(request).await {
                                Ok(response_payload) => {
                                    Some(core_response::Payload::ClientMfaTokenValidation(
                                        response_payload,
                                    ))
                                }
                                Err(err) => {
                                    error!("Client MFA validate token error {err}");
                                    Some(core_response::Payload::CoreError(err.into()))
                                }
                            }
                        }
                        // rpc RegisterMobileAuth (RegisterMobileAuthRequest) return (google.protobuf.Empty)
                        Some(core_request::Payload::RegisterMobileAuth(request)) => {
                            match enrollment_server.register_mobile_auth(request).await {
                                Ok(()) => Some(core_response::Payload::Empty(())),
                                Err(err) => {
                                    error!("Register mobile auth error {err}");
                                    Some(core_response::Payload::CoreError(err.into()))
                                }
>>>>>>> 02c9efb8
                            }
                        }
                    }
                    // rpc StartEnrollment (EnrollmentStartRequest) returns (EnrollmentStartResponse)
                    Some(core_request::Payload::EnrollmentStart(request)) => {
                        match context
                            .enrollment_server
                            .start_enrollment(request, received.device_info)
                            .await
                        {
                            Ok(response_payload) => {
                                Some(core_response::Payload::EnrollmentStart(response_payload))
                            }
                            Err(err) => {
                                error!("start enrollment error {err}");
                                Some(core_response::Payload::CoreError(err.into()))
                            }
                        }
                    }
                    // rpc ActivateUser (ActivateUserRequest) returns (google.protobuf.Empty)
                    Some(core_request::Payload::ActivateUser(request)) => {
                        match context
                            .enrollment_server
                            .activate_user(request, received.device_info)
                            .await
                        {
                            Ok(()) => Some(core_response::Payload::Empty(())),
                            Err(err) => {
                                error!("activate user error {err}");
                                Some(core_response::Payload::CoreError(err.into()))
                            }
                        }
                    }
                    // rpc CreateDevice (NewDevice) returns (DeviceConfigResponse)
                    Some(core_request::Payload::NewDevice(request)) => {
                        match context
                            .enrollment_server
                            .create_device(request, received.device_info)
                            .await
                        {
                            Ok(response_payload) => {
                                Some(core_response::Payload::DeviceConfig(response_payload))
                            }
                            Err(err) => {
                                error!("create device error {err}");
                                Some(core_response::Payload::CoreError(err.into()))
                            }
                        }
                    }
                    // rpc GetNetworkInfo (ExistingDevice) returns (DeviceConfigResponse)
                    Some(core_request::Payload::ExistingDevice(request)) => {
                        match context.enrollment_server.get_network_info(request).await {
                            Ok(response_payload) => {
                                Some(core_response::Payload::DeviceConfig(response_payload))
                            }
                            Err(err) => {
                                error!("get network info error {err}");
                                Some(core_response::Payload::CoreError(err.into()))
                            }
                        }
                    }
                    // rpc RequestPasswordReset (PasswordResetInitializeRequest) returns (google.protobuf.Empty)
                    Some(core_request::Payload::PasswordResetInit(request)) => {
                        match context
                            .password_reset_server
                            .request_password_reset(request, received.device_info)
                            .await
                        {
                            Ok(()) => Some(core_response::Payload::Empty(())),
                            Err(err) => {
                                error!("password reset init error {err}");
                                Some(core_response::Payload::CoreError(err.into()))
                            }
                        }
                    }
                    // rpc StartPasswordReset (PasswordResetStartRequest) returns (PasswordResetStartResponse)
                    Some(core_request::Payload::PasswordResetStart(request)) => {
                        match context
                            .password_reset_server
                            .start_password_reset(request, received.device_info)
                            .await
                        {
                            Ok(response_payload) => {
                                Some(core_response::Payload::PasswordResetStart(response_payload))
                            }
                            Err(err) => {
                                error!("password reset start error {err}");
                                Some(core_response::Payload::CoreError(err.into()))
                            }
                        }
                    }
                    // rpc ResetPassword (PasswordResetRequest) returns (google.protobuf.Empty)
                    Some(core_request::Payload::PasswordReset(request)) => {
                        match context
                            .password_reset_server
                            .reset_password(request, received.device_info)
                            .await
                        {
                            Ok(()) => Some(core_response::Payload::Empty(())),
                            Err(err) => {
                                error!("password reset error {err}");
                                Some(core_response::Payload::CoreError(err.into()))
                            }
                        }
                    }
                    // rpc ClientMfaStart (ClientMfaStartRequest) returns (ClientMfaStartResponse)
                    Some(core_request::Payload::ClientMfaStart(request)) => {
                        match context
                            .client_mfa_server
                            .start_client_mfa_login(request)
                            .await
                        {
                            Ok(response_payload) => {
                                Some(core_response::Payload::ClientMfaStart(response_payload))
                            }
                            Err(err) => {
                                error!("client MFA start error {err}");
                                Some(core_response::Payload::CoreError(err.into()))
                            }
                        }
                    }
                    // rpc ClientMfaFinish (ClientMfaFinishRequest) returns (ClientMfaFinishResponse)
                    Some(core_request::Payload::ClientMfaFinish(request)) => {
                        match context
                            .client_mfa_server
                            .finish_client_mfa_login(request, received.device_info)
                            .await
                        {
                            Ok(response_payload) => {
                                Some(core_response::Payload::ClientMfaFinish(response_payload))
                            }
                            Err(err) => {
                                match err.code() {
                                    Code::FailedPrecondition => {
                                        // User not yet done with OIDC authentication. Don't log it as an error.
                                        debug!("Client MFA finish error: {err}");
                                    }
                                    _ => {
                                        // Log other errors as errors.
                                        error!("Client MFA finish error: {err}");
                                    }
                                }
                                Some(core_response::Payload::CoreError(err.into()))
                            }
                        }
                    }
                    Some(core_request::Payload::ClientMfaOidcAuthenticate(request)) => {
                        match context
                            .client_mfa_server
                            .auth_mfa_session_with_oidc(request, received.device_info)
                            .await
                        {
                            Ok(()) => Some(core_response::Payload::Empty(())),
                            Err(err) => {
                                error!("client MFA OIDC authenticate error {err}");
                                Some(core_response::Payload::CoreError(err.into()))
                            }
                        }
                    }
                    // rpc LocationInfo (LocationInfoRequest) returns (LocationInfoResponse)
                    Some(core_request::Payload::InstanceInfo(request)) => {
                        match context.polling_server.info(request).await {
                            Ok(response_payload) => {
                                Some(core_response::Payload::InstanceInfo(response_payload))
                            }
                            Err(err) => {
                                if Code::FailedPrecondition == err.code() {
                                    // Ignore the case when we are not enterprise but the client is trying to fetch the instance config,
                                    // to avoid spamming the logs with misleading errors.

                                    debug!(
                                        "A client tried to fetch the instance config, but we are not enterprise."
                                    );
                                    Some(core_response::Payload::CoreError(err.into()))
                                } else {
                                    error!("Instance info error {err}");
                                    Some(core_response::Payload::CoreError(err.into()))
                                }
                            }
                        }
                    }
                    Some(core_request::Payload::AuthInfo(request)) => {
                        if !is_enterprise_enabled() {
                            warn!("Enterprise license required");
                            Some(core_response::Payload::CoreError(CoreError {
                                status_code: Code::FailedPrecondition as i32,
                                message: "no valid license".into(),
                            }))
                        } else if let Ok(redirect_url) = Url::parse(&request.redirect_url) {
                            if let Some(provider) = OpenIdProvider::get_current(&pool).await? {
                                if let Ok((_client_id, client)) =
                                    make_oidc_client(redirect_url, &provider).await
                                {
                                    let (url, csrf_token, nonce) = client
                                        .authorize_url(
                                            CoreAuthenticationFlow::AuthorizationCode,
                                            || build_state(request.state),
                                            Nonce::new_random,
                                        )
                                        .add_scope(Scope::new("email".to_string()))
                                        .add_scope(Scope::new("profile".to_string()))
                                        .url();
                                    Some(core_response::Payload::AuthInfo(AuthInfoResponse {
                                        url: url.into(),
                                        csrf_token: csrf_token.secret().to_owned(),
                                        nonce: nonce.secret().to_owned(),
                                        button_display_name: provider.display_name,
                                    }))
                                } else {
                                    Some(core_response::Payload::CoreError(CoreError {
                                        status_code: Code::Internal as i32,
                                        message: "failed to build OIDC client".into(),
                                    }))
                                }
                            } else {
                                error!("Failed to get current OpenID provider");
                                Some(core_response::Payload::CoreError(CoreError {
                                    status_code: Code::Internal as i32,
                                    message: "failed to get current OpenID provider".into(),
                                }))
                            }
                        } else {
                            Some(core_response::Payload::CoreError(CoreError {
                                status_code: Code::Internal as i32,
                                message: "invalid redirect URL".into(),
                            }))
                        }
                    }
                    Some(core_request::Payload::AuthCallback(request)) => {
                        match Url::parse(&request.callback_url) {
                            Ok(callback_url) => {
                                let code = AuthorizationCode::new(request.code);
                                match user_from_claims(
                                    &pool,
                                    Nonce::new(request.nonce),
                                    code,
                                    callback_url,
                                )
                                .await
                                {
                                    Ok(mut user) => {
                                        user.clear_unused_enrollment_tokens(&pool).await?;
                                        if let Err(err) = sync_user_groups_if_configured(
                                            &user,
                                            &pool,
                                            &context.wireguard_tx,
                                        )
                                        .await
                                        {
                                            error!(
                                                "Failed to sync user groups for user {} with the directory while the user was logging in through an external provider: {err:?}",
                                                user.username,
                                            );
                                        } else {
                                            ldap_update_user_state(&mut user, &pool).await;
                                        }
                                        debug!("Cleared unused tokens for {}.", user.username);
                                        debug!(
                                            "Creating a new desktop activation token for user {} as a result of proxy OpenID auth callback.",
                                            user.username
                                        );
                                        let config = server_config();
                                        let desktop_configuration = Token::new(
                                            user.id,
                                            Some(user.id),
                                            Some(user.email),
                                            config.enrollment_token_timeout.as_secs(),
                                            Some(ENROLLMENT_TOKEN_TYPE.to_string()),
                                        );
                                        debug!("Saving a new desktop configuration token...");
                                        desktop_configuration.save(&pool).await?;
                                        debug!(
                                            "Saved desktop configuration token. Responding to proxy with the token."
                                        );

                                        Some(core_response::Payload::AuthCallback(
                                            AuthCallbackResponse {
                                                url: config.enrollment_url.clone().into(),
                                                token: desktop_configuration.id,
                                            },
                                        ))
                                    }
                                    Err(err) => {
                                        let message = format!("OpenID auth error {err}");
                                        error!(message);
                                        Some(core_response::Payload::CoreError(CoreError {
                                            status_code: Code::Internal as i32,
                                            message,
                                        }))
                                    }
                                }
                            }
                            Err(err) => {
                                error!(
                                    "Proxy requested an OpenID authentication info for a callback URL ({}) that couldn't be parsed. Details: {err}",
                                    request.callback_url
                                );
                                Some(core_response::Payload::CoreError(CoreError {
                                    status_code: Code::Internal as i32,
                                    message: "invalid callback URL".into(),
                                }))
                            }
                        }
                    }
                    // Reply without payload.
                    None => None,
                };
                let req = CoreResponse {
                    id: received.id,
                    payload,
                };
                context.tx.send(req).unwrap();
            }
            Err(err) => {
                error!("Disconnected from proxy at {}: {err}", context.endpoint_uri);
                debug!("waiting 10s to re-establish the connection");
                sleep(TEN_SECS).await;
                break 'message;
            }
        }
    }
    Ok(())
}

/// Bi-directional gRPC stream for communication with Defguard proxy.
#[instrument(skip_all)]
pub async fn run_grpc_bidi_stream(
    pool: PgPool,
    wireguard_tx: Sender<GatewayEvent>,
    mail_tx: UnboundedSender<Mail>,
    bidi_event_tx: UnboundedSender<BidiStreamEvent>,
) -> Result<(), anyhow::Error> {
    let config = server_config();

    // TODO: merge the two
    let mut enrollment_server = EnrollmentServer::new(
        pool.clone(),
        wireguard_tx.clone(),
        mail_tx.clone(),
        bidi_event_tx.clone(),
    );
    let mut password_reset_server =
        PasswordResetServer::new(pool.clone(), mail_tx.clone(), bidi_event_tx.clone());
    let mut client_mfa_server =
        ClientMfaServer::new(pool.clone(), mail_tx, wireguard_tx.clone(), bidi_event_tx);
    let mut polling_server = PollingServer::new(pool.clone());

    let endpoint = Endpoint::from_shared(config.proxy_url.as_deref().unwrap())?;
    let endpoint = endpoint
        .http2_keep_alive_interval(TEN_SECS)
        .tcp_keepalive(Some(TEN_SECS))
        .keep_alive_while_idle(true);
    let endpoint = if let Some(ca) = &config.proxy_grpc_ca {
        let ca = read_to_string(ca)?;
        let tls = ClientTlsConfig::new().ca_certificate(Certificate::from_pem(ca));
        endpoint.tls_config(tls)?
    } else {
        endpoint.tls_config(ClientTlsConfig::new().with_enabled_roots())?
    };

    loop {
        debug!("Connecting to proxy at {}", endpoint.uri());
        let interceptor = version_interceptor(Version::parse(VERSION)?);
        let mut client = ProxyClient::with_interceptor(endpoint.connect_lazy(), interceptor);
        let (tx, rx) = mpsc::unbounded_channel();
        let Ok(response) = client.bidi(UnboundedReceiverStream::new(rx)).await else {
            error!(
                "Failed to connect to proxy @ {}, retrying in 10s",
                endpoint.uri()
            );
            sleep(TEN_SECS).await;
            continue;
        };
        let (version, info) = version_info_from_metadata(response.metadata());

        info!("Connected to proxy at {}", endpoint.uri());
        let mut resp_stream = response.into_inner();
        handle_proxy_message_loop(
            &version,
            &info,
            ProxyMessageLoopContext {
                pool: pool.clone(),
                tx,
                wireguard_tx: wireguard_tx.clone(),
                resp_stream: &mut resp_stream,
                enrollment_server: &mut enrollment_server,
                password_reset_server: &mut password_reset_server,
                client_mfa_server: &mut client_mfa_server,
                polling_server: &mut polling_server,
                endpoint_uri: endpoint.uri(),
            },
        )
        .await?;
    }
}

/// Runs gRPC server with core services.
#[instrument(skip_all)]
pub async fn run_grpc_server(
    worker_state: Arc<Mutex<WorkerState>>,
    pool: PgPool,
    gateway_state: Arc<Mutex<GatewayMap>>,
    wireguard_tx: Sender<GatewayEvent>,
    mail_tx: UnboundedSender<Mail>,
    grpc_cert: Option<String>,
    grpc_key: Option<String>,
    failed_logins: Arc<Mutex<FailedLoginMap>>,
    grpc_event_tx: UnboundedSender<GrpcEvent>,
) -> Result<(), anyhow::Error> {
    // Build gRPC services
    let auth_service = AuthServiceServer::new(AuthServer::new(pool.clone(), failed_logins));
    #[cfg(feature = "worker")]
    let worker_service = WorkerServiceServer::with_interceptor(
        WorkerServer::new(pool.clone(), worker_state),
        JwtInterceptor::new(ClaimsType::YubiBridge),
    );
    #[cfg(feature = "wireguard")]
    let gateway_service = GatewayServiceServer::with_interceptor(
        GatewayServer::new(pool, gateway_state, wireguard_tx, mail_tx, grpc_event_tx),
        JwtInterceptor::new(ClaimsType::Gateway),
    );

    let (health_reporter, health_service) = tonic_health::server::health_reporter();
    health_reporter
        .set_serving::<AuthServiceServer<AuthServer>>()
        .await;

    // Run gRPC server
    let addr = SocketAddr::new(
        server_config()
            .grpc_bind_address
            .unwrap_or(IpAddr::V4(Ipv4Addr::UNSPECIFIED)),
        server_config().grpc_port,
    );
    debug!("Starting gRPC services");
    let builder = if let (Some(cert), Some(key)) = (grpc_cert, grpc_key) {
        let identity = Identity::from_pem(cert, key);
        Server::builder().tls_config(ServerTlsConfig::new().identity(identity))?
    } else {
        Server::builder()
    };

    let router = builder
        .http2_keepalive_interval(Some(TEN_SECS))
        .tcp_keepalive(Some(TEN_SECS))
        .add_service(health_service)
        .add_service(auth_service);
    #[cfg(feature = "wireguard")]
    let router = router.add_service(
        ServiceBuilder::new()
            .layer(DefguardVersionLayer::new(Version::parse(VERSION)?))
            .service(gateway_service),
    );
    #[cfg(feature = "worker")]
    let router = router.add_service(worker_service);
    router.serve(addr).await?;
    info!("gRPC server started on {addr}");
    Ok(())
}

#[cfg(feature = "worker")]
pub struct Job {
    id: u32,
    first_name: String,
    last_name: String,
    email: String,
    username: String,
}

#[cfg(feature = "worker")]
#[derive(Serialize)]
pub struct JobResponse {
    pub success: bool,
    pub serial: String,
    pub error: String,
    #[serde(skip)]
    pub username: String,
}

#[cfg(feature = "worker")]
pub struct WorkerInfo {
    last_seen: Instant,
    ip: IpAddr,
    jobs: Vec<Job>,
}

#[cfg(feature = "worker")]
pub struct WorkerState {
    current_job_id: u32,
    workers: HashMap<String, WorkerInfo>,
    job_status: HashMap<u32, JobResponse>,
    webhook_tx: UnboundedSender<AppEvent>,
}

#[cfg(feature = "worker")]
#[derive(Deserialize, Serialize)]
pub struct WorkerDetail {
    id: String,
    ip: IpAddr,
    connected: bool,
}

#[derive(Debug)]
pub struct InstanceInfo {
    id: uuid::Uuid,
    name: String,
    url: Url,
    proxy_url: Url,
    username: String,
    disable_all_traffic: bool,
    enterprise_enabled: bool,
    openid_display_name: Option<String>,
}

impl InstanceInfo {
    pub fn new<S: Into<String>>(
        settings: Settings,
        username: S,
        enterprise_settings: &EnterpriseSettings,
        openid_provider: Option<OpenIdProvider<Id>>,
    ) -> Self {
        let config = server_config();
        let openid_display_name = openid_provider
            .as_ref()
            .map(|provider| provider.display_name.clone())
            .unwrap_or_default();
        InstanceInfo {
            id: settings.uuid,
            name: settings.instance_name,
            url: config.url.clone(),
            proxy_url: config.enrollment_url.clone(),
            username: username.into(),
            disable_all_traffic: enterprise_settings.disable_all_traffic,
            enterprise_enabled: is_enterprise_enabled(),
            openid_display_name,
        }
    }
}

impl From<InstanceInfo> for proto::proxy::InstanceInfo {
    fn from(instance: InstanceInfo) -> Self {
        Self {
            name: instance.name,
            id: instance.id.to_string(),
            url: instance.url.to_string(),
            proxy_url: instance.proxy_url.to_string(),
            username: instance.username,
            disable_all_traffic: instance.disable_all_traffic,
            enterprise_enabled: instance.enterprise_enabled,
            openid_display_name: instance.openid_display_name,
        }
    }
}<|MERGE_RESOLUTION|>--- conflicted
+++ resolved
@@ -487,7 +487,6 @@
     endpoint_uri: &'a Uri,
 }
 
-<<<<<<< HEAD
 #[instrument(
     name = "proxy_bidi",
     skip(context),
@@ -498,8 +497,8 @@
     info: &str,
     context: ProxyMessageLoopContext<'_>,
 ) -> Result<(), anyhow::Error> {
+    let pool = context.pool.clone();
     'message: loop {
-        let pool = context.pool.clone();
         match context.resp_stream.message().await {
             Ok(None) => {
                 info!("stream was closed by the sender");
@@ -509,6 +508,18 @@
                 info!("Received message from proxy.");
                 debug!("Received the following message from proxy: {received:?}");
                 let payload = match received.payload {
+                    // rpc ClientMfaTokenValidation return (ClientMfaTokenValidationResponse)
+                    Some(core_request::Payload::ClientMfaTokenValidation(request)) => {
+                        match context.client_mfa_server.validate_mfa_token(request).await {
+                            Ok(response_payload) => Some(
+                                core_response::Payload::ClientMfaTokenValidation(response_payload),
+                            ),
+                            Err(err) => {
+                                error!("Client MFA validate token error {err}");
+                                Some(core_response::Payload::CoreError(err.into()))
+                            }
+                        }
+                    }
                     // rpc RegisterMobileAuth (RegisterMobileAuthRequest) return (google.protobuf.Empty)
                     Some(core_request::Payload::RegisterMobileAuth(request)) => {
                         match context
@@ -520,54 +531,6 @@
                             Err(err) => {
                                 error!("Register mobile auth error {err}");
                                 Some(core_response::Payload::CoreError(err.into()))
-=======
-    loop {
-        debug!("Connecting to proxy at {}", endpoint.uri());
-        let mut client = ProxyClient::new(endpoint.connect_lazy());
-        let (tx, rx) = mpsc::unbounded_channel();
-        let Ok(response) = client.bidi(UnboundedReceiverStream::new(rx)).await else {
-            error!(
-                "Failed to connect to proxy @ {}, retrying in 10s",
-                endpoint.uri()
-            );
-            sleep(TEN_SECS).await;
-            continue;
-        };
-        info!("Connected to proxy at {}", endpoint.uri());
-        let mut resp_stream = response.into_inner();
-        'message: loop {
-            match resp_stream.message().await {
-                Ok(None) => {
-                    info!("stream was closed by the sender");
-                    break 'message;
-                }
-                Ok(Some(received)) => {
-                    info!("Received message from proxy.");
-                    debug!("Received the following message from proxy: {received:?}");
-                    let payload = match received.payload {
-                        // rpc ClientMfaTokenValidation return (ClientMfaTokenValidationResponse)
-                        Some(core_request::Payload::ClientMfaTokenValidation(request)) => {
-                            match client_mfa_server.validate_mfa_token(request).await {
-                                Ok(response_payload) => {
-                                    Some(core_response::Payload::ClientMfaTokenValidation(
-                                        response_payload,
-                                    ))
-                                }
-                                Err(err) => {
-                                    error!("Client MFA validate token error {err}");
-                                    Some(core_response::Payload::CoreError(err.into()))
-                                }
-                            }
-                        }
-                        // rpc RegisterMobileAuth (RegisterMobileAuthRequest) return (google.protobuf.Empty)
-                        Some(core_request::Payload::RegisterMobileAuth(request)) => {
-                            match enrollment_server.register_mobile_auth(request).await {
-                                Ok(()) => Some(core_response::Payload::Empty(())),
-                                Err(err) => {
-                                    error!("Register mobile auth error {err}");
-                                    Some(core_response::Payload::CoreError(err.into()))
-                                }
->>>>>>> 02c9efb8
                             }
                         }
                     }
@@ -889,6 +852,7 @@
             }
         }
     }
+
     Ok(())
 }
 
