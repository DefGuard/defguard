--- conflicted
+++ resolved
@@ -5,20 +5,19 @@
     time::{Duration, Instant},
 };
 
+use defguard_common::{
+    VERSION,
+    auth::claims::ClaimsType,
+    db::{Id, models::Settings},
+};
+use defguard_mail::Mail;
+use defguard_version::{Version, server::DefguardVersionLayer};
 use reqwest::Url;
 use serde::Serialize;
 use sqlx::PgPool;
 use tokio::sync::{broadcast::Sender, mpsc::UnboundedSender};
 use tonic::transport::{Identity, Server, ServerTlsConfig, server::Router};
 use tower::ServiceBuilder;
-
-use defguard_common::{
-    VERSION,
-    auth::claims::ClaimsType,
-    db::{Id, models::Settings},
-};
-use defguard_mail::Mail;
-use defguard_version::{Version, server::DefguardVersionLayer};
 
 use self::{
     auth::AuthServer, gateway::GatewayServer, interceptor::JwtInterceptor, worker::WorkerServer,
@@ -59,14 +58,6 @@
 use defguard_proto::{
     auth::auth_service_server::AuthServiceServer,
     gateway::gateway_service_server::GatewayServiceServer,
-<<<<<<< HEAD
-    proxy::{
-        AuthCallbackResponse, AuthInfoResponse, CertResponse, CoreError, CoreRequest, CoreResponse,
-        CsrRequest, Done, ProxySetupRequest, ProxySetupResponse, core_request, core_response,
-        proxy_client::ProxyClient, proxy_setup_request,
-    },
-=======
->>>>>>> 4c9fc2dd
     worker::worker_service_server::WorkerServiceServer,
 };
 
@@ -78,685 +69,6 @@
 
 const TEN_SECS: Duration = Duration::from_secs(10);
 
-<<<<<<< HEAD
-struct ProxyMessageLoopContext<'a> {
-    pool: PgPool,
-    tx: UnboundedSender<CoreResponse>,
-    wireguard_tx: Sender<GatewayEvent>,
-    resp_stream: &'a mut Streaming<CoreRequest>,
-    enrollment_server: &'a mut EnrollmentServer,
-    password_reset_server: &'a mut PasswordResetServer,
-    client_mfa_server: &'a mut ClientMfaServer,
-    polling_server: &'a mut PollingServer,
-    endpoint_uri: &'a Uri,
-}
-
-#[instrument(skip_all)]
-async fn handle_proxy_message_loop(
-    context: ProxyMessageLoopContext<'_>,
-) -> Result<(), anyhow::Error> {
-    let pool = context.pool.clone();
-    'message: loop {
-        match context.resp_stream.message().await {
-            Ok(None) => {
-                info!("stream was closed by the sender");
-                break 'message;
-            }
-            Ok(Some(received)) => {
-                debug!("Received message from proxy; ID={}", received.id);
-                let payload = match received.payload {
-                    // rpc CodeMfaSetupStart return (CodeMfaSetupStartResponse)
-                    Some(core_request::Payload::CodeMfaSetupStart(request)) => {
-                        match context
-                            .enrollment_server
-                            .register_code_mfa_start(request)
-                            .await
-                        {
-                            Ok(response) => {
-                                Some(core_response::Payload::CodeMfaSetupStartResponse(response))
-                            }
-                            Err(err) => {
-                                error!("Register mfa start error {err}");
-                                Some(core_response::Payload::CoreError(err.into()))
-                            }
-                        }
-                    }
-                    // rpc CodeMfaSetupFinish return (CodeMfaSetupFinishResponse)
-                    Some(core_request::Payload::CodeMfaSetupFinish(request)) => {
-                        match context
-                            .enrollment_server
-                            .register_code_mfa_finish(request)
-                            .await
-                        {
-                            Ok(response) => {
-                                Some(core_response::Payload::CodeMfaSetupFinishResponse(response))
-                            }
-                            Err(err) => {
-                                error!("Register MFA finish error {err}");
-                                Some(core_response::Payload::CoreError(err.into()))
-                            }
-                        }
-                    }
-                    // rpc ClientMfaTokenValidation return (ClientMfaTokenValidationResponse)
-                    Some(core_request::Payload::ClientMfaTokenValidation(request)) => {
-                        match context.client_mfa_server.validate_mfa_token(request).await {
-                            Ok(response_payload) => Some(
-                                core_response::Payload::ClientMfaTokenValidation(response_payload),
-                            ),
-                            Err(err) => {
-                                error!("Client MFA validate token error {err}");
-                                Some(core_response::Payload::CoreError(err.into()))
-                            }
-                        }
-                    }
-                    // rpc RegisterMobileAuth (RegisterMobileAuthRequest) return (google.protobuf.Empty)
-                    Some(core_request::Payload::RegisterMobileAuth(request)) => {
-                        match context
-                            .enrollment_server
-                            .register_mobile_auth(request)
-                            .await
-                        {
-                            Ok(()) => Some(core_response::Payload::Empty(())),
-                            Err(err) => {
-                                error!("Register mobile auth error {err}");
-                                Some(core_response::Payload::CoreError(err.into()))
-                            }
-                        }
-                    }
-                    // rpc StartEnrollment (EnrollmentStartRequest) returns (EnrollmentStartResponse)
-                    Some(core_request::Payload::EnrollmentStart(request)) => {
-                        match context
-                            .enrollment_server
-                            .start_enrollment(request, received.device_info)
-                            .await
-                        {
-                            Ok(response_payload) => {
-                                Some(core_response::Payload::EnrollmentStart(response_payload))
-                            }
-                            Err(err) => {
-                                error!("start enrollment error {err}");
-                                Some(core_response::Payload::CoreError(err.into()))
-                            }
-                        }
-                    }
-                    // rpc ActivateUser (ActivateUserRequest) returns (google.protobuf.Empty)
-                    Some(core_request::Payload::ActivateUser(request)) => {
-                        match context
-                            .enrollment_server
-                            .activate_user(request, received.device_info)
-                            .await
-                        {
-                            Ok(()) => Some(core_response::Payload::Empty(())),
-                            Err(err) => {
-                                error!("activate user error {err}");
-                                Some(core_response::Payload::CoreError(err.into()))
-                            }
-                        }
-                    }
-                    // rpc CreateDevice (NewDevice) returns (DeviceConfigResponse)
-                    Some(core_request::Payload::NewDevice(request)) => {
-                        match context
-                            .enrollment_server
-                            .create_device(request, received.device_info)
-                            .await
-                        {
-                            Ok(response_payload) => {
-                                Some(core_response::Payload::DeviceConfig(response_payload))
-                            }
-                            Err(err) => {
-                                error!("create device error {err}");
-                                Some(core_response::Payload::CoreError(err.into()))
-                            }
-                        }
-                    }
-                    // rpc GetNetworkInfo (ExistingDevice) returns (DeviceConfigResponse)
-                    Some(core_request::Payload::ExistingDevice(request)) => {
-                        match context
-                            .enrollment_server
-                            .get_network_info(request, received.device_info)
-                            .await
-                        {
-                            Ok(response_payload) => {
-                                Some(core_response::Payload::DeviceConfig(response_payload))
-                            }
-                            Err(err) => {
-                                error!("get network info error {err}");
-                                Some(core_response::Payload::CoreError(err.into()))
-                            }
-                        }
-                    }
-                    // rpc RequestPasswordReset (PasswordResetInitializeRequest) returns (google.protobuf.Empty)
-                    Some(core_request::Payload::PasswordResetInit(request)) => {
-                        match context
-                            .password_reset_server
-                            .request_password_reset(request, received.device_info)
-                            .await
-                        {
-                            Ok(()) => Some(core_response::Payload::Empty(())),
-                            Err(err) => {
-                                error!("password reset init error {err}");
-                                Some(core_response::Payload::CoreError(err.into()))
-                            }
-                        }
-                    }
-                    // rpc StartPasswordReset (PasswordResetStartRequest) returns (PasswordResetStartResponse)
-                    Some(core_request::Payload::PasswordResetStart(request)) => {
-                        match context
-                            .password_reset_server
-                            .start_password_reset(request, received.device_info)
-                            .await
-                        {
-                            Ok(response_payload) => {
-                                Some(core_response::Payload::PasswordResetStart(response_payload))
-                            }
-                            Err(err) => {
-                                error!("password reset start error {err}");
-                                Some(core_response::Payload::CoreError(err.into()))
-                            }
-                        }
-                    }
-                    // rpc ResetPassword (PasswordResetRequest) returns (google.protobuf.Empty)
-                    Some(core_request::Payload::PasswordReset(request)) => {
-                        match context
-                            .password_reset_server
-                            .reset_password(request, received.device_info)
-                            .await
-                        {
-                            Ok(()) => Some(core_response::Payload::Empty(())),
-                            Err(err) => {
-                                error!("password reset error {err}");
-                                Some(core_response::Payload::CoreError(err.into()))
-                            }
-                        }
-                    }
-                    // rpc ClientMfaStart (ClientMfaStartRequest) returns (ClientMfaStartResponse)
-                    Some(core_request::Payload::ClientMfaStart(request)) => {
-                        match context
-                            .client_mfa_server
-                            .start_client_mfa_login(request)
-                            .await
-                        {
-                            Ok(response_payload) => {
-                                Some(core_response::Payload::ClientMfaStart(response_payload))
-                            }
-                            Err(err) => {
-                                error!("client MFA start error {err}");
-                                Some(core_response::Payload::CoreError(err.into()))
-                            }
-                        }
-                    }
-                    // rpc ClientMfaFinish (ClientMfaFinishRequest) returns (ClientMfaFinishResponse)
-                    Some(core_request::Payload::ClientMfaFinish(request)) => {
-                        match context
-                            .client_mfa_server
-                            .finish_client_mfa_login(request, received.device_info)
-                            .await
-                        {
-                            Ok(response_payload) => {
-                                Some(core_response::Payload::ClientMfaFinish(response_payload))
-                            }
-                            Err(err) => {
-                                match err.code() {
-                                    Code::FailedPrecondition => {
-                                        // User not yet done with OIDC authentication. Don't log it
-                                        // as an error.
-                                        debug!("Client MFA finish error: {err}");
-                                    }
-                                    _ => {
-                                        // Log other errors as errors.
-                                        error!("Client MFA finish error: {err}");
-                                    }
-                                }
-                                Some(core_response::Payload::CoreError(err.into()))
-                            }
-                        }
-                    }
-                    Some(core_request::Payload::ClientMfaOidcAuthenticate(request)) => {
-                        match context
-                            .client_mfa_server
-                            .auth_mfa_session_with_oidc(request, received.device_info)
-                            .await
-                        {
-                            Ok(()) => Some(core_response::Payload::Empty(())),
-                            Err(err) => {
-                                error!("client MFA OIDC authenticate error {err}");
-                                Some(core_response::Payload::CoreError(err.into()))
-                            }
-                        }
-                    }
-                    // rpc LocationInfo (LocationInfoRequest) returns (LocationInfoResponse)
-                    Some(core_request::Payload::InstanceInfo(request)) => {
-                        match context
-                            .polling_server
-                            .info(request, received.device_info)
-                            .await
-                        {
-                            Ok(response_payload) => {
-                                Some(core_response::Payload::InstanceInfo(response_payload))
-                            }
-                            Err(err) => {
-                                if Code::FailedPrecondition == err.code() {
-                                    // Ignore the case when we are not enterprise but the client is
-                                    // trying to fetch the instance config,
-                                    // to avoid spamming the logs with misleading errors.
-
-                                    debug!(
-                                        "A client tried to fetch the instance config, but we are \
-                                        not enterprise."
-                                    );
-                                    Some(core_response::Payload::CoreError(err.into()))
-                                } else {
-                                    error!("Instance info error {err}");
-                                    Some(core_response::Payload::CoreError(err.into()))
-                                }
-                            }
-                        }
-                    }
-                    Some(core_request::Payload::AuthInfo(request)) => {
-                        if !is_enterprise_enabled() {
-                            warn!("Enterprise license required");
-                            Some(core_response::Payload::CoreError(CoreError {
-                                status_code: Code::FailedPrecondition as i32,
-                                message: "no valid license".into(),
-                            }))
-                        } else if let Ok(redirect_url) = Url::parse(&request.redirect_url) {
-                            if let Some(provider) = OpenIdProvider::get_current(&pool).await? {
-                                match make_oidc_client(redirect_url, &provider).await {
-                                    Ok((_client_id, client)) => {
-                                        let mut authorize_url_builder = client
-                                            .authorize_url(
-                                                CoreAuthenticationFlow::AuthorizationCode,
-                                                || build_state(request.state),
-                                                Nonce::new_random,
-                                            )
-                                            .add_scope(Scope::new("email".to_string()))
-                                            .add_scope(Scope::new("profile".to_string()));
-
-                                        if SELECT_ACCOUNT_SUPPORTED_PROVIDERS
-                                            .iter()
-                                            .all(|p| p.eq_ignore_ascii_case(&provider.name))
-                                        {
-                                            authorize_url_builder = authorize_url_builder
-                                                .add_prompt(
-                                                openidconnect::core::CoreAuthPrompt::SelectAccount,
-                                            );
-                                        }
-                                        let (url, csrf_token, nonce) = authorize_url_builder.url();
-
-                                        Some(core_response::Payload::AuthInfo(AuthInfoResponse {
-                                            url: url.into(),
-                                            csrf_token: csrf_token.secret().to_owned(),
-                                            nonce: nonce.secret().to_owned(),
-                                            button_display_name: provider.display_name,
-                                        }))
-                                    }
-                                    Err(err) => {
-                                        error!(
-                                            "Failed to setup external OIDC provider client: {err}"
-                                        );
-                                        Some(core_response::Payload::CoreError(CoreError {
-                                            status_code: Code::Internal as i32,
-                                            message: "failed to build OIDC client".into(),
-                                        }))
-                                    }
-                                }
-                            } else {
-                                error!("Failed to get current OpenID provider");
-                                Some(core_response::Payload::CoreError(CoreError {
-                                    status_code: Code::NotFound as i32,
-                                    message: "failed to get current OpenID provider".into(),
-                                }))
-                            }
-                        } else {
-                            error!(
-                                "Invalid redirect URL in authentication info request: {}",
-                                request.redirect_url
-                            );
-                            Some(core_response::Payload::CoreError(CoreError {
-                                status_code: Code::Internal as i32,
-                                message: "invalid redirect URL".into(),
-                            }))
-                        }
-                    }
-                    Some(core_request::Payload::AuthCallback(request)) => {
-                        match Url::parse(&request.callback_url) {
-                            Ok(callback_url) => {
-                                let code = AuthorizationCode::new(request.code);
-                                match user_from_claims(
-                                    &pool,
-                                    Nonce::new(request.nonce),
-                                    code,
-                                    callback_url,
-                                )
-                                .await
-                                {
-                                    Ok(mut user) => {
-                                        clear_unused_enrollment_tokens(&user, &pool).await?;
-                                        if let Err(err) = sync_user_groups_if_configured(
-                                            &user,
-                                            &pool,
-                                            &context.wireguard_tx,
-                                        )
-                                        .await
-                                        {
-                                            error!(
-                                                "Failed to sync user groups for user {} with the \
-                                                directory while the user was logging in through an \
-                                                external provider: {err}",
-                                                user.username,
-                                            );
-                                        } else {
-                                            ldap_update_user_state(&mut user, &pool).await;
-                                        }
-                                        debug!("Cleared unused tokens for {}.", user.username);
-                                        debug!(
-                                            "Creating a new desktop activation token for user {} \
-                                            as a result of proxy OpenID auth callback.",
-                                            user.username
-                                        );
-                                        let config = server_config();
-                                        let desktop_configuration = Token::new(
-                                            user.id,
-                                            Some(user.id),
-                                            Some(user.email),
-                                            config.enrollment_token_timeout.as_secs(),
-                                            Some(ENROLLMENT_TOKEN_TYPE.to_string()),
-                                        );
-                                        debug!("Saving a new desktop configuration token...");
-                                        desktop_configuration.save(&pool).await?;
-                                        debug!(
-                                            "Saved desktop configuration token. Responding to \
-                                            proxy with the token."
-                                        );
-
-                                        Some(core_response::Payload::AuthCallback(
-                                            AuthCallbackResponse {
-                                                url: config.enrollment_url.clone().into(),
-                                                token: desktop_configuration.id,
-                                            },
-                                        ))
-                                    }
-                                    Err(err) => {
-                                        let message = format!("OpenID auth error {err}");
-                                        error!(message);
-                                        Some(core_response::Payload::CoreError(CoreError {
-                                            status_code: Code::Internal as i32,
-                                            message,
-                                        }))
-                                    }
-                                }
-                            }
-                            Err(err) => {
-                                error!(
-                                    "Proxy requested an OpenID authentication info for a callback \
-                                    URL ({}) that couldn't be parsed. Details: {err}",
-                                    request.callback_url
-                                );
-                                Some(core_response::Payload::CoreError(CoreError {
-                                    status_code: Code::Internal as i32,
-                                    message: "invalid callback URL".into(),
-                                }))
-                            }
-                        }
-                    }
-                    // Reply without payload.
-                    None => None,
-                };
-                let req = CoreResponse {
-                    id: received.id,
-                    payload,
-                };
-                context.tx.send(req).unwrap();
-            }
-            Err(err) => {
-                error!("Disconnected from proxy at {}: {err}", context.endpoint_uri);
-                debug!("waiting 10s to re-establish the connection");
-                sleep(TEN_SECS).await;
-                break 'message;
-            }
-        }
-    }
-
-    Ok(())
-}
-
-pub async fn perform_initial_proxy_setup(
-    ca: &defguard_certs::CertificateAuthority<'_>,
-) -> Result<(), anyhow::Error> {
-    let config = server_config();
-
-    let mut url = Url::parse(config.proxy_url.as_deref().unwrap())?;
-
-    if url.scheme() != "http" {
-        url.set_scheme("http").unwrap();
-    }
-
-    println!("Connecting to proxy at {}", url);
-
-    let hostname = url.host_str().unwrap_or("localhost");
-
-    let endpoint = Endpoint::from_shared(config.proxy_url.as_deref().unwrap())?;
-    let endpoint = endpoint
-        .http2_keep_alive_interval(TEN_SECS)
-        .tcp_keepalive(Some(TEN_SECS))
-        .keep_alive_while_idle(true);
-    let mut client = ProxyClient::new(endpoint.connect_lazy());
-
-    'connection: loop {
-        let (tx, rx) = mpsc::unbounded_channel();
-        let mut stream = match client.proxy_setup(UnboundedReceiverStream::new(rx)).await {
-            Ok(response) => response.into_inner(),
-            Err(err) => {
-                error!(
-                    "Failed to connect to proxy @ {}, retrying in 10s: {}",
-                    endpoint.uri(),
-                    err
-                );
-                sleep(TEN_SECS).await;
-                continue 'connection;
-            }
-        };
-        tx.send(ProxySetupResponse {
-            payload: Some(
-                defguard_proto::proxy::proxy_setup_response::Payload::InitialSetupInfo(
-                    defguard_proto::proxy::InitialSetupInfo {
-                        cert_hostname: hostname.to_string(),
-                    },
-                ),
-            ),
-        })?;
-
-        'message: loop {
-            match stream.message().await {
-                Ok(Some(req)) => match req.payload {
-                    Some(proxy_setup_request::Payload::CsrRequest(CsrRequest { csr_der })) => {
-                        match defguard_certs::Csr::from_der(&csr_der) {
-                            Ok(csr) => match ca.sign_csr(&csr) {
-                                Ok(cert) => {
-                                    let response = CertResponse {
-                                        cert_der: cert.der().to_vec(),
-                                    };
-                                    tx.send(ProxySetupResponse { payload: Some(
-                                                defguard_proto::proxy::proxy_setup_response::Payload::CertResponse(response)
-                                            ) })?;
-                                    info!("Signed CSR and sent certificate to proxy");
-                                }
-                                Err(err) => {
-                                    error!("Failed to sign CSR: {err}");
-                                }
-                            },
-                            Err(err) => {
-                                error!("Failed to parse CSR: {err}");
-                            }
-                        }
-                    }
-                    Some(proxy_setup_request::Payload::Done(Done {})) => {
-                        info!("Proxy setup completed");
-                        tx.send(ProxySetupResponse {
-                            payload: Some(
-                                defguard_proto::proxy::proxy_setup_response::Payload::Done(Done {}),
-                            ),
-                        })?;
-                        break 'connection;
-                    }
-                    _ => {
-                        error!("Expected CertRequest from proxy during setup");
-                        continue;
-                    }
-                },
-                Ok(None) => {
-                    error!("Proxy setup stream closed unexpectedly");
-                    break;
-                }
-                Err(err) => {
-                    error!("Failed to receive CSR request from proxy: {err}");
-                    break;
-                }
-            }
-        }
-    }
-
-    Ok(())
-}
-
-/// Bi-directional gRPC stream for communication with Defguard Proxy.
-#[instrument(skip_all)]
-pub async fn run_grpc_bidi_stream(
-    pool: PgPool,
-    wireguard_tx: Sender<GatewayEvent>,
-    mail_tx: UnboundedSender<Mail>,
-    bidi_event_tx: UnboundedSender<BidiStreamEvent>,
-    incompatible_components: Arc<RwLock<IncompatibleComponents>>,
-) -> Result<(), anyhow::Error> {
-    let config = server_config();
-
-    // TODO: merge the two
-    let mut enrollment_server = EnrollmentServer::new(
-        pool.clone(),
-        wireguard_tx.clone(),
-        mail_tx.clone(),
-        bidi_event_tx.clone(),
-    );
-    let mut password_reset_server =
-        PasswordResetServer::new(pool.clone(), mail_tx.clone(), bidi_event_tx.clone());
-    let mut client_mfa_server =
-        ClientMfaServer::new(pool.clone(), mail_tx, wireguard_tx.clone(), bidi_event_tx);
-    let mut polling_server = PollingServer::new(pool.clone());
-    let settings = Settings::get_current_settings();
-    let ca_cert_der = settings.ca_cert_der.ok_or_else(|| {
-        anyhow::anyhow!("CA certificate DER not found in settings for proxy gRPC bidi stream")
-    })?;
-    let ca_key_pair = settings.ca_key_der.ok_or_else(|| {
-        anyhow::anyhow!("CA key pair DER not found in settings for proxy gRPC bidi stream")
-    })?;
-
-    let ca =
-        defguard_certs::CertificateAuthority::from_cert_der_key_pair(&ca_cert_der, &ca_key_pair)?;
-    let cert_pem = ca.cert_pem()?;
-
-    loop {
-        if let Err(err) = perform_initial_proxy_setup(&ca).await {
-            error!("Failed to perform initial proxy setup: {err}");
-        }
-
-        tokio::time::sleep(Duration::from_secs(1)).await;
-
-        let mut url = Url::parse(config.proxy_url.as_deref().unwrap())?;
-        if url.scheme() != "https" {
-            url.set_scheme("https").unwrap();
-        }
-
-        println!("Connecting to proxy at {}", url);
-
-        let endpoint = Endpoint::from_shared(url.to_string())?;
-
-        let endpoint = endpoint
-            .http2_keep_alive_interval(TEN_SECS)
-            .tcp_keepalive(Some(TEN_SECS))
-            .keep_alive_while_idle(true);
-        // let endpoint = if let Some(ca) = &config.proxy_grpc_ca {
-        //     let ca = read_to_string(ca)?;
-        //     let tls = ClientTlsConfig::new().ca_certificate(Certificate::from_pem(ca));
-        //     endpoint.tls_config(tls)?
-        // } else {
-        //     endpoint.tls_config(ClientTlsConfig::new().with_enabled_roots())?
-        // };
-
-        let tls = ClientTlsConfig::new().ca_certificate(Certificate::from_pem(&cert_pem));
-        let endpoint = endpoint.tls_config(tls)?;
-
-        debug!("Connecting to proxy at {}", endpoint.uri());
-        let interceptor = ClientVersionInterceptor::new(Version::parse(VERSION)?);
-        let mut client = ProxyClient::with_interceptor(endpoint.connect_lazy(), interceptor);
-        let (tx, rx) = mpsc::unbounded_channel();
-        let response = match client.bidi(UnboundedReceiverStream::new(rx)).await {
-            Ok(response) => response,
-            Err(err) => {
-                match err.code() {
-                    Code::FailedPrecondition => {
-                        error!(
-                            "Failed to connect to proxy @ {}, version check failed, retrying in \
-                            10s: {err}",
-                            endpoint.uri()
-                        );
-                        // TODO push event
-                    }
-                    err => {
-                        error!(
-                            "Failed to connect to proxy @ {}, retrying in 10s: {err}",
-                            endpoint.uri()
-                        );
-                    }
-                }
-                sleep(TEN_SECS).await;
-                continue;
-            }
-        };
-        let maybe_info = ComponentInfo::from_metadata(response.metadata());
-
-        // Check proxy version and continue if it's not supported.
-        let (version, info) = get_tracing_variables(&maybe_info);
-        let proxy_is_supported = is_proxy_version_supported(Some(&version));
-
-        let span = tracing::info_span!("proxy_bidi", component = %DefguardComponent::Proxy,
-            version = version.to_string(), info);
-        let _guard = span.enter();
-        if !proxy_is_supported {
-            // Store incompatible proxy
-            let maybe_version = if version == VERSION_ZERO {
-                None
-            } else {
-                Some(version)
-            };
-            let data = IncompatibleProxyData::new(maybe_version);
-            data.insert(&incompatible_components);
-
-            // Sleep before trying to reconnect
-            sleep(TEN_SECS).await;
-            continue;
-        }
-        IncompatibleComponents::remove_proxy(&incompatible_components);
-
-        info!("Connected to proxy at {}", endpoint.uri());
-        let mut resp_stream = response.into_inner();
-
-        let context = ProxyMessageLoopContext {
-            pool: pool.clone(),
-            tx,
-            wireguard_tx: wireguard_tx.clone(),
-            resp_stream: &mut resp_stream,
-            enrollment_server: &mut enrollment_server,
-            password_reset_server: &mut password_reset_server,
-            client_mfa_server: &mut client_mfa_server,
-            polling_server: &mut polling_server,
-            endpoint_uri: endpoint.uri(),
-        };
-        handle_proxy_message_loop(context).await?;
-    }
-}
-
-=======
->>>>>>> 4c9fc2dd
 /// Runs gRPC server with core services.
 #[instrument(skip_all)]
 pub async fn run_grpc_server(
