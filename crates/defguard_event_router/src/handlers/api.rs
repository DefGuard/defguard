--- conflicted
+++ resolved
@@ -6,36 +6,22 @@
 
 impl EventRouter {
     pub(crate) fn handle_api_event(&self, event: ApiEvent) -> Result<(), EventRouterError> {
-<<<<<<< HEAD
         debug!("Processing API event: {event:?}");
-        let logger_event = match event.event {
-            ApiEventType::UserLogin => LoggerEvent::Defguard(DefguardEvent::UserLogin),
-            ApiEventType::UserLoginFailed { message } => {
-                LoggerEvent::Defguard(DefguardEvent::UserLoginFailed { message })
-=======
-        debug!("Processing API event");
         let logger_event = match *event.event {
             ApiEventType::UserLogin => LoggerEvent::Defguard(Box::new(DefguardEvent::UserLogin)),
-            ApiEventType::UserLoginFailed => {
-                LoggerEvent::Defguard(Box::new(DefguardEvent::UserLoginFailed))
->>>>>>> f0a13955
+            ApiEventType::UserLoginFailed { message } => {
+                LoggerEvent::Defguard(Box::new(DefguardEvent::UserLoginFailed { message }))
             }
             ApiEventType::UserMfaLogin { mfa_method } => {
                 LoggerEvent::Defguard(Box::new(DefguardEvent::UserMfaLogin { mfa_method }))
             }
-<<<<<<< HEAD
             ApiEventType::UserMfaLoginFailed {
                 mfa_method,
                 message,
-            } => LoggerEvent::Defguard(DefguardEvent::UserMfaLoginFailed {
+            } => LoggerEvent::Defguard(Box::new(DefguardEvent::UserMfaLoginFailed {
                 mfa_method,
                 message,
-            }),
-=======
-            ApiEventType::UserMfaLoginFailed { mfa_method } => {
-                LoggerEvent::Defguard(Box::new(DefguardEvent::UserMfaLoginFailed { mfa_method }))
-            }
->>>>>>> f0a13955
+            })),
             ApiEventType::RecoveryCodeUsed => {
                 LoggerEvent::Defguard(Box::new(DefguardEvent::RecoveryCodeUsed))
             }
