use defguard_core::events::{ApiEvent, ApiEventType};
use defguard_event_logger::message::{DefguardEvent, EnrollmentEvent, LoggerEvent};
use tracing::debug;

use crate::{error::EventRouterError, EventRouter};

impl EventRouter {
    pub(crate) fn handle_api_event(&self, event: ApiEvent) -> Result<(), EventRouterError> {
        debug!("Processing API event");
        let logger_event = match *event.event {
            ApiEventType::UserLogin => LoggerEvent::Defguard(Box::new(DefguardEvent::UserLogin)),
            ApiEventType::UserLoginFailed => {
                LoggerEvent::Defguard(Box::new(DefguardEvent::UserLoginFailed))
            }
            ApiEventType::UserMfaLogin { mfa_method } => {
                LoggerEvent::Defguard(Box::new(DefguardEvent::UserMfaLogin { mfa_method }))
            }
            ApiEventType::UserMfaLoginFailed { mfa_method } => {
                LoggerEvent::Defguard(Box::new(DefguardEvent::UserMfaLoginFailed { mfa_method }))
            }
            ApiEventType::RecoveryCodeUsed => {
                LoggerEvent::Defguard(Box::new(DefguardEvent::RecoveryCodeUsed))
            }
            ApiEventType::UserLogout => LoggerEvent::Defguard(Box::new(DefguardEvent::UserLogout)),
            ApiEventType::UserAdded { user } => {
                LoggerEvent::Defguard(Box::new(DefguardEvent::UserAdded { user }))
            }
            ApiEventType::UserRemoved { user } => {
                LoggerEvent::Defguard(Box::new(DefguardEvent::UserRemoved { user }))
            }
            ApiEventType::UserModified { before, after } => {
                LoggerEvent::Defguard(Box::new(DefguardEvent::UserModified { before, after }))
            }
            ApiEventType::MfaDisabled => {
                LoggerEvent::Defguard(Box::new(DefguardEvent::MfaDisabled))
            }
            ApiEventType::MfaTotpDisabled => {
                LoggerEvent::Defguard(Box::new(DefguardEvent::MfaTotpDisabled))
            }
            ApiEventType::MfaTotpEnabled => {
                LoggerEvent::Defguard(Box::new(DefguardEvent::MfaTotpEnabled))
            }
            ApiEventType::MfaEmailDisabled => {
                LoggerEvent::Defguard(Box::new(DefguardEvent::MfaEmailDisabled))
            }
            ApiEventType::MfaEmailEnabled => {
                LoggerEvent::Defguard(Box::new(DefguardEvent::MfaEmailEnabled))
            }
            ApiEventType::MfaSecurityKeyAdded { key } => {
                LoggerEvent::Defguard(Box::new(DefguardEvent::MfaSecurityKeyAdded { key }))
            }
            ApiEventType::MfaSecurityKeyRemoved { key } => {
                LoggerEvent::Defguard(Box::new(DefguardEvent::MfaSecurityKeyRemoved { key }))
            }
            ApiEventType::UserDeviceAdded { owner, device } => {
                LoggerEvent::Defguard(Box::new(DefguardEvent::UserDeviceAdded { device, owner }))
            }
            ApiEventType::UserDeviceRemoved { owner, device } => {
                LoggerEvent::Defguard(Box::new(DefguardEvent::UserDeviceRemoved { device, owner }))
            }
            ApiEventType::UserDeviceModified {
                owner,
                before,
                after,
            } => LoggerEvent::Defguard(Box::new(DefguardEvent::UserDeviceModified {
                owner,
                before,
                after,
            })),
            ApiEventType::NetworkDeviceAdded { device, location } => {
                LoggerEvent::Defguard(Box::new(DefguardEvent::NetworkDeviceAdded {
                    device,
                    location,
                }))
            }
            ApiEventType::NetworkDeviceModified {
                before,
                after,
                location,
            } => LoggerEvent::Defguard(Box::new(DefguardEvent::NetworkDeviceModified {
                before,
                after,
                location,
<<<<<<< HEAD
            } => LoggerEvent::Defguard(DefguardEvent::NetworkDeviceRemoved {
                device_id,
                device_name,
                location_id,
                location,
            }),
            ApiEventType::ActivityLogStreamCreated {
                stream_id,
                stream_name,
            } => {
                // Notify stream manager about configuration changes
                self.activity_log_stream_reload_notify.notify_waiters();
                LoggerEvent::Defguard(DefguardEvent::ActivityLogStreamCreated {
                    stream_id,
                    stream_name,
                })
            }
            ApiEventType::ActivityLogStreamModified {
                stream_id,
                stream_name,
            } => {
                // Notify stream manager about configuration changes
                self.activity_log_stream_reload_notify.notify_waiters();
                LoggerEvent::Defguard(DefguardEvent::ActivityLogStreamModified {
                    stream_id,
                    stream_name,
                })
            }
            ApiEventType::ActivityLogStreamRemoved {
                stream_id,
                stream_name,
            } => {
                // Notify stream manager about configuration changes
                self.activity_log_stream_reload_notify.notify_waiters();
                LoggerEvent::Defguard(DefguardEvent::ActivityLogStreamRemoved {
                    stream_id,
                    stream_name,
                })
=======
            })),
            ApiEventType::NetworkDeviceRemoved { device, location } => {
                LoggerEvent::Defguard(Box::new(DefguardEvent::NetworkDeviceRemoved {
                    device,
                    location,
                }))
            }
            ApiEventType::AuditStreamCreated { stream } => {
                // Notify stream manager about configuration changes
                self.audit_stream_reload_notify.notify_waiters();
                LoggerEvent::Defguard(Box::new(DefguardEvent::AuditStreamCreated { stream }))
            }
            ApiEventType::AuditStreamModified { before, after } => {
                // Notify stream manager about configuration changes
                self.audit_stream_reload_notify.notify_waiters();
                LoggerEvent::Defguard(Box::new(DefguardEvent::AuditStreamModified {
                    before,
                    after,
                }))
            }
            ApiEventType::AuditStreamRemoved { stream } => {
                // Notify stream manager about configuration changes
                self.audit_stream_reload_notify.notify_waiters();
                LoggerEvent::Defguard(Box::new(DefguardEvent::AuditStreamRemoved { stream }))
            }
            ApiEventType::VpnLocationAdded { location } => {
                LoggerEvent::Defguard(Box::new(DefguardEvent::VpnLocationAdded { location }))
            }
            ApiEventType::VpnLocationRemoved { location } => {
                LoggerEvent::Defguard(Box::new(DefguardEvent::VpnLocationRemoved { location }))
            }
            ApiEventType::VpnLocationModified { before, after } => {
                LoggerEvent::Defguard(Box::new(DefguardEvent::VpnLocationModified {
                    before,
                    after,
                }))
            }
            ApiEventType::ApiTokenAdded { owner, token } => {
                LoggerEvent::Defguard(Box::new(DefguardEvent::ApiTokenAdded { owner, token }))
            }
            ApiEventType::ApiTokenRemoved { owner, token } => {
                LoggerEvent::Defguard(Box::new(DefguardEvent::ApiTokenRemoved { owner, token }))
            }
            ApiEventType::ApiTokenRenamed {
                owner,
                token,
                old_name,
                new_name,
            } => LoggerEvent::Defguard(Box::new(DefguardEvent::ApiTokenRenamed {
                owner,
                token,
                old_name,
                new_name,
            })),
            ApiEventType::OpenIdAppAdded { app } => {
                LoggerEvent::Defguard(Box::new(DefguardEvent::OpenIdAppAdded { app }))
            }
            ApiEventType::OpenIdAppRemoved { app } => {
                LoggerEvent::Defguard(Box::new(DefguardEvent::OpenIdAppRemoved { app }))
            }
            ApiEventType::OpenIdAppModified { before, after } => {
                LoggerEvent::Defguard(Box::new(DefguardEvent::OpenIdAppModified { before, after }))
            }
            ApiEventType::OpenIdAppStateChanged { app, enabled } => {
                LoggerEvent::Defguard(Box::new(DefguardEvent::OpenIdAppStateChanged {
                    app,
                    enabled,
                }))
            }
            ApiEventType::OpenIdProviderRemoved { provider } => {
                LoggerEvent::Defguard(Box::new(DefguardEvent::OpenIdProviderRemoved { provider }))
            }
            ApiEventType::OpenIdProviderModified { provider } => {
                LoggerEvent::Defguard(Box::new(DefguardEvent::OpenIdProviderModified { provider }))
            }
            ApiEventType::SettingsUpdated => {
                LoggerEvent::Defguard(Box::new(DefguardEvent::SettingsUpdated))
            }
            ApiEventType::SettingsUpdatedPartial => {
                LoggerEvent::Defguard(Box::new(DefguardEvent::SettingsUpdatedPartial))
            }
            ApiEventType::SettingsDefaultBrandingRestored => {
                LoggerEvent::Defguard(Box::new(DefguardEvent::SettingsDefaultBrandingRestored))
            }
            ApiEventType::GroupsBulkAssigned { users, groups } => {
                LoggerEvent::Defguard(Box::new(DefguardEvent::GroupsBulkAssigned {
                    users,
                    groups,
                }))
            }
            ApiEventType::GroupAdded { group } => {
                LoggerEvent::Defguard(Box::new(DefguardEvent::GroupAdded { group }))
            }
            ApiEventType::GroupModified { before, after } => {
                LoggerEvent::Defguard(Box::new(DefguardEvent::GroupModified { before, after }))
            }
            ApiEventType::GroupRemoved { group } => {
                LoggerEvent::Defguard(Box::new(DefguardEvent::GroupRemoved { group }))
            }
            ApiEventType::GroupMemberAdded { group, user } => {
                LoggerEvent::Defguard(Box::new(DefguardEvent::GroupMemberAdded { group, user }))
            }
            ApiEventType::GroupMemberRemoved { group, user } => {
                LoggerEvent::Defguard(Box::new(DefguardEvent::GroupMemberRemoved { group, user }))
            }
            ApiEventType::WebHookAdded { webhook } => {
                LoggerEvent::Defguard(Box::new(DefguardEvent::WebHookAdded { webhook }))
            }
            ApiEventType::WebHookModified { before, after } => {
                LoggerEvent::Defguard(Box::new(DefguardEvent::WebHookModified { before, after }))
            }
            ApiEventType::WebHookRemoved { webhook } => {
                LoggerEvent::Defguard(Box::new(DefguardEvent::WebHookRemoved { webhook }))
            }
            ApiEventType::WebHookStateChanged { webhook, enabled } => {
                LoggerEvent::Defguard(Box::new(DefguardEvent::WebHookStateChanged {
                    webhook,
                    enabled,
                }))
            }
            ApiEventType::AuthenticationKeyAdded { key } => {
                LoggerEvent::Defguard(Box::new(DefguardEvent::AuthenticationKeyAdded { key }))
            }
            ApiEventType::AuthenticationKeyRemoved { key } => {
                LoggerEvent::Defguard(Box::new(DefguardEvent::AuthenticationKeyRemoved { key }))
            }
            ApiEventType::AuthenticationKeyRenamed {
                key,
                old_name,
                new_name,
            } => LoggerEvent::Defguard(Box::new(DefguardEvent::AuthenticationKeyRenamed {
                key,
                old_name,
                new_name,
            })),
            ApiEventType::EnrollmentTokenAdded { user } => {
                LoggerEvent::Enrollment(Box::new(EnrollmentEvent::TokenAdded { user }))
            }
            ApiEventType::PasswordChanged => {
                LoggerEvent::Defguard(Box::new(DefguardEvent::PasswordChanged))
            }
            ApiEventType::PasswordChangedByAdmin { user } => {
                LoggerEvent::Defguard(Box::new(DefguardEvent::PasswordChangedByAdmin { user }))
            }
            ApiEventType::PasswordReset { user } => {
                LoggerEvent::Defguard(Box::new(DefguardEvent::PasswordReset { user }))
            }
            ApiEventType::ClientConfigurationTokenAdded { user } => {
                LoggerEvent::Defguard(Box::new(DefguardEvent::ClientConfigurationTokenAdded {
                    user,
                }))
>>>>>>> b4438f89
            }
        };
        self.log_event(event.context.into(), logger_event)
    }
}<|MERGE_RESOLUTION|>--- conflicted
+++ resolved
@@ -81,46 +81,6 @@
                 before,
                 after,
                 location,
-<<<<<<< HEAD
-            } => LoggerEvent::Defguard(DefguardEvent::NetworkDeviceRemoved {
-                device_id,
-                device_name,
-                location_id,
-                location,
-            }),
-            ApiEventType::ActivityLogStreamCreated {
-                stream_id,
-                stream_name,
-            } => {
-                // Notify stream manager about configuration changes
-                self.activity_log_stream_reload_notify.notify_waiters();
-                LoggerEvent::Defguard(DefguardEvent::ActivityLogStreamCreated {
-                    stream_id,
-                    stream_name,
-                })
-            }
-            ApiEventType::ActivityLogStreamModified {
-                stream_id,
-                stream_name,
-            } => {
-                // Notify stream manager about configuration changes
-                self.activity_log_stream_reload_notify.notify_waiters();
-                LoggerEvent::Defguard(DefguardEvent::ActivityLogStreamModified {
-                    stream_id,
-                    stream_name,
-                })
-            }
-            ApiEventType::ActivityLogStreamRemoved {
-                stream_id,
-                stream_name,
-            } => {
-                // Notify stream manager about configuration changes
-                self.activity_log_stream_reload_notify.notify_waiters();
-                LoggerEvent::Defguard(DefguardEvent::ActivityLogStreamRemoved {
-                    stream_id,
-                    stream_name,
-                })
-=======
             })),
             ApiEventType::NetworkDeviceRemoved { device, location } => {
                 LoggerEvent::Defguard(Box::new(DefguardEvent::NetworkDeviceRemoved {
@@ -128,23 +88,23 @@
                     location,
                 }))
             }
-            ApiEventType::AuditStreamCreated { stream } => {
+            ApiEventType::ActivityLogStreamCreated { stream } => {
                 // Notify stream manager about configuration changes
-                self.audit_stream_reload_notify.notify_waiters();
-                LoggerEvent::Defguard(Box::new(DefguardEvent::AuditStreamCreated { stream }))
-            }
-            ApiEventType::AuditStreamModified { before, after } => {
+                self.activity_log_stream_reload_notify.notify_waiters();
+                LoggerEvent::Defguard(Box::new(DefguardEvent::ActivityLogStreamCreated { stream }))
+            }
+            ApiEventType::ActivityLogStreamModified { before, after } => {
                 // Notify stream manager about configuration changes
-                self.audit_stream_reload_notify.notify_waiters();
-                LoggerEvent::Defguard(Box::new(DefguardEvent::AuditStreamModified {
+                self.activity_log_stream_reload_notify.notify_waiters();
+                LoggerEvent::Defguard(Box::new(DefguardEvent::ActivityLogStreamModified {
                     before,
                     after,
                 }))
             }
-            ApiEventType::AuditStreamRemoved { stream } => {
+            ApiEventType::ActivityLogStreamRemoved { stream } => {
                 // Notify stream manager about configuration changes
-                self.audit_stream_reload_notify.notify_waiters();
-                LoggerEvent::Defguard(Box::new(DefguardEvent::AuditStreamRemoved { stream }))
+                self.activity_log_stream_reload_notify.notify_waiters();
+                LoggerEvent::Defguard(Box::new(DefguardEvent::ActivityLogStreamRemoved { stream }))
             }
             ApiEventType::VpnLocationAdded { location } => {
                 LoggerEvent::Defguard(Box::new(DefguardEvent::VpnLocationAdded { location }))
@@ -272,7 +232,6 @@
                 LoggerEvent::Defguard(Box::new(DefguardEvent::ClientConfigurationTokenAdded {
                     user,
                 }))
->>>>>>> b4438f89
             }
         };
         self.log_event(event.context.into(), logger_event)
