use std::collections::HashSet;

<<<<<<< HEAD
use ldap3::{drive, Ldap, LdapConnAsync, LdapConnSettings, Mod, Scope, SearchEntry};
use rand::Rng;
=======
use ldap3::{drive, ldap_escape, Ldap, LdapConnAsync, LdapConnSettings, Mod, Scope, SearchEntry};
>>>>>>> fb5b17ec

use self::error::LdapError;
use crate::db::{self, Id, Settings, User};

pub mod error;
pub mod hash;
pub mod model;
pub mod utils;

#[macro_export]
macro_rules! hashset {
    ( $( $element:expr ),* ) => {
        {
            let mut map = HashSet::new();
            $(
                map.insert($element);
            )*
            map
        }
    };
}

#[derive(Clone)]
pub struct LDAPConfig {
    pub ldap_bind_username: String,
    pub ldap_group_search_base: String,
    pub ldap_user_search_base: String,
    pub ldap_user_obj_class: String,
    pub ldap_group_obj_class: String,
    pub ldap_username_attr: String,
    pub ldap_groupname_attr: String,
    pub ldap_group_member_attr: String,
    pub ldap_member_attr: String,
    pub ldap_samba_enabled: bool,
}

impl LDAPConfig {
    /// Constructs user distinguished name.
    #[must_use]
    pub fn user_dn(&self, username: &str) -> String {
        format!(
            "{}={username},{}",
            self.ldap_username_attr, self.ldap_user_search_base,
        )
    }

    /// Constructs group distinguished name.
    #[must_use]
    pub fn group_dn(&self, groupname: &str) -> String {
        format!(
            "{}={groupname},{}",
            self.ldap_groupname_attr, self.ldap_group_search_base,
        )
    }

    #[must_use]
    pub fn from_user_dn(&self, dn: &str) -> String {
        dn.replace(&format!("{}=", self.ldap_username_attr), "")
            .replace(&format!(",{}", self.ldap_user_search_base), "")
    }
}

impl TryFrom<Settings> for LDAPConfig {
    type Error = LdapError;

    fn try_from(settings: Settings) -> Result<LDAPConfig, LdapError> {
        // Helper function to validate non-empty string settings
        fn validate_setting(
            value: Option<String>,
            setting_name: &str,
        ) -> Result<String, LdapError> {
            match value {
                Some(s) if !s.is_empty() => Ok(s),
                Some(_) => Err(LdapError::MissingSettings(format!(
                    "Setting {setting_name} cannot be empty for LDAP configuration to work",
                ))),
                None => Err(LdapError::MissingSettings(format!(
                    "Setting {setting_name} is required for LDAP configuration to work"
                ))),
            }
        }

        Ok(Self {
            ldap_member_attr: validate_setting(settings.ldap_member_attr, "ldap_member_attr")?,
            ldap_group_member_attr: validate_setting(
                settings.ldap_group_member_attr,
                "ldap_group_member_attr",
            )?,
            ldap_groupname_attr: validate_setting(
                settings.ldap_groupname_attr,
                "ldap_groupname_attr",
            )?,
            ldap_username_attr: validate_setting(
                settings.ldap_username_attr,
                "ldap_username_attr",
            )?,
            ldap_group_obj_class: validate_setting(
                settings.ldap_group_obj_class,
                "ldap_group_obj_class",
            )?,
            ldap_user_obj_class: validate_setting(
                settings.ldap_user_obj_class,
                "ldap_user_obj_class",
            )?,
            ldap_user_search_base: validate_setting(
                settings.ldap_user_search_base,
                "ldap_user_search_base",
            )?,
            ldap_bind_username: validate_setting(
                settings.ldap_bind_username,
                "ldap_bind_username",
            )?,
            ldap_group_search_base: validate_setting(
                settings.ldap_group_search_base,
                "ldap_group_search_base",
            )?,
            ldap_samba_enabled: settings.ldap_samba_enabled,
        })
    }
}

pub struct LDAPConnection {
<<<<<<< HEAD
    pub config: LDAPConfig,
    pub ldap: Ldap,
    pub url: String,
=======
    config: LDAPConfig,
    ldap: Ldap,
    url: String,
>>>>>>> fb5b17ec
}

impl LDAPConnection {
    pub async fn create() -> Result<LDAPConnection, LdapError> {
        let settings = Settings::get_current_settings();
        let config = LDAPConfig::try_from(settings.clone())?;
        let url = settings.ldap_url.ok_or(LdapError::MissingSettings(
            "LDAP URL is required for LDAP configuration to work".to_string(),
        ))?;
        let password = settings
            .ldap_bind_password
<<<<<<< HEAD
            .ok_or(LdapError::MissingSettings(
                "LDAP bind password is required for LDAP configuration to work".to_string(),
            ))?;
        let conn_settings = LdapConnSettings::new()
            // .set_starttls(settings.ldap_use_starttls)
            // .set_no_tls_verify(!settings.ldap_tls_verify_cert)
            .set_conn_timeout(std::time::Duration::from_secs(5));
=======
            .ok_or(LdapError::MissingSettings)?;
        let conn_settings = LdapConnSettings::new()
            .set_starttls(settings.ldap_use_starttls)
            .set_no_tls_verify(!settings.ldap_tls_verify_cert);
>>>>>>> fb5b17ec
        let (conn, mut ldap) = LdapConnAsync::with_settings(conn_settings, &url).await?;
        drive!(conn);
        info!("Connected to LDAP: {url}");
        ldap.simple_bind(&config.ldap_bind_username, password.expose_secret())
            .await?
            .success()?;

        Ok(Self { config, ldap, url })
    }

    /// Searches LDAP for users.
    pub async fn search_users(&mut self, filter: &str) -> Result<Vec<SearchEntry>, LdapError> {
        let (rs, _res) = self
            .ldap
            .search(
                &self.config.ldap_user_search_base,
                Scope::Subtree,
                filter,
                vec!["*", &self.config.ldap_member_attr],
            )
            .await?
            .success()?;
        info!("Performed LDAP user search with filter = {filter}");

        Ok(rs.into_iter().map(SearchEntry::construct).collect())
    }

    async fn test_bind_user(&self, dn: &str, password: &str) -> Result<(), LdapError> {
<<<<<<< HEAD
        let conn_settings = LdapConnSettings::new();
        let (conn, mut ldap) = LdapConnAsync::with_settings(conn_settings, &self.url).await?;
        drive!(conn);
        ldap.simple_bind(dn, password).await?.success()?;
        let _ = ldap.unbind().await;
        Ok(())
    }

    async fn group_exists(&mut self, groupname: &str) -> Result<bool, LdapError> {
        let res = self
            .search_groups(format!("(cn={groupname})").as_str())
            .await?;

        Ok(!res.is_empty())
    }

    /// Searches LDAP for groups.
    async fn search_groups(&mut self, filter: &str) -> Result<Vec<SearchEntry>, LdapError> {
        let (rs, _res) = self
            .ldap
            .search(
                &self.config.ldap_group_search_base,
                Scope::Subtree,
                filter,
                vec![
                    &self.config.ldap_username_attr,
                    &self.config.ldap_group_member_attr,
                ],
            )
            .await?
            .success()?;
        info!("Performed LDAP group search with filter = {filter}");
        Ok(rs.into_iter().map(SearchEntry::construct).collect())
    }
=======
        let settings = Settings::get_current_settings();
        let conn_settings = LdapConnSettings::new()
            .set_starttls(settings.ldap_use_starttls)
            .set_no_tls_verify(!settings.ldap_tls_verify_cert);
        let (conn, mut ldap) = LdapConnAsync::with_settings(conn_settings, &self.url).await?;
        drive!(conn);
        ldap.simple_bind(dn, password).await?.success()?;
        ldap.unbind().await?;
        Ok(())
    }

    // /// Searches LDAP for groups.
    // async fn search_groups(&mut self, filter: &str) -> Result<Vec<SearchEntry>, LdapError> {
    //     let (rs, _res) = self
    //         .ldap
    //         .search(
    //             &self.config.ldap_group_search_base,
    //             Scope::Subtree,
    //             filter,
    //             vec![
    //                 &self.config.ldap_username_attr,
    //                 &self.config.ldap_group_member_attr,
    //             ],
    //         )
    //         .await?
    //         .success()?;
    //     info!("Performed LDAP group search with filter = {filter}");
    //     Ok(rs.into_iter().map(SearchEntry::construct).collect())
    // }
>>>>>>> fb5b17ec

    /// Creates LDAP object with specified distinguished name and attributes.
    async fn add(&mut self, dn: &str, attrs: Vec<(&str, HashSet<&str>)>) -> Result<(), LdapError> {
        debug!("Adding object {dn}");
        self.ldap.add(dn, attrs).await?.success()?;
        info!("Added object {dn}");

        Ok(())
    }

    /// Updates LDAP object with specified distinguished name and attributes.
    async fn modify(
        &mut self,
        old_dn: &str,
        new_dn: &str,
        mods: Vec<Mod<&str>>,
    ) -> Result<(), LdapError> {
        debug!("Modifying LDAP object {old_dn}");
        self.ldap.modify(old_dn, mods).await?;
        if old_dn != new_dn {
            if let Some((new_rdn, _rest)) = new_dn.split_once(',') {
                self.ldap.modifydn(old_dn, new_rdn, true, None).await?;
            }
        }
        info!("Modified LDAP object {old_dn}");

        Ok(())
    }

    /// Deletes LDAP object with specified distinguished name.
    pub async fn delete(&mut self, dn: &str) -> Result<(), LdapError> {
        debug!("Deleting LDAP object {dn}");
        self.ldap.delete(dn).await?;
        info!("Deleted LDAP object {dn}");

        Ok(())
    }

    // Checks if cn is available, including default LDAP admin class
    pub async fn is_username_available(&mut self, username: &str) -> bool {
        let username_escape = ldap_escape(username);
        let users = self
            .search_users(&format!(
                "(&({}={username_escape})(|(objectClass={})))",
                self.config.ldap_username_attr, self.config.ldap_user_obj_class
            ))
            .await;
        match users {
            Ok(users) => users.is_empty(),
            _ => true,
        }
    }

    /// Retrieves user with given username from LDAP.
    pub async fn get_user(&mut self, username: &str, password: &str) -> Result<User, LdapError> {
        debug!("Performing LDAP user search: {username}");
        let username_escape = ldap_escape(username);
        let mut entries = self
            .search_users(&format!(
                "(&({}={username_escape})(objectClass={}))",
                self.config.ldap_username_attr, self.config.ldap_user_obj_class
            ))
            .await?;
        if entries.len() > 1 {
            return Err(LdapError::TooManyObjects);
        }
        if let Some(entry) = entries.pop() {
            info!("Performed LDAP user search: {username}");
            self.test_bind_user(&entry.dn, password).await?;
<<<<<<< HEAD
            User::from_searchentry(&entry, username, Some(password))
=======
            Ok(User::from_searchentry(&entry, username, password))
>>>>>>> fb5b17ec
        } else {
            Err(LdapError::ObjectNotFound(format!(
                "User {username} not found",
            )))
        }
    }

    /// Adds user to LDAP.
    pub async fn add_user(
        &mut self,
        user: &User<Id>,
        password: Option<&str>,
    ) -> Result<(), LdapError> {
        debug!("Adding LDAP user {}", user.username);
        let dn = self.config.user_dn(&user.username);
        let password = if let Some(password) = password {
            debug!("Using provided password for user {}", user.username);
            password.to_string()
        } else {
            // ldap may not accept no password, this is a workaround when we don't have access to the
            // user's password
            debug!(
                "Generating random password for user {}, as no password has been specified",
                user.username
            );
            let random_password = rand::thread_rng()
                .sample_iter(&rand::distributions::Alphanumeric)
                .take(32)
                .map(char::from)
                .collect::<String>();

            debug!("Generated random password for user {}", user.username);
            random_password
        };
        let ssha_password = hash::salted_sha1_hash(&password);
        let nt_password = hash::nthash(&password);
        self.add(&dn, user.as_ldap_attrs(&ssha_password, &nt_password))
            .await?;
        info!("Added LDAP user {}", user.username);
        Ok(())
    }

    /// Modifies LDAP user.
    pub async fn modify_user(&mut self, username: &str, user: &User<Id>) -> Result<(), LdapError> {
        debug!("Modifying user {username}");
        let old_dn = self.config.user_dn(username);
        let new_dn = self.config.user_dn(&user.username);
        self.modify(&old_dn, &new_dn, user.as_ldap_mod(&self.config))
            .await?;
        info!("Modified user {username}");

        Ok(())
    }

    /// Deletes user from LDAP.
    pub async fn delete_user(&mut self, username: &str) -> Result<(), LdapError> {
        debug!("Deleting user {username}");
        let dn = self.config.user_dn(username);
        self.delete(&dn).await?;
        info!("Deleted user {username}");

        Ok(())
    }

    /// Changes user password.
    pub async fn set_password(&mut self, username: &str, password: &str) -> Result<(), LdapError> {
        debug!("Setting password for user {username}");
        let user_dn = self.config.user_dn(username);
        let ssha_password = hash::salted_sha1_hash(password);
        let nt_password = hash::nthash(password);
        self.modify(
            &user_dn,
            &user_dn,
            vec![
                Mod::Replace("userPassword", hashset![ssha_password.as_str()]),
                Mod::Replace("sambaNTPassword", hashset![nt_password.as_str()]),
            ],
        )
        .await?;
        info!("Password set for user {username}");

        Ok(())
    }

    // pub async fn add_group(&mut self, group: &db::Group<Id>) -> Result<(), LdapError> {
    //     debug!("Adding LDAP group {}", group.name);
    //     let dn = self.config.group_dn(&group.name);
    //     let group_obj_class = self.config.ldap_group_obj_class.clone();
    //     let group_attrs = group.as_ldap_attrs(&group_obj_class);
    //     self.add(&dn, group_attrs).await?;
    //     info!("Added LDAP group {}", group.name);

    //     Ok(())
    // }

    pub async fn add_group_with_members(
        &mut self,
        group_name: &str,
        members: Vec<&str>,
    ) -> Result<(), LdapError> {
        debug!("Adding LDAP group {}", group_name);
        let dn = self.config.group_dn(group_name);
        let group_obj_class = self.config.ldap_group_obj_class.clone();
        let mut group_attrs = vec![
            ("objectClass", hashset![group_obj_class.as_str()]),
            ("cn", hashset![group_name]),
        ];
        //   extent the group attr with multiple members
        let member_dns = members
            .into_iter()
            .map(|member| self.config.user_dn(member))
            .collect::<Vec<_>>();
        let member_group_attr = self.config.ldap_group_member_attr.clone();
        let member_refs: HashSet<&str> = member_dns.iter().map(|s| s.as_str()).collect();

        for member_ref in member_refs {
            group_attrs.push((member_group_attr.as_str(), hashset![member_ref]));
        }

        self.add(&dn, group_attrs).await?;
        info!(
            "Added LDAP group {} with members {}",
            group_name,
            member_dns
                .iter()
                .map(|dn| dn.as_str())
                .collect::<Vec<_>>()
                .join(", ")
        );

        Ok(())
    }

    // /// Retrieves group with given groupname from LDAP.
    // pub async fn get_group(&mut self, groupname: &str) -> Result<Group, LdapError> {
    //     debug!("Performing LDAP group search: {groupname}");
    //     let mut enties = self
    //         .search_groups(&format!(
    //             "(&({}={})(objectClass={}))",
    //             self.config.ldap_groupname_attr, groupname, self.config.ldap_group_obj_class
    //         ))
    //         .await?;
    //     if let Some(entry) = enties.pop() {
    //         info!("Performed LDAP user search: {groupname}");
    //         Ok(Group::from_searchentry(&entry, &self.config))
    //     } else {
    //         Err(LdapError::ObjectNotFound(format!(
    //             "Group {groupname} not found"
    //         )))
    //     }
    // }

    /// Modifies LDAP group.
    pub async fn modify_group(
        &mut self,
        groupname: &str,
        group: &db::Group<Id>,
    ) -> Result<(), LdapError> {
        debug!("Modifying LDAP group {groupname}");
        let old_dn = self.config.group_dn(groupname);
        let new_dn = self.config.group_dn(&group.name);
        self.modify(
            &old_dn,
            &new_dn,
            vec![Mod::Replace("cn", hashset![group.name.as_str()])],
        )
        .await?;
        info!("Modified LDAP group {groupname}");

        Ok(())
    }

    pub async fn delete_group(&mut self, groupname: &str) -> Result<(), LdapError> {
        debug!("Deleting LDAP group {groupname}");
        let dn = self.config.group_dn(groupname);
        self.delete(&dn).await?;
        info!("Deleted LDAP group {groupname}");

        Ok(())
    }

    // /// Lists groups satisfying specified criteria
    // pub async fn get_groups(&mut self) -> Result<Vec<Group>, LdapError> {
    //     debug!("Performing LDAP group search");
    //     let mut entries = self
    //         .search_groups(&format!(
    //             "(objectClass={})",
    //             self.config.ldap_group_obj_class
    //         ))
    //         .await?;
    //     let users = entries
    //         .drain(..)
    //         .map(|entry| Group::from_searchentry(&entry, &self.config))
    //         .collect();
    //     info!("Performed LDAP group search");
    //     Ok(users)
    // }

    /// Add user to a group.
    pub async fn add_user_to_group(
        &mut self,
        username: &str,
        groupname: &str,
    ) -> Result<(), LdapError> {
        debug!("Adding user {username} to group {groupname} in LDAP");
        let user_dn = self.config.user_dn(username);
        let group_dn = self.config.group_dn(groupname);
        self.modify(
            &group_dn,
            &group_dn,
            vec![Mod::Add(
                &self.config.ldap_group_member_attr.clone(),
                hashset![user_dn.as_str()],
            )],
        )
        .await?;

        Ok(())
    }

    /// Remove user from a group.
    pub async fn remove_user_from_group(
        &mut self,
        username: &str,
        groupname: &str,
    ) -> Result<(), LdapError> {
        debug!("Removing user {username} from group {groupname} in LDAP");
        let user_dn = self.config.user_dn(username);
        let group_dn = self.config.group_dn(groupname);
        self.modify(
            &group_dn,
            &group_dn,
            vec![Mod::Delete(
                &self.config.ldap_group_member_attr.clone(),
                hashset![user_dn.as_str()],
            )],
        )
        .await?;

        Ok(())
    }
}

#[cfg(test)]
mod tests {
    use super::*;

    #[test]
    fn test_from_user_dn() {
        let config = LDAPConfig {
            ldap_bind_username: String::from("admin"),
            ldap_group_search_base: String::from("ou=groups,dc=example,dc=com"),
            ldap_user_search_base: String::from("ou=users,dc=example,dc=com"),
            ldap_user_obj_class: String::from("inetOrgPerson"),
            ldap_group_obj_class: String::from("groupOfNames"),
            ldap_username_attr: String::from("uid"),
            ldap_groupname_attr: String::from("cn"),
            ldap_group_member_attr: String::from("member"),
            ldap_member_attr: String::from("memberOf"),
            ldap_samba_enabled: false,
        };

        let dn = "uid=testuser,ou=users,dc=example,dc=com";
        assert_eq!(config.from_user_dn(dn), "testuser");

        let dn_special = "uid=user.name+o=example,ou=users,dc=example,dc=com";
        assert_eq!(config.from_user_dn(dn_special), "user.name+o=example");

        let config_with_cn = LDAPConfig {
            ldap_username_attr: String::from("cn"),
            ..config
        };
        let dn_cn = "cn=John Doe,ou=users,dc=example,dc=com";
        assert_eq!(config_with_cn.from_user_dn(dn_cn), "John Doe");
    }
}<|MERGE_RESOLUTION|>--- conflicted
+++ resolved
@@ -1,11 +1,7 @@
 use std::collections::HashSet;
 
-<<<<<<< HEAD
 use ldap3::{drive, Ldap, LdapConnAsync, LdapConnSettings, Mod, Scope, SearchEntry};
 use rand::Rng;
-=======
-use ldap3::{drive, ldap_escape, Ldap, LdapConnAsync, LdapConnSettings, Mod, Scope, SearchEntry};
->>>>>>> fb5b17ec
 
 use self::error::LdapError;
 use crate::db::{self, Id, Settings, User};
@@ -128,15 +124,9 @@
 }
 
 pub struct LDAPConnection {
-<<<<<<< HEAD
     pub config: LDAPConfig,
     pub ldap: Ldap,
     pub url: String,
-=======
-    config: LDAPConfig,
-    ldap: Ldap,
-    url: String,
->>>>>>> fb5b17ec
 }
 
 impl LDAPConnection {
@@ -148,20 +138,10 @@
         ))?;
         let password = settings
             .ldap_bind_password
-<<<<<<< HEAD
-            .ok_or(LdapError::MissingSettings(
-                "LDAP bind password is required for LDAP configuration to work".to_string(),
-            ))?;
-        let conn_settings = LdapConnSettings::new()
-            // .set_starttls(settings.ldap_use_starttls)
-            // .set_no_tls_verify(!settings.ldap_tls_verify_cert)
-            .set_conn_timeout(std::time::Duration::from_secs(5));
-=======
             .ok_or(LdapError::MissingSettings)?;
         let conn_settings = LdapConnSettings::new()
             .set_starttls(settings.ldap_use_starttls)
             .set_no_tls_verify(!settings.ldap_tls_verify_cert);
->>>>>>> fb5b17ec
         let (conn, mut ldap) = LdapConnAsync::with_settings(conn_settings, &url).await?;
         drive!(conn);
         info!("Connected to LDAP: {url}");
@@ -190,12 +170,14 @@
     }
 
     async fn test_bind_user(&self, dn: &str, password: &str) -> Result<(), LdapError> {
-<<<<<<< HEAD
-        let conn_settings = LdapConnSettings::new();
+        let settings = Settings::get_current_settings();
+        let conn_settings = LdapConnSettings::new()
+            .set_starttls(settings.ldap_use_starttls)
+            .set_no_tls_verify(!settings.ldap_tls_verify_cert);
         let (conn, mut ldap) = LdapConnAsync::with_settings(conn_settings, &self.url).await?;
         drive!(conn);
         ldap.simple_bind(dn, password).await?.success()?;
-        let _ = ldap.unbind().await;
+        ldap.unbind().await?;
         Ok(())
     }
 
@@ -225,37 +207,6 @@
         info!("Performed LDAP group search with filter = {filter}");
         Ok(rs.into_iter().map(SearchEntry::construct).collect())
     }
-=======
-        let settings = Settings::get_current_settings();
-        let conn_settings = LdapConnSettings::new()
-            .set_starttls(settings.ldap_use_starttls)
-            .set_no_tls_verify(!settings.ldap_tls_verify_cert);
-        let (conn, mut ldap) = LdapConnAsync::with_settings(conn_settings, &self.url).await?;
-        drive!(conn);
-        ldap.simple_bind(dn, password).await?.success()?;
-        ldap.unbind().await?;
-        Ok(())
-    }
-
-    // /// Searches LDAP for groups.
-    // async fn search_groups(&mut self, filter: &str) -> Result<Vec<SearchEntry>, LdapError> {
-    //     let (rs, _res) = self
-    //         .ldap
-    //         .search(
-    //             &self.config.ldap_group_search_base,
-    //             Scope::Subtree,
-    //             filter,
-    //             vec![
-    //                 &self.config.ldap_username_attr,
-    //                 &self.config.ldap_group_member_attr,
-    //             ],
-    //         )
-    //         .await?
-    //         .success()?;
-    //     info!("Performed LDAP group search with filter = {filter}");
-    //     Ok(rs.into_iter().map(SearchEntry::construct).collect())
-    // }
->>>>>>> fb5b17ec
 
     /// Creates LDAP object with specified distinguished name and attributes.
     async fn add(&mut self, dn: &str, attrs: Vec<(&str, HashSet<&str>)>) -> Result<(), LdapError> {
@@ -325,11 +276,7 @@
         if let Some(entry) = entries.pop() {
             info!("Performed LDAP user search: {username}");
             self.test_bind_user(&entry.dn, password).await?;
-<<<<<<< HEAD
             User::from_searchentry(&entry, username, Some(password))
-=======
-            Ok(User::from_searchentry(&entry, username, password))
->>>>>>> fb5b17ec
         } else {
             Err(LdapError::ObjectNotFound(format!(
                 "User {username} not found",
