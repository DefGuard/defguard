use std::collections::HashSet;

use ldap3::{Mod, SearchEntry};

use super::{error::LdapError, LDAPConfig};
use crate::{
    db::{Settings, User},
    hashset,
};

impl User {
    pub fn from_searchentry(
        entry: &SearchEntry,
        username: &str,
        password: Option<&str>,
    ) -> Result<Self, LdapError> {
        let mut user = Self::new(
            username.into(),
            password,
            get_value_or_error(entry, "sn")?,
            get_value_or_error(entry, "givenName")?,
            get_value_or_error(entry, "mail")?,
            get_value(entry, "mobile"),
        );
        user.ldap_linked = true;
        Ok(user)
    }
}

impl<I> User<I> {
    #[must_use]
    pub fn as_ldap_mod(&self, config: &LDAPConfig) -> Vec<Mod<&str>> {
        let mut changes = vec![
            Mod::Replace("sn", hashset![self.last_name.as_str()]),
            Mod::Replace("givenName", hashset![self.first_name.as_str()]),
            Mod::Replace("mail", hashset![self.email.as_str()]),
        ];
        if let Some(phone) = &self.phone {
            if phone.is_empty() {
                changes.push(Mod::Replace("mobile", HashSet::new()));
            } else {
                changes.push(Mod::Replace("mobile", hashset![phone.as_str()]));
            }
        }
        // Be careful when changing naming attribute (the one in distingushed name)
        if config.ldap_username_attr != "cn" {
            changes.push(Mod::Replace("cn", hashset![self.username.as_str()]));
        }
        if config.ldap_username_attr != "uid" {
            changes.push(Mod::Replace("uid", hashset![self.username.as_str()]));
        }
        changes
    }

    #[must_use]
    pub fn as_ldap_attrs<'a>(
        &'a self,
        ssha_password: &'a str,
        nt_password: &'a str,
    ) -> Vec<(&'a str, HashSet<&'a str>)> {
        let settings = Settings::get_current_settings();
        let mut attrs = vec![
            (
                "objectClass",
                hashset!["inetOrgPerson", "simpleSecurityObject", "sambaSamAccount"],
            ),
            // inetOrgPerson
            ("cn", hashset![self.username.as_str()]),
            ("sn", hashset![self.last_name.as_str()]),
            ("givenName", hashset![self.first_name.as_str()]),
            ("mail", hashset![self.email.as_str()]),
            ("uid", hashset![self.username.as_str()]),
            // simpleSecurityObject
            ("userPassword", hashset![ssha_password]),
        ];
<<<<<<< HEAD

        if settings.ldap_samba_enabled {
            // sambaSamAccount
            attrs.push(("sambaSID", hashset!["0"]));
            attrs.push(("sambaNTPassword", hashset![nt_password]));
        }
=======
>>>>>>> fb5b17ec
        if let Some(phone) = &self.phone {
            if !phone.is_empty() {
                attrs.push(("mobile", hashset![phone.as_str()]));
            }
        }
        attrs
    }
}

// TODO: This struct is similar to `GroupInfo`, so maybe use one?
// pub(crate) struct Group {
//     pub name: String,
//     pub members: Vec<String>,
// }

// impl Group {
//     #[must_use]
//     pub(crate) fn from_searchentry(entry: &SearchEntry, config: &LDAPConfig) -> Self {
//         Self {
//             name: get_value_or_default(entry, &config.ldap_groupname_attr),
//             members: match entry.attrs.get(&config.ldap_group_member_attr) {
//                 Some(members) => members
//                     .iter()
//                     .filter_map(|member| extract_dn_value(member))
//                     .collect(),
//                 None => Vec::new(),
//             },
//         }
//     }
// }

fn get_value_or_error(entry: &SearchEntry, key: &str) -> Result<String, LdapError> {
    match entry.attrs.get(key) {
        Some(values) if !values.is_empty() => Ok(values[0].clone()),
        _ => Err(LdapError::MissingAttribute(key.to_string())),
    }
}

fn get_value(entry: &SearchEntry, key: &str) -> Option<String> {
    match entry.attrs.get(key) {
        Some(values) if !values.is_empty() => Some(values[0].clone()),
        _ => None,
    }
}

/// Get first value from distinguished name, for example: cn=<value>,...
#[must_use]
pub fn extract_dn_value(dn: &str) -> Option<String> {
    if let (Some(eq_index), Some(comma_index)) = (dn.find('='), dn.find(',')) {
        dn.get((eq_index + 1)..comma_index).map(ToString::to_string)
    } else {
        None
    }
}

impl<'a> From<&'a User> for Vec<(&'a str, HashSet<&'a str>)> {
    fn from(user: &'a User) -> Self {
        let mut attrs = vec![
            (
                "objectClass",
                hashset!["inetOrgPerson", "simpleSecurityObject"],
            ),
            ("cn", hashset![user.username.as_str()]),
            ("sn", hashset![user.last_name.as_str()]),
            ("givenName", hashset![user.first_name.as_str()]),
            ("mail", hashset![user.email.as_str()]),
            ("uid", hashset![user.username.as_str()]),
        ];
        if let Some(ref phone) = user.phone {
            attrs.push(("mobile", hashset![phone.as_str()]));
        }
        attrs
    }
}<|MERGE_RESOLUTION|>--- conflicted
+++ resolved
@@ -73,15 +73,11 @@
             // simpleSecurityObject
             ("userPassword", hashset![ssha_password]),
         ];
-<<<<<<< HEAD
-
         if settings.ldap_samba_enabled {
             // sambaSamAccount
             attrs.push(("sambaSID", hashset!["0"]));
             attrs.push(("sambaNTPassword", hashset![nt_password]));
         }
-=======
->>>>>>> fb5b17ec
         if let Some(phone) = &self.phone {
             if !phone.is_empty() {
                 attrs.push(("mobile", hashset![phone.as_str()]));
