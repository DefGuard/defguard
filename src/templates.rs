--- conflicted
+++ resolved
@@ -1,8 +1,4 @@
-<<<<<<< HEAD
-use chrono::Utc;
-=======
-use chrono::Datelike;
->>>>>>> 528eadfb
+use chrono::{DateLike, Utc};
 use reqwest::Url;
 use tera::{Context, Tera};
 use thiserror::Error;
@@ -19,15 +15,10 @@
 static MAIL_DESKTOP_START: &str = include_str!("../templates/mail_desktop_start.tera");
 static MAIL_ENROLLMENT_WELCOME: &str = include_str!("../templates/mail_enrollment_welcome.tera");
 static MAIL_ENROLLMENT_ADMIN_NOTIFICATION: &str =
-<<<<<<< HEAD
-    include_str!("../templates/mail_enrollment_admin_notification.tpl");
-static MAIL_SUPPORT_DATA: &str = include_str!("../templates/mail_support_data.tpl");
+    include_str!("../templates/mail_enrollment_admin_notification.tera");
+static MAIL_SUPPORT_DATA: &str = include_str!("../templates/mail_support_data.tera");
 static MAIL_NEW_DEVICE_ADDED: &str = include_str!("../templates/mail_new_device_added.tpl");
 static MAIL_MFA_CONFIGURED: &str = include_str!("../templates/mail_mfa_configured.tpl");
-=======
-    include_str!("../templates/mail_enrollment_admin_notification.tera");
-static MAIL_SUPPORT_DATA: &str = include_str!("../templates/mail_support_data.tera");
->>>>>>> 528eadfb
 
 #[derive(Error, Debug)]
 pub enum TemplateError {
@@ -117,22 +108,50 @@
         "mail_enrollment_admin_notification",
         MAIL_ENROLLMENT_ADMIN_NOTIFICATION,
     )?;
-
     context.insert("first_name", &user.first_name);
     context.insert("last_name", &user.last_name);
     context.insert("admin_first_name", &admin.first_name);
     context.insert("admin_last_name", &admin.last_name);
-
     Ok(tera.render("mail_enrollment_admin_notification", &context)?)
 }
 
 // message with support data
 pub fn support_data_mail() -> Result<String, TemplateError> {
     let (mut tera, context) = get_base_tera(None)?;
-
     tera.add_raw_template("mail_support_data", MAIL_SUPPORT_DATA)?;
-
     Ok(tera.render("mail_support_data", &context)?)
+}
+
+pub fn new_device_added_mail(
+    device: Device,
+    device_network_ips: Vec<String>,
+) -> Result<String, TemplateError> {
+    let mut tera = Tera::default();
+    let mut context = Context::new();
+    tera.add_raw_template("mail_base", MAIL_BASE)?;
+    tera.add_raw_template("mail_new_device_added", MAIL_NEW_DEVICE_ADDED)?;
+
+    context.insert("version", &VERSION);
+    context.insert("device_name", &device.name);
+    context.insert("public_key", &device.wireguard_pubkey);
+    context.insert("date", &device.created);
+    context.insert("ip_addresses", &device_network_ips);
+
+    Ok(tera.render("mail_new_device_added", &context)?)
+}
+
+pub fn mfa_configured_mail(mfa_type: String) -> Result<String, TemplateError> {
+    let mut tera = Tera::default();
+    let mut context = Context::new();
+
+    context.insert("mfa_type", &mfa_type);
+    let date = &Utc::now().format("%Y-%m-%dT%H:%M:00Z").to_string();
+    context.insert("mfa_date", date);
+
+    tera.add_raw_template("mail_base", MAIL_BASE)?;
+    tera.add_raw_template("mail_mfa_configured", MAIL_MFA_CONFIGURED)?;
+
+    Ok(tera.render("mail_mfa_configured", &context)?)
 }
 
 pub fn new_device_added_mail(
