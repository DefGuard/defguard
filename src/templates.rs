use chrono::Datelike;
use reqwest::Url;
use tera::{Context, Tera};
use thiserror::Error;

use crate::{
    db::{MFAMethod, User},
    VERSION,
};

static MAIL_BASE: &str = include_str!("../templates/base.tera");
static MAIL_MACROS: &str = include_str!("../templates/macros.tera");
static MAIL_TEST: &str = include_str!("../templates/mail_test.tera");
static MAIL_ENROLLMENT_START: &str = include_str!("../templates/mail_enrollment_start.tera");
static MAIL_DESKTOP_START: &str = include_str!("../templates/mail_desktop_start.tera");
static MAIL_ENROLLMENT_WELCOME: &str = include_str!("../templates/mail_enrollment_welcome.tera");
static MAIL_ENROLLMENT_ADMIN_NOTIFICATION: &str =
    include_str!("../templates/mail_enrollment_admin_notification.tera");
static MAIL_SUPPORT_DATA: &str = include_str!("../templates/mail_support_data.tera");
static MAIL_NEW_DEVICE_ADDED: &str = include_str!("../templates/mail_new_device_added.tera");
static MAIL_GATEWAY_DISCONNECTED: &str =
    include_str!("../templates/mail_gateway_disconnected.tera");
static MAIL_MFA_CONFIGURED: &str = include_str!("../templates/mail_mfa_configured.tera");
static MAIL_EMAIL_MFA_ACTIVATION: &str =
    include_str!("../templates/mail_email_mfa_activation.tera");
static MAIL_EMAIL_MFA_CODE: &str = include_str!("../templates/mail_email_mfa_code.tera");

#[allow(dead_code)]
static MAIL_DATE_FORMAT: &str = "%Y-%m-%dT%H:%M:00Z";

#[derive(Error, Debug)]
pub enum TemplateError {
    #[error("Failed to generate email MFA code")]
    MfaError,
    #[error(transparent)]
    TemplateError(#[from] tera::Error),
}

pub fn get_base_tera(external_context: Option<Context>) -> Result<(Tera, Context), TemplateError> {
    let mut tera = Tera::default();
    let mut context = match external_context {
        Some(external) => external,
        None => Context::new(),
    };
    tera.add_raw_template("base.tera", MAIL_BASE)?;
    tera.add_raw_template("macros.tera", MAIL_MACROS)?;
    // supply context required by base
    context.insert("application_version", &VERSION);
    let now = chrono::Utc::now();
    let current_year = format!("{:04}", &now.year());
    context.insert("current_year", &current_year);
    context.insert("date_now", &now.format("%A, %B %d, %Y at %r").to_string());

    if !context.contains_key("device_type") {
        context.insert("device_type", "");
    }

    Ok((tera, context))
}

// sends test message when requested during SMTP configuration process
pub fn test_mail() -> Result<String, TemplateError> {
    let (mut tera, context) = get_base_tera(None)?;
    tera.add_raw_template("mail_test", MAIL_TEST)?;
    Ok(tera.render("mail_test", &context)?)
}

// mail with link to enrollment service
pub fn enrollment_start_mail(
    context: Context,
    mut enrollment_service_url: Url,
    enrollment_token: &str,
) -> Result<String, TemplateError> {
    // prepare enrollment service URL
    enrollment_service_url
        .query_pairs_mut()
        .append_pair("token", enrollment_token);

    let (mut tera, mut context) = get_base_tera(Some(context))?;

    tera.add_raw_template("mail_enrollment_start", MAIL_ENROLLMENT_START)?;

    context.insert("url", &enrollment_service_url.to_string());

    Ok(tera.render("mail_enrollment_start", &context)?)
}
// mail with link to enrollment service
pub fn desktop_start_mail(
    context: Context,
    enrollment_service_url: &Url,
    enrollment_token: &str,
) -> Result<String, TemplateError> {
    let (mut tera, mut context) = get_base_tera(Some(context))?;

    tera.add_raw_template("mail_desktop_start", MAIL_DESKTOP_START)?;

    context.insert("url", &enrollment_service_url.to_string());
    context.insert("token", enrollment_token);

    Ok(tera.render("mail_desktop_start", &context)?)
}

// welcome message sent when activating an account through enrollment
// content is stored in markdown, so it's parsed into HTML
pub fn enrollment_welcome_mail(content: &str) -> Result<String, TemplateError> {
    let (mut tera, mut context) = get_base_tera(None)?;
    tera.add_raw_template("mail_enrollment_welcome", MAIL_ENROLLMENT_WELCOME)?;

    // convert content to HTML
    let parser = pulldown_cmark::Parser::new(content);
    let mut html_output = String::new();
    pulldown_cmark::html::push_html(&mut html_output, parser);

    context.insert("welcome_message_content", &html_output);

    Ok(tera.render("mail_enrollment_welcome", &context)?)
}

// notification sent to admin after user completes enrollment
pub fn enrollment_admin_notification(user: &User, admin: &User) -> Result<String, TemplateError> {
    let (mut tera, mut context) = get_base_tera(None)?;

    tera.add_raw_template(
        "mail_enrollment_admin_notification",
        MAIL_ENROLLMENT_ADMIN_NOTIFICATION,
    )?;
    context.insert("first_name", &user.first_name);
    context.insert("last_name", &user.last_name);
    context.insert("admin_first_name", &admin.first_name);
    context.insert("admin_last_name", &admin.last_name);
    Ok(tera.render("mail_enrollment_admin_notification", &context)?)
}

// message with support data
pub fn support_data_mail() -> Result<String, TemplateError> {
    let (mut tera, context) = get_base_tera(None)?;
    tera.add_raw_template("mail_support_data", MAIL_SUPPORT_DATA)?;
    Ok(tera.render("mail_support_data", &context)?)
}

#[derive(Serialize, Debug, Clone)]
pub struct TemplateLocation {
    pub name: String,
    pub assigned_ip: String,
}

pub fn new_device_added_mail(
    device_name: &str,
    public_key: &str,
    template_locations: &Vec<TemplateLocation>,
    device_type: Option<&str>,
) -> Result<String, TemplateError> {
    let (mut tera, mut context) = get_base_tera(None)?;
    context.insert("device_name", device_name);
    context.insert("public_key", public_key);
    context.insert("locations", template_locations);

    if let Some(device_type) = device_type {
        context.insert("device_type", &device_type);
    }

    tera.add_raw_template("mail_new_device_added", MAIL_NEW_DEVICE_ADDED)?;
    Ok(tera.render("mail_new_device_added", &context)?)
}

pub fn mfa_configured_mail(method: &MFAMethod) -> Result<String, TemplateError> {
    let (mut tera, mut context) = get_base_tera(None)?;
    context.insert("mfa_method", &method.to_string());
    tera.add_raw_template("mail_base", MAIL_BASE)?;
    tera.add_raw_template("mail_mfa_configured", MAIL_MFA_CONFIGURED)?;

    Ok(tera.render("mail_mfa_configured", &context)?)
}

<<<<<<< HEAD
pub fn email_mfa_activation_mail(code: u32) -> Result<String, TemplateError> {
    let (mut tera, mut context) = get_base_tera(None)?;
    // zero-pad code to make sure it's always 6 digits long
    context.insert("code", &format!("{code:0>6}"));
    tera.add_raw_template("mail_base", MAIL_BASE)?;
    tera.add_raw_template("mail_email_mfa_activation", MAIL_EMAIL_MFA_ACTIVATION)?;

    Ok(tera.render("mail_email_mfa_activation", &context)?)
}

pub fn email_mfa_code_mail(code: u32) -> Result<String, TemplateError> {
    let (mut tera, mut context) = get_base_tera(None)?;
    // zero-pad code to make sure it's always 6 digits long
    context.insert("code", &format!("{code:0>6}"));
    tera.add_raw_template("mail_base", MAIL_BASE)?;
    tera.add_raw_template("mail_email_mfa_code", MAIL_EMAIL_MFA_CODE)?;

    Ok(tera.render("mail_email_mfa_code", &context)?)
=======
pub fn gateway_disconnected_mail(
    gateway_name: &str,
    gateway_ip: &str,
    network_name: &str,
) -> Result<String, TemplateError> {
    let (mut tera, mut context) = get_base_tera(None)?;
    context.insert("gateway_name", gateway_name);
    context.insert("gateway_ip", gateway_ip);
    context.insert("network_name", network_name);
    tera.add_raw_template("mail_gateway_disconnected", MAIL_GATEWAY_DISCONNECTED)?;
    Ok(tera.render("mail_gateway_disconnected", &context)?)
>>>>>>> d259ad77
}

#[cfg(test)]
mod test {
    use claims::assert_ok;

    use super::*;

    fn get_welcome_context() -> Context {
        let mut context = Context::new();
        context.insert("first_name", "test_first");
        context.insert("last_name", "test_last");
        context.insert("username", "username");
        context.insert("defguard_url", "test_url");
        context.insert("defguard_version", &VERSION);
        context.insert("admin_first_name", "test_first_name");
        context.insert("admin_last_name", "test_last_name");
        context.insert("admin_email", "test_email");
        context.insert("admin_phone", "test_phone");
        context
    }

    #[test]
    fn test_mfa_configured_mail() {
        let mfa_method = MFAMethod::OneTimePassword;
        assert_ok!(mfa_configured_mail(&mfa_method));
    }

    #[test]
    fn test_base_mail_no_context() {
        assert_ok!(get_base_tera(None));
    }

    #[test]
    fn test_base_mail_external_context() {
        let external_context: Context = Context::new();
        assert_ok!(get_base_tera(Some(external_context)));
    }

    #[test]
    fn test_test_mail() {
        assert_ok!(test_mail());
    }

    #[test]
    fn test_enrollment_start_mail() {
        assert_ok!(enrollment_start_mail(
            Context::new(),
            Url::parse("http://localhost:8080").unwrap(),
            "test_token"
        ));
    }

    #[test]
    fn test_enrollment_welcome_mail() {
        assert_ok!(enrollment_welcome_mail("Hi there! Welcome to DefGuard."));
    }

    #[test]
    fn test_desktop_start_mail() {
        let external_context = get_welcome_context();
        let url = Url::parse("http://127.0.0.1:8080").unwrap();
        let token = "TestToken";
        assert_ok!(desktop_start_mail(external_context, &url, token));
    }

    #[test]
    fn test_new_device_added_mail() {
        let template_locations: Vec<TemplateLocation> = vec![
            TemplateLocation {
                name: "Test 01".into(),
                assigned_ip: "10.0.0.10".into(),
            },
            TemplateLocation {
                name: "Test 02".into(),
                assigned_ip: "10.0.0.10".into(),
            },
        ];
        assert_ok!(new_device_added_mail(
            "Test device",
            "TestKey",
            &template_locations,
            None
        ));
    }
    #[test]
    fn test_gateway_disconnected() {
        assert_ok!(gateway_disconnected_mail(
            "Gateway A",
            "127.0.0.1",
            "Location1"
        ));
    }

    #[test]
    fn test_enrollment_admin_notification() {
        let test_user: User = User::new(
            "test".into(),
            "1234".into(),
            "test_last".into(),
            "test_first".into(),
            "test@example.com".into(),
            Some("99999".into()),
        );
        assert_ok!(enrollment_admin_notification(&test_user, &test_user));
    }
}<|MERGE_RESOLUTION|>--- conflicted
+++ resolved
@@ -172,26 +172,6 @@
     Ok(tera.render("mail_mfa_configured", &context)?)
 }
 
-<<<<<<< HEAD
-pub fn email_mfa_activation_mail(code: u32) -> Result<String, TemplateError> {
-    let (mut tera, mut context) = get_base_tera(None)?;
-    // zero-pad code to make sure it's always 6 digits long
-    context.insert("code", &format!("{code:0>6}"));
-    tera.add_raw_template("mail_base", MAIL_BASE)?;
-    tera.add_raw_template("mail_email_mfa_activation", MAIL_EMAIL_MFA_ACTIVATION)?;
-
-    Ok(tera.render("mail_email_mfa_activation", &context)?)
-}
-
-pub fn email_mfa_code_mail(code: u32) -> Result<String, TemplateError> {
-    let (mut tera, mut context) = get_base_tera(None)?;
-    // zero-pad code to make sure it's always 6 digits long
-    context.insert("code", &format!("{code:0>6}"));
-    tera.add_raw_template("mail_base", MAIL_BASE)?;
-    tera.add_raw_template("mail_email_mfa_code", MAIL_EMAIL_MFA_CODE)?;
-
-    Ok(tera.render("mail_email_mfa_code", &context)?)
-=======
 pub fn gateway_disconnected_mail(
     gateway_name: &str,
     gateway_ip: &str,
@@ -203,7 +183,26 @@
     context.insert("network_name", network_name);
     tera.add_raw_template("mail_gateway_disconnected", MAIL_GATEWAY_DISCONNECTED)?;
     Ok(tera.render("mail_gateway_disconnected", &context)?)
->>>>>>> d259ad77
+}
+
+pub fn email_mfa_activation_mail(code: u32) -> Result<String, TemplateError> {
+    let (mut tera, mut context) = get_base_tera(None)?;
+    // zero-pad code to make sure it's always 6 digits long
+    context.insert("code", &format!("{code:0>6}"));
+    tera.add_raw_template("mail_base", MAIL_BASE)?;
+    tera.add_raw_template("mail_email_mfa_activation", MAIL_EMAIL_MFA_ACTIVATION)?;
+
+    Ok(tera.render("mail_email_mfa_activation", &context)?)
+}
+
+pub fn email_mfa_code_mail(code: u32) -> Result<String, TemplateError> {
+    let (mut tera, mut context) = get_base_tera(None)?;
+    // zero-pad code to make sure it's always 6 digits long
+    context.insert("code", &format!("{code:0>6}"));
+    tera.add_raw_template("mail_base", MAIL_BASE)?;
+    tera.add_raw_template("mail_email_mfa_code", MAIL_EMAIL_MFA_CODE)?;
+
+    Ok(tera.render("mail_email_mfa_code", &context)?)
 }
 
 #[cfg(test)]
