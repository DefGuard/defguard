--- conflicted
+++ resolved
@@ -191,7 +191,6 @@
     Ok(tera.render("mail_mfa_configured", &context)?)
 }
 
-<<<<<<< HEAD
 pub fn new_device_login_mail(
     session: &Session,
     created: NaiveDateTime,
@@ -221,7 +220,7 @@
 
     tera.add_raw_template("mail_new_device_oicd_login", MAIL_NEW_DEVICE_OCID_LOGIN)?;
     Ok(tera.render("mail_new_device_oicd_login", &context)?)
-=======
+
 pub fn gateway_disconnected_mail(
     gateway_name: &str,
     gateway_ip: &str,
@@ -233,7 +232,6 @@
     context.insert("network_name", network_name);
     tera.add_raw_template("mail_gateway_disconnected", MAIL_GATEWAY_DISCONNECTED)?;
     Ok(tera.render("mail_gateway_disconnected", &context)?)
->>>>>>> 8ff12593
 }
 
 #[cfg(test)]
