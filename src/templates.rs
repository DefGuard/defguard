--- conflicted
+++ resolved
@@ -1,10 +1,5 @@
-<<<<<<< HEAD
-use handlebars::Handlebars;
 use reqwest::Url;
-use serde_json::json;
-=======
 use tera::{Context, Tera};
->>>>>>> 145c357a
 use thiserror::Error;
 
 static MAIL_BASE: &str = include_str!("../templates/mail_base.tpl");
@@ -25,14 +20,6 @@
     Ok(tera.render("mail_test", &Context::new())?)
 }
 
-#[cfg(test)]
-mod test {
-    use claims::assert_ok;
-
-<<<<<<< HEAD
-    Ok(bars.render("mail_test", &json!({"parent": "mail_base"}))?)
-}
-
 // mail with link to enrollment service
 pub fn enrollment_start_mail(
     mut enrollment_service_url: Url,
@@ -43,31 +30,42 @@
         .query_pairs_mut()
         .append_pair("token", enrollment_token);
 
-    let mut bars = Handlebars::new();
-    bars.register_template_string("mail_base", MAIL_BASE)?;
-    bars.register_template_string("mail_enrollment_start", MAIL_ENROLLMENT_START)?;
+    let mut tera = Tera::default();
+    tera.add_raw_template("mail_base", MAIL_BASE)?;
+    tera.add_raw_template("mail_enrollment_start", MAIL_ENROLLMENT_START)?;
 
-    Ok(bars.render(
+    let mut context = tera::Context::new();
+    context.insert("url", enrollment_service_url.to_string());
+
+    Ok(tera.render(
         "mail_enrollment_start",
-        &json!({"parent": "mail_base", "url": enrollment_service_url.to_string()}),
+        &context,
     )?)
 }
 
 // welcome message sent when activating an account through enrollment
 pub fn enrollment_welcome_mail(content: &str) -> Result<String, TemplateError> {
-    let mut bars = Handlebars::new();
-    bars.register_template_string("mail_base", MAIL_BASE)?;
-    bars.register_template_string("mail_enrollment_welcome", MAIL_ENROLLMENT_WELCOME)?;
+    let mut tera = Tera::default();
+    tera.add_raw_template("mail_base", MAIL_BASE)?;
+    tera.add_raw_template("mail_enrollment_welcome", MAIL_ENROLLMENT_WELCOME)?;
 
-    Ok(bars.render(
+    let mut context = tera::Context::new();
+    context.insert("content", content);
+
+    Ok(tera.render(
         "mail_enrollment_welcome",
-        &json!({"parent": "mail_base", "content": content}),
+        &context,
     )?)
-=======
+}
+
+#[cfg(test)]
+mod test {
+    use claims::assert_ok;
+
     use super::*;
     #[test]
     fn test_test_mail() {
         assert_ok!(test_mail());
     }
->>>>>>> 145c357a
-}+}
+
