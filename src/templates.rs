--- conflicted
+++ resolved
@@ -254,14 +254,11 @@
     Ok(tera.render("mail_gateway_disconnected", &context)?)
 }
 
-<<<<<<< HEAD
 pub fn email_mfa_activation_mail(user: &User, code: u32, session: &Session) -> Result<String, TemplateError> {
-=======
-pub fn email_mfa_activation_mail(code: &str, session: &Session) -> Result<String, TemplateError> {
->>>>>>> afa822ab
     let (mut tera, mut context) = get_base_tera(None, Some(session), None, None)?;
     let timeout = server_config().mfa_code_timeout;
-    context.insert("code", code);
+    // zero-pad code to make sure it's always 6 digits long
+    context.insert("code", &format!("{code:0>6}"));
     context.insert("timeout", &timeout.to_string());
     context.insert("name", &user.first_name);
     tera.add_raw_template("mail_email_mfa_activation", MAIL_EMAIL_MFA_ACTIVATION)?;
@@ -269,14 +266,11 @@
     Ok(tera.render("mail_email_mfa_activation", &context)?)
 }
 
-<<<<<<< HEAD
 pub fn email_mfa_code_mail(user: &User, code: u32, session: Option<&Session>) -> Result<String, TemplateError> {
-=======
-pub fn email_mfa_code_mail(code: &str, session: Option<&Session>) -> Result<String, TemplateError> {
->>>>>>> afa822ab
     let (mut tera, mut context) = get_base_tera(None, session, None, None)?;
     let timeout = server_config().mfa_code_timeout;
-    context.insert("code", code);
+    // zero-pad code to make sure it's always 6 digits long
+    context.insert("code", &format!("{code:0>6}"));
     context.insert("timeout", &timeout.to_string());
     context.insert("name", &user.first_name);
     tera.add_raw_template("mail_email_mfa_code", MAIL_EMAIL_MFA_CODE)?;
