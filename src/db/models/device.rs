use std::{fmt, net::IpAddr};

use base64::{prelude::BASE64_STANDARD, Engine};
use chrono::{NaiveDateTime, Utc};
use ipnetwork::IpNetwork;
use model_derive::Model;
use sqlx::{
    postgres::types::PgInterval, query, query_as, Error as SqlxError, FromRow, PgConnection,
    PgExecutor, PgPool, Type,
};
use thiserror::Error;
use utoipa::ToSchema;

use super::{
    error::ModelError,
    wireguard::{WireguardNetwork, WIREGUARD_MAX_HANDSHAKE},
};
use crate::{
    db::{Id, NoId, User},
    KEY_LENGTH,
};

#[derive(Serialize)]
pub struct DeviceConfig {
    pub(crate) network_id: Id,
    pub(crate) network_name: String,
    pub(crate) config: String,
    pub(crate) address: IpAddr,
    pub(crate) endpoint: String,
    pub(crate) allowed_ips: Vec<IpNetwork>,
    pub(crate) pubkey: String,
    pub(crate) dns: Option<String>,
    pub(crate) mfa_enabled: bool,
    pub(crate) keepalive_interval: i32,
}

// The type of a device:
// User: A device of a user, which may be in multiple networks, e.g. a laptop
// Network: A standalone device added by a user permamently bound to one network, e.g. a printer
#[derive(Clone, Deserialize, Serialize, PartialEq, Type, Debug)]
#[sqlx(type_name = "device_type", rename_all = "snake_case")]
pub enum DeviceType {
    User,
    Network,
}

impl fmt::Display for DeviceType {
    fn fmt(&self, f: &mut fmt::Formatter<'_>) -> fmt::Result {
        match self {
            Self::User => write!(f, "user"),
            Self::Network => write!(f, "network"),
        }
    }
}

impl From<DeviceType> for String {
    fn from(device_type: DeviceType) -> Self {
        device_type.to_string()
    }
}

#[derive(Clone, Deserialize, Model, Serialize, Debug, ToSchema, FromRow)]
pub struct Device<I = NoId> {
    pub id: I,
    pub name: String,
    pub wireguard_pubkey: String,
    pub user_id: Id,
    pub created: NaiveDateTime,
    #[model(enum)]
    pub device_type: DeviceType,
    pub description: Option<String>,
    /// Whether the device should be considered as setup and ready to use
    /// or does it require some additional steps to be taken. Not configured devices
    /// won't be sent to the gateway. It is assumed that an unconfigured device is already
    /// added to all networks it should be in, but it's not ready to be used yet due to
    /// e.g. public key not properly set up yet.
    pub configured: bool,
}

impl fmt::Display for Device<NoId> {
    fn fmt(&self, f: &mut fmt::Formatter<'_>) -> fmt::Result {
        write!(f, "{}", self.name)
    }
}

impl fmt::Display for Device<Id> {
    fn fmt(&self, f: &mut fmt::Formatter<'_>) -> fmt::Result {
        write!(f, "[ID {}] {}", self.id, self.name)
    }
}

// helper struct which includes network configurations for a given device
#[derive(Clone, Debug, Deserialize, Serialize)]
pub struct DeviceInfo {
    #[serde(flatten)]
    pub device: Device<Id>,
    pub network_info: Vec<DeviceNetworkInfo>,
}

#[derive(Clone, Debug, Deserialize, Serialize)]
pub struct DeviceNetworkInfo {
    pub network_id: Id,
    pub device_wireguard_ip: IpAddr,
    #[serde(skip_serializing)]
    pub preshared_key: Option<String>,
    pub is_authorized: bool,
}

impl DeviceInfo {
    pub async fn from_device<'e, E>(executor: E, device: Device<Id>) -> Result<Self, ModelError>
    where
        E: PgExecutor<'e>,
    {
        debug!("Generating device info for {device}");
        let network_info = query_as!(
            DeviceNetworkInfo,
            "SELECT wireguard_network_id network_id, wireguard_ip \"device_wireguard_ip: IpAddr\", preshared_key, is_authorized \
            FROM wireguard_network_device \
            WHERE device_id = $1",
            device.id
        )
        .fetch_all(executor)
        .await?;

        Ok(Self {
            device,
            network_info,
        })
    }
}

// helper struct which includes full device info
// including network activity metadata
#[derive(Clone, Debug, Deserialize, Serialize, ToSchema)]
pub struct UserDevice {
    #[serde(flatten)]
    pub device: Device<Id>,
    pub networks: Vec<UserDeviceNetworkInfo>,
}

#[derive(Clone, Debug, Deserialize, Serialize)]
pub struct UserDeviceNetworkInfo {
    pub network_id: Id,
    pub network_name: String,
    pub network_gateway_ip: String,
    pub device_wireguard_ip: String,
    pub last_connected_ip: Option<String>,
    pub last_connected_location: Option<String>,
    pub last_connected_at: Option<NaiveDateTime>,
    pub is_active: bool,
}

impl UserDevice {
    pub async fn from_device(pool: &PgPool, device: Device<Id>) -> Result<Option<Self>, SqlxError> {
        // fetch device config and connection info for all networks
        let result = query!(
            "WITH stats AS ( \
                SELECT DISTINCT ON (network) network, endpoint, latest_handshake \
                FROM wireguard_peer_stats \
                WHERE device_id = $2 \
                ORDER BY network, collected_at DESC \
            ) \
            SELECT n.id network_id, n.name network_name, n.endpoint gateway_endpoint, \
            wnd.wireguard_ip \"device_wireguard_ip: IpAddr\", stats.endpoint device_endpoint, \
            stats.latest_handshake \"latest_handshake?\", \
            COALESCE((NOW() - stats.latest_handshake) < $1, FALSE) \"is_active!\" \
            FROM wireguard_network_device wnd \
            JOIN wireguard_network n ON n.id = wnd.wireguard_network_id \
            LEFT JOIN stats ON n.id = stats.network \
            WHERE wnd.device_id = $2",
            PgInterval::try_from(WIREGUARD_MAX_HANDSHAKE).unwrap(),
            device.id,
        )
        .fetch_all(pool)
        .await?;

        let networks_info: Vec<UserDeviceNetworkInfo> = result
            .into_iter()
            .map(|r| {
                // TODO: merge below enclosure with WireguardPeerStats::endpoint_without_port().
                let device_ip = r.device_endpoint.and_then(|endpoint| {
                    let mut addr = endpoint.rsplit_once(':')?.0;
                    // Strip square brackets.
                    if addr.starts_with('[') && addr.ends_with(']') {
                        let end = addr.len() - 1;
                        addr = &addr[1..end];
                    }
                    Some(addr.to_owned())
                });
                UserDeviceNetworkInfo {
                    network_id: r.network_id,
                    network_name: r.network_name,
                    network_gateway_ip: r.gateway_endpoint,
                    device_wireguard_ip: r.device_wireguard_ip.to_string(),
                    last_connected_ip: device_ip,
                    last_connected_location: None,
                    last_connected_at: r.latest_handshake,
                    is_active: r.is_active,
                }
            })
            .collect();

        Ok(Some(Self {
            device,
            networks: networks_info,
        }))
    }
}

#[derive(Clone, Debug, Deserialize, FromRow, Serialize)]
pub struct WireguardNetworkDevice {
    pub wireguard_network_id: Id,
    pub wireguard_ip: IpAddr,
    pub device_id: Id,
    pub preshared_key: Option<String>,
    pub is_authorized: bool,
    pub authorized_at: Option<NaiveDateTime>,
}

#[derive(Debug, Deserialize, Serialize, ToSchema)]
pub struct AddDevice {
    pub name: String,
    pub wireguard_pubkey: String,
}

#[derive(Debug, Deserialize, ToSchema)]
pub struct ModifyDevice {
    pub name: String,
    pub wireguard_pubkey: String,
    pub description: Option<String>,
}

impl WireguardNetworkDevice {
    #[must_use]
    pub fn new(network_id: Id, device_id: Id, wireguard_ip: IpAddr) -> Self {
        Self {
            wireguard_network_id: network_id,
            wireguard_ip,
            device_id,
            preshared_key: None,
            is_authorized: false,
            authorized_at: None,
        }
    }

    pub async fn insert<'e, E>(&self, executor: E) -> Result<(), SqlxError>
    where
        E: PgExecutor<'e>,
    {
        query!(
            "INSERT INTO wireguard_network_device \
                (device_id, wireguard_network_id, wireguard_ip, is_authorized, authorized_at, preshared_key) \
                VALUES ($1, $2, $3, $4, $5, $6) \
                ON CONFLICT ON CONSTRAINT device_network \
                DO UPDATE SET wireguard_ip = $3, is_authorized = $4",
            self.device_id,
            self.wireguard_network_id,
            IpNetwork::from(self.wireguard_ip.clone()),
            self.is_authorized,
            self.authorized_at,
            self.preshared_key
        )
        .execute(executor)
        .await?;

        Ok(())
    }

    pub async fn update<'e, E>(&self, executor: E) -> Result<(), SqlxError>
    where
        E: PgExecutor<'e>,
    {
        query!(
            "UPDATE wireguard_network_device \
            SET wireguard_ip = $3, is_authorized = $4, authorized_at = $5, preshared_key = $6 \
            WHERE device_id = $1 AND wireguard_network_id = $2",
            self.device_id,
            self.wireguard_network_id,
            IpNetwork::from(self.wireguard_ip.clone()),
            self.is_authorized,
            self.authorized_at,
            self.preshared_key,
        )
        .execute(executor)
        .await?;

        Ok(())
    }

    pub async fn delete<'e, E>(&self, executor: E) -> Result<(), SqlxError>
    where
        E: PgExecutor<'e>,
    {
        query!(
            "DELETE FROM wireguard_network_device \
            WHERE device_id = $1 AND wireguard_network_id = $2",
            self.device_id,
            self.wireguard_network_id,
        )
        .execute(executor)
        .await?;

        Ok(())
    }

    pub async fn find<'e, E>(
        executor: E,
        device_id: Id,
        network_id: Id,
    ) -> Result<Option<Self>, SqlxError>
    where
        E: PgExecutor<'e>,
    {
        let res = query_as!(
            Self,
            "SELECT device_id, wireguard_network_id, wireguard_ip \"wireguard_ip: IpAddr\", preshared_key, is_authorized, authorized_at \
            FROM wireguard_network_device \
            WHERE device_id = $1 AND wireguard_network_id = $2",
            device_id,
            network_id
        )
        .fetch_optional(executor)
        .await?;

        Ok(res)
    }

    pub async fn find_by_device<'e, E>(
        executor: E,
        device_id: Id,
    ) -> Result<Option<Vec<Self>>, SqlxError>
    where
        E: PgExecutor<'e>,
    {
        let result = query_as!(
            Self,
            "SELECT device_id, wireguard_network_id, wireguard_ip \"wireguard_ip: IpAddr\", preshared_key, is_authorized, authorized_at \
            FROM wireguard_network_device WHERE device_id = $1",
            device_id
        )
        .fetch_all(executor)
        .await?;

        Ok(if result.is_empty() {
            None
        } else {
            Some(result)
        })
    }

    pub async fn all_for_network<'e, E>(executor: E, network_id: Id) -> Result<Vec<Self>, SqlxError>
    where
        E: PgExecutor<'e>,
    {
        let res = query_as!(
            Self,
            "SELECT device_id, wireguard_network_id, wireguard_ip \"wireguard_ip: IpAddr\", preshared_key, is_authorized, authorized_at \
            FROM wireguard_network_device \
            WHERE wireguard_network_id = $1",
            network_id
        )
        .fetch_all(executor)
        .await?;

        Ok(res)
    }
}

#[derive(Debug, Error)]
pub enum DeviceError {
    #[error("Device {0} pubkey is the same as gateway pubkey for network {1}")]
    PubkeyConflict(Device<Id>, String),
    #[error("Database error")]
    DatabaseError(#[from] sqlx::Error),
    #[error("Model error")]
    ModelError(#[from] ModelError),
    #[error("Unexpected error: {0}")]
    Unexpected(String),
}

impl Device {
    #[must_use]
    pub fn new(
        name: String,
        wireguard_pubkey: String,
        user_id: Id,
        device_type: DeviceType,
        description: Option<String>,
        configured: bool,
    ) -> Self {
        Self {
            id: NoId,
            name,
            wireguard_pubkey,
            user_id,
            created: Utc::now().naive_utc(),
            device_type,
            description,
            configured,
        }
    }
}

impl Device<Id> {
    pub fn update_from(&mut self, other: ModifyDevice) {
        self.name = other.name;
        self.wireguard_pubkey = other.wireguard_pubkey;
        self.description = other.description;
    }

    /// Create WireGuard config for device.
    #[must_use]
    pub fn create_config(
        &self,
        network: &WireguardNetwork<Id>,
        wireguard_network_device: &WireguardNetworkDevice,
    ) -> String {
        let dns = match &network.dns {
            Some(dns) => {
                if dns.is_empty() {
                    String::new()
                } else {
                    format!("DNS = {dns}")
                }
            }
            None => String::new(),
        };

        let allowed_ips = if network.allowed_ips.is_empty() {
            String::new()
        } else {
            format!(
                "AllowedIPs = {}\n",
                network
                    .allowed_ips
                    .iter()
                    .map(IpNetwork::to_string)
                    .collect::<Vec<String>>()
                    .join(",")
            )
        };

        format!(
            "[Interface]\n\
            PrivateKey = YOUR_PRIVATE_KEY\n\
            Address = {}\n\
            {dns}\n\
            \n\
            [Peer]\n\
            PublicKey = {}\n\
            {allowed_ips}\
            Endpoint = {}:{}\n\
            PersistentKeepalive = 300",
            wireguard_network_device.wireguard_ip, network.pubkey, network.endpoint, network.port,
        )
    }

    pub async fn find_by_ip<'e, E>(
        executor: E,
        ip: IpAddr,
        network_id: Id,
    ) -> Result<Option<Self>, SqlxError>
    where
        E: PgExecutor<'e>,
    {
        query_as!(
            Self,
            "SELECT d.id, d.name, d.wireguard_pubkey, d.user_id, d.created, d.description, \
            d.device_type  \"device_type: DeviceType\", configured \
            FROM device d \
            JOIN wireguard_network_device wnd ON d.id = wnd.device_id \
            WHERE wnd.wireguard_ip = $1 AND wnd.wireguard_network_id = $2",
            IpNetwork::from(ip),
            network_id
        )
        .fetch_optional(executor)
        .await
    }

    pub async fn find_by_pubkey<'e, E>(executor: E, pubkey: &str) -> Result<Option<Self>, SqlxError>
    where
        E: PgExecutor<'e>,
    {
        query_as!(
            Self,
            "SELECT id, name, wireguard_pubkey, user_id, created, description, \
            device_type \"device_type: DeviceType\", configured \
            FROM device WHERE wireguard_pubkey = $1",
            pubkey
        )
        .fetch_optional(executor)
        .await
    }

    pub async fn find_by_id_and_username(
        pool: &PgPool,
        id: Id,
        username: &str,
    ) -> Result<Option<Self>, SqlxError> {
        query_as!(
            Self,
            "SELECT device.id, name, wireguard_pubkey, user_id, created, description, \
            device_type \"device_type: DeviceType\", configured \
            FROM device JOIN \"user\" ON device.user_id = \"user\".id \
            WHERE device.id = $1 AND \"user\".username = $2",
            id,
            username
        )
        .fetch_optional(pool)
        .await
    }

    pub async fn find_by_id_and_user_id(
        pool: &PgPool,
        id: Id,
        user_id: Id,
    ) -> Result<Option<Self>, SqlxError> {
        query_as!(
            Self,
            "SELECT device.id, name, wireguard_pubkey, user_id, created, description, \
            device_type \"device_type: DeviceType\", configured \
            FROM device JOIN \"user\" ON device.user_id = \"user\".id \
            WHERE device.id = $1 AND \"user\".id = $2",
            id,
            user_id
        )
        .fetch_optional(pool)
        .await
    }

    pub async fn get_ip(&self, pool: &PgPool, network_id: Id) -> Result<Option<String>, SqlxError> {
        let result = query!(
            "SELECT wireguard_ip \
            FROM wireguard_network_device \
            WHERE device_id = $1 AND wireguard_network_id = $2",
            self.id,
            network_id
        )
        .fetch_one(pool)
        .await?;

        Ok(Some(result.wireguard_ip.to_string()))
    }

    pub async fn all_for_username(pool: &PgPool, username: &str) -> Result<Vec<Self>, SqlxError> {
        query_as!(
            Self,
            "SELECT device.id, name, wireguard_pubkey, user_id, created, description, \
            device_type \"device_type: DeviceType\", configured \
            FROM device JOIN \"user\" ON device.user_id = \"user\".id \
            WHERE \"user\".username = $1",
            username
        )
        .fetch_all(pool)
        .await
    }

    pub async fn get_network_configs(
        &self,
        network: &WireguardNetwork<Id>,
        transaction: &mut PgConnection,
    ) -> Result<(DeviceNetworkInfo, DeviceConfig), DeviceError> {
        let wireguard_network_device =
            WireguardNetworkDevice::find(&mut *transaction, self.id, network.id)
                .await?
                .ok_or_else(|| DeviceError::Unexpected("Device not found in network".into()))?;
        let device_network_info = DeviceNetworkInfo {
            network_id: network.id,
            device_wireguard_ip: wireguard_network_device.wireguard_ip,
            preshared_key: wireguard_network_device.preshared_key.clone(),
            is_authorized: wireguard_network_device.is_authorized,
        };

        let config = self.create_config(network, &wireguard_network_device);
        let device_config = DeviceConfig {
            network_id: network.id,
            network_name: network.name.clone(),
            config,
            endpoint: format!("{}:{}", network.endpoint, network.port),
            address: wireguard_network_device.wireguard_ip,
            allowed_ips: network.allowed_ips.clone(),
            pubkey: network.pubkey.clone(),
            dns: network.dns.clone(),
            mfa_enabled: network.mfa_enabled,
            keepalive_interval: network.keepalive_interval,
        };

        Ok((device_network_info, device_config))
    }

    pub async fn add_to_network(
        &self,
        network: &WireguardNetwork<Id>,
        ip: IpAddr,
        transaction: &mut PgConnection,
    ) -> Result<(DeviceNetworkInfo, DeviceConfig), DeviceError> {
        let wireguard_network_device = self
            .assign_network_ip(&mut *transaction, network, ip)
            .await?;
        let device_network_info = DeviceNetworkInfo {
            network_id: network.id,
            device_wireguard_ip: wireguard_network_device.wireguard_ip,
            preshared_key: wireguard_network_device.preshared_key.clone(),
            is_authorized: wireguard_network_device.is_authorized,
        };

        let config = self.create_config(network, &wireguard_network_device);
        let device_config = DeviceConfig {
            network_id: network.id,
            network_name: network.name.clone(),
            config,
            endpoint: format!("{}:{}", network.endpoint, network.port),
            address: wireguard_network_device.wireguard_ip,
            allowed_ips: network.allowed_ips.clone(),
            pubkey: network.pubkey.clone(),
            dns: network.dns.clone(),
            mfa_enabled: network.mfa_enabled,
            keepalive_interval: network.keepalive_interval,
        };

        Ok((device_network_info, device_config))
    }

    pub async fn remove_from_network(
        &self,
        network: &WireguardNetwork<Id>,
        transaction: &mut PgConnection,
    ) -> Result<(), DeviceError> {
        let wireguard_network_device =
            WireguardNetworkDevice::find(&mut *transaction, self.id, network.id)
                .await?
                .ok_or_else(|| DeviceError::Unexpected("Device not found in network".into()))?;
        wireguard_network_device.delete(&mut *transaction).await?;
        Ok(())
    }

    // Add device to all existing networks
    pub async fn add_to_all_networks(
        &self,
        transaction: &mut PgConnection,
    ) -> Result<(Vec<DeviceNetworkInfo>, Vec<DeviceConfig>), DeviceError> {
        info!("Adding device {} to all existing networks", self.name);
        let networks = WireguardNetwork::all(&mut *transaction).await?;

        let mut configs = Vec::new();
        let mut network_info = Vec::new();
        for network in networks {
            debug!(
                "Assigning IP for device {} (user {}) in network {network}",
                self.name, self.user_id
            );
            // check for pubkey conflicts with networks
            if network.pubkey == self.wireguard_pubkey {
                return Err(DeviceError::PubkeyConflict(self.clone(), network.name));
            }
            if WireguardNetworkDevice::find(&mut *transaction, self.id, network.id)
                .await?
                .is_some()
            {
                debug!("Device {self} already has an IP within network {network}. Skipping...",);
                continue;
            }

            if let Ok(wireguard_network_device) = network
                .add_device_to_network(&mut *transaction, self, None)
                .await
            {
                debug!(
                    "Assigned IP {} for device {} (user {}) in network {network}",
                    wireguard_network_device.wireguard_ip, self.name, self.user_id
                );
                let device_network_info = DeviceNetworkInfo {
                    network_id: network.id,
                    device_wireguard_ip: wireguard_network_device.wireguard_ip,
                    preshared_key: wireguard_network_device.preshared_key.clone(),
                    is_authorized: wireguard_network_device.is_authorized,
                };
                network_info.push(device_network_info);

                let config = self.create_config(&network, &wireguard_network_device);
                configs.push(DeviceConfig {
                    network_id: network.id,
                    network_name: network.name,
                    config,
                    endpoint: format!("{}:{}", network.endpoint, network.port),
                    address: wireguard_network_device.wireguard_ip,
                    allowed_ips: network.allowed_ips,
                    pubkey: network.pubkey,
                    dns: network.dns,
                    mfa_enabled: network.mfa_enabled,
                    keepalive_interval: network.keepalive_interval,
                });
            }
        }
        Ok((network_info, configs))
    }

    // Assign IP to the device in a given network
<<<<<<< HEAD
    pub(crate) async fn assign_network_ip(
=======
    pub async fn assign_next_network_ip(
>>>>>>> 5b45fc07
        &self,
        transaction: &mut PgConnection,
        network: &WireguardNetwork<Id>,
        reserved_ips: Option<&[IpAddr]>,
    ) -> Result<WireguardNetworkDevice, ModelError> {
        if let Some(address) = network.address.first() {
            let net_ip = address.ip();
            let net_network = address.network();
            let net_broadcast = address.broadcast();
            for ip in address {
                if ip == net_ip || ip == net_network || ip == net_broadcast {
                    continue;
                }
                if let Some(reserved_ips) = reserved_ips {
                    if reserved_ips.contains(&ip) {
                        continue;
                    }
                }

                // Break loop if IP is unassigned and return network device
                if Self::find_by_ip(&mut *transaction, ip, network.id)
                    .await?
                    .is_none()
                {
                    info!("Assigned IP address {ip} for device: {}", self.name);
                    let wireguard_network_device =
                        WireguardNetworkDevice::new(network.id, self.id, ip);
                    wireguard_network_device.insert(&mut *transaction).await?;
                    return Ok(wireguard_network_device);
                }
            }
        }
        Err(ModelError::CannotCreate)
    }

    pub async fn assign_network_ip(
        &self,
        transaction: &mut PgConnection,
        network: &WireguardNetwork<Id>,
        ip: IpAddr,
    ) -> Result<WireguardNetworkDevice, ModelError> {
        let net_ip = network.address.ip();
        let net_network = network.address.network();
        let net_broadcast = network.address.broadcast();
        if ip == net_ip || ip == net_network || ip == net_broadcast {
            return Err(ModelError::CannotCreate);
        }

        if Self::find_by_ip(&mut *transaction, ip, network.id)
            .await?
            .is_none()
        {
            info!("Assigned IP: {ip} for device: {}", self.name);
            let wireguard_network_device = WireguardNetworkDevice::new(network.id, self.id, ip);
            wireguard_network_device.insert(&mut *transaction).await?;
            Ok(wireguard_network_device)
        } else {
            Err(ModelError::CannotCreate)
        }
    }

    pub async fn find_device_networks<'e, E>(
        &self,
        executor: E,
    ) -> Result<Vec<WireguardNetwork<Id>>, SqlxError>
    where
        E: PgExecutor<'e>,
    {
        query_as!(
            WireguardNetwork,
            "SELECT \
                id, name, address, port, pubkey, prvkey, endpoint, dns, allowed_ips, \
                connected_at, mfa_enabled, keepalive_interval, peer_disconnect_threshold \
            FROM wireguard_network WHERE id IN (SELECT wireguard_network_id FROM wireguard_network_device where device_id = $1)",
            self.id
        )
        .fetch_all(executor)
        .await
    }

    pub fn validate_pubkey(pubkey: &str) -> Result<(), String> {
        if let Ok(key) = BASE64_STANDARD.decode(pubkey) {
            if key.len() == KEY_LENGTH {
                return Ok(());
            }
        }

        Err(format!("{pubkey} is not a valid pubkey"))
    }

    pub async fn find_by_type<'e, E>(
        executor: E,
        device_type: DeviceType,
    ) -> Result<Vec<Self>, SqlxError>
    where
        E: PgExecutor<'e>,
    {
        query_as!(Self,
            "SELECT id, name, wireguard_pubkey, user_id, created, description, device_type \"device_type: DeviceType\", \
            configured \
            FROM device WHERE device_type = $1 ORDER BY name",
            device_type as DeviceType
        ).fetch_all(executor).await
    }

    pub async fn get_owner<'e, E>(&self, executor: E) -> Result<User<Id>, SqlxError>
    where
        E: PgExecutor<'e>,
    {
        query_as!(
            User,
            "SELECT id, username, password_hash, last_name, first_name, email, \
            phone, mfa_enabled, totp_enabled, email_mfa_enabled, \
            totp_secret, email_mfa_secret, mfa_method \"mfa_method: _\", recovery_codes, is_active, openid_sub \
            FROM \"user\" WHERE id = $1",
            self.user_id
        ).fetch_one(executor).await
    }
}

#[cfg(test)]
mod test {
    use claims::{assert_err, assert_ok};

    use super::*;
    use crate::db::User;

    impl Device<Id> {
        /// Create new device and assign IP in a given network
        // TODO: merge with `assign_network_ip()`
        pub(crate) async fn new_with_ip(
            pool: &PgPool,
            user_id: Id,
            name: String,
            pubkey: String,
            network: &WireguardNetwork<Id>,
        ) -> Result<(Self, WireguardNetworkDevice), ModelError> {
<<<<<<< HEAD
            if let Some(address) = network.address.first() {
                let net_ip = address.ip();
                let net_network = address.network();
                let net_broadcast = address.broadcast();
                for ip in &*address {
                    if ip == net_ip || ip == net_network || ip == net_broadcast {
                        continue;
                    }
                    // Break loop if IP is unassigned and return device
                    if Self::find_by_ip(pool, ip, network.id).await?.is_none() {
                        let device = Device::new(name.clone(), pubkey, user_id)
                            .save(pool)
                            .await?;
                        let wireguard_network_device =
                            WireguardNetworkDevice::new(network.id, device.id, ip);
                        wireguard_network_device.insert(pool).await?;

                        return Ok((device, wireguard_network_device));
                    }
=======
            let net_ip = network.address.ip();
            let net_network = network.address.network();
            let net_broadcast = network.address.broadcast();
            for ip in &network.address {
                if ip == net_ip || ip == net_network || ip == net_broadcast {
                    continue;
                }
                // Break loop if IP is unassigned and return device
                if Device::find_by_ip(pool, ip, network.id).await?.is_none() {
                    let device =
                        Device::new(name.clone(), pubkey, user_id, DeviceType::User, None, true)
                            .save(pool)
                            .await?;
                    info!("Created device: {}", device.name);
                    debug!("For user: {}", device.user_id);
                    let wireguard_network_device =
                        WireguardNetworkDevice::new(network.id, device.id, ip);
                    wireguard_network_device.insert(pool).await?;
                    info!(
                        "Assigned IP: {ip} for device: {name} in network: {}",
                        network.id
                    );
                    return Ok((device, wireguard_network_device));
>>>>>>> 5b45fc07
                }
            }
            Err(ModelError::CannotCreate)
        }
    }

    #[sqlx::test]
    async fn test_assign_device_ip(pool: PgPool) {
        let mut network = WireguardNetwork::default();
        network.try_set_address("10.1.1.1/30").unwrap();
        let network = network.save(&pool).await.unwrap();

        let user = User::new(
            "testuser",
            Some("hunter2"),
            "Tester",
            "Test",
            "test@test.com",
            None,
        )
        .save(&pool)
        .await
        .unwrap();
        let (_device, wireguard_network_device) =
            Device::new_with_ip(&pool, user.id, "dev1".into(), "key1".into(), &network)
                .await
                .unwrap();
        assert_eq!(
            wireguard_network_device.wireguard_ip.to_string(),
            "10.1.1.2"
        );

        let device = Device::new_with_ip(&pool, 1, "dev4".into(), "key4".into(), &network).await;
        assert!(device.is_err());
    }

    #[test]
    fn test_pubkey_validation() {
        let invalid_test_key = "invalid_key";
        assert_err!(Device::validate_pubkey(invalid_test_key));

        let valid_test_key = "sejIy0WCLvOR7vWNchP9Elsayp3UTK/QCnEJmhsHKTc=";
        assert_ok!(Device::validate_pubkey(valid_test_key));
    }
}<|MERGE_RESOLUTION|>--- conflicted
+++ resolved
@@ -696,11 +696,7 @@
     }
 
     // Assign IP to the device in a given network
-<<<<<<< HEAD
-    pub(crate) async fn assign_network_ip(
-=======
-    pub async fn assign_next_network_ip(
->>>>>>> 5b45fc07
+    pub(crate) async fn assign_next_network_ip(
         &self,
         transaction: &mut PgConnection,
         network: &WireguardNetwork<Id>,
@@ -771,9 +767,8 @@
     {
         query_as!(
             WireguardNetwork,
-            "SELECT \
-                id, name, address, port, pubkey, prvkey, endpoint, dns, allowed_ips, \
-                connected_at, mfa_enabled, keepalive_interval, peer_disconnect_threshold \
+            "SELECT id, name, address, port, pubkey, prvkey, endpoint, dns, allowed_ips, \
+            connected_at, mfa_enabled, keepalive_interval, peer_disconnect_threshold \
             FROM wireguard_network WHERE id IN (SELECT wireguard_network_id FROM wireguard_network_device where device_id = $1)",
             self.id
         )
@@ -838,51 +833,37 @@
             pubkey: String,
             network: &WireguardNetwork<Id>,
         ) -> Result<(Self, WireguardNetworkDevice), ModelError> {
-<<<<<<< HEAD
             if let Some(address) = network.address.first() {
-                let net_ip = address.ip();
-                let net_network = address.network();
-                let net_broadcast = address.broadcast();
-                for ip in &*address {
+                let net_ip = network.address.ip();
+                let net_network = network.address.network();
+                let net_broadcast = network.address.broadcast();
+                for ip in &network.address {
                     if ip == net_ip || ip == net_network || ip == net_broadcast {
                         continue;
                     }
                     // Break loop if IP is unassigned and return device
                     if Self::find_by_ip(pool, ip, network.id).await?.is_none() {
-                        let device = Device::new(name.clone(), pubkey, user_id)
-                            .save(pool)
-                            .await?;
+                        let device = Device::new(
+                            name.clone(),
+                            pubkey,
+                            user_id,
+                            DeviceType::User,
+                            None,
+                            true,
+                        )
+                        .save(pool)
+                        .await?;
+                        info!("Created device: {}", device.name);
+                        debug!("For user: {}", device.user_id);
                         let wireguard_network_device =
                             WireguardNetworkDevice::new(network.id, device.id, ip);
                         wireguard_network_device.insert(pool).await?;
-
+                        info!(
+                            "Assigned IP: {ip} for device: {name} in network: {}",
+                            network.id
+                        );
                         return Ok((device, wireguard_network_device));
                     }
-=======
-            let net_ip = network.address.ip();
-            let net_network = network.address.network();
-            let net_broadcast = network.address.broadcast();
-            for ip in &network.address {
-                if ip == net_ip || ip == net_network || ip == net_broadcast {
-                    continue;
-                }
-                // Break loop if IP is unassigned and return device
-                if Device::find_by_ip(pool, ip, network.id).await?.is_none() {
-                    let device =
-                        Device::new(name.clone(), pubkey, user_id, DeviceType::User, None, true)
-                            .save(pool)
-                            .await?;
-                    info!("Created device: {}", device.name);
-                    debug!("For user: {}", device.user_id);
-                    let wireguard_network_device =
-                        WireguardNetworkDevice::new(network.id, device.id, ip);
-                    wireguard_network_device.insert(pool).await?;
-                    info!(
-                        "Assigned IP: {ip} for device: {name} in network: {}",
-                        network.id
-                    );
-                    return Ok((device, wireguard_network_device));
->>>>>>> 5b45fc07
                 }
             }
             Err(ModelError::CannotCreate)
