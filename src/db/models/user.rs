use super::{
    device::{Device, UserDevice},
    group::Group,
    wallet::Wallet,
    webauthn::WebAuthn,
    DbPool, MFAInfo, OAuth2AuthorizedAppInfo, SecurityKey, WalletInfo,
};
use crate::auth::EMAIL_CODE_VALIDITY_PERIOD;
use crate::{auth::TOTP_CODE_VALIDITY_PERIOD, error::WebError, random::gen_alphanumeric};
use argon2::{
    password_hash::{
        errors::Error as HashError, rand_core::OsRng, PasswordHash, PasswordHasher,
        PasswordVerifier, SaltString,
    },
    Argon2,
};
use axum::http::StatusCode;
use model_derive::Model;
use otpauth::TOTP;
use rand::{thread_rng, Rng};
use sqlx::{query, query_as, query_scalar, Error as SqlxError, Type};
use std::time::SystemTime;

const RECOVERY_CODES_COUNT: usize = 8;

#[derive(Clone, Deserialize, Serialize, PartialEq, Type, Debug)]
#[sqlx(type_name = "mfa_method", rename_all = "snake_case")]
pub enum MFAMethod {
    None,
    OneTimePassword,
    Webauthn,
    Web3,
    Email,
}

impl std::string::ToString for MFAMethod {
    fn to_string(&self) -> String {
        match self {
            MFAMethod::None => "None".into(),
            MFAMethod::OneTimePassword => "TOTP".into(),
            MFAMethod::Web3 => "Web3".into(),
            MFAMethod::Webauthn => "WebAuthn".into(),
            MFAMethod::Email => "Email".into(),
        }
    }
}

// User information ready to be sent as part of diagnostic data.
#[derive(Debug, Serialize)]
pub struct UserDiagnostic {
    pub id: i64,
    pub mfa_enabled: bool,
    pub totp_enabled: bool,
    pub email_mfa_enabled: bool,
    pub mfa_method: MFAMethod,
    pub is_active: bool,
}

#[derive(Model, PartialEq, Serialize, Clone)]
pub struct User {
    pub id: Option<i64>,
    pub username: String,
    pub(crate) password_hash: Option<String>,
    pub last_name: String,
    pub first_name: String,
    pub email: String,
    pub phone: Option<String>,
    pub ssh_key: Option<String>,
    pub pgp_key: Option<String>,
    pub pgp_cert_id: Option<String>,
    pub mfa_enabled: bool,
    // secret has been verified and TOTP can be used
    pub(crate) totp_enabled: bool,
<<<<<<< HEAD
    pub(crate) email_mfa_enabled: bool,
    totp_secret: Option<Vec<u8>>,
    email_mfa_secret: Option<Vec<u8>>,
=======
    pub(crate) totp_secret: Option<Vec<u8>>,
>>>>>>> 5887bd62
    #[model(enum)]
    pub(crate) mfa_method: MFAMethod,
    #[model(ref)]
    pub(crate) recovery_codes: Vec<String>,
}

impl User {
    fn hash_password(password: &str) -> Result<String, HashError> {
        let salt = SaltString::generate(&mut OsRng);
        Ok(Argon2::default()
            .hash_password(password.as_bytes(), &salt)?
            .to_string())
    }

    #[must_use]
    pub fn new(
        username: String,
        password: Option<&str>,
        last_name: String,
        first_name: String,
        email: String,
        phone: Option<String>,
    ) -> Self {
        let password_hash = password.map(|password_hash| {
            Self::hash_password(password_hash).expect("Failed to hash password")
        });
        Self {
            id: None,
            username,
            password_hash,
            last_name,
            first_name,
            email,
            phone,
            ssh_key: None,
            pgp_key: None,
            pgp_cert_id: None,
            mfa_enabled: false,
            totp_enabled: false,
            email_mfa_enabled: false,
            totp_secret: None,
            email_mfa_secret: None,
            mfa_method: MFAMethod::None,
            recovery_codes: Vec::new(),
        }
    }

    pub fn set_password(&mut self, password: &str) {
        self.password_hash = Some(Self::hash_password(password).unwrap());
    }

    pub fn verify_password(&self, password: &str) -> Result<(), HashError> {
        match &self.password_hash {
            Some(hash) => {
                let parsed_hash = PasswordHash::new(hash)?;
                Argon2::default().verify_password(password.as_bytes(), &parsed_hash)
            }
            None => {
                error!("Password not set for user {}", self.username);
                Err(HashError::Password)
            }
        }
    }

    #[must_use]
    pub fn has_password(&self) -> bool {
        self.password_hash.is_some()
    }

    #[must_use]
    pub fn name(&self) -> String {
        format!("{} {}", self.first_name, self.last_name)
    }

    /// Generate new `secret`, save it, then return it as RFC 4648 base32-encoded string.
    pub async fn new_totp_secret(&mut self, pool: &DbPool) -> Result<String, SqlxError> {
        let secret = thread_rng().gen::<[u8; 20]>().to_vec();
        if let Some(id) = self.id {
            query!(
                "UPDATE \"user\" SET totp_secret = $1 WHERE id = $2",
                secret,
                id
            )
            .execute(pool)
            .await?;
        }
        let secret_base32 = TOTP::from_bytes(&secret).base32_secret();
        self.totp_secret = Some(secret);
        Ok(secret_base32)
    }

    /// Generate new `secret` similar to TOTP secret above, but don't return generated value.
    pub async fn new_email_secret(&mut self, pool: &DbPool) -> Result<(), SqlxError> {
        let email_secret = thread_rng().gen::<[u8; 20]>().to_vec();
        if let Some(id) = self.id {
            query!(
                "UPDATE \"user\" SET email_mfa_secret = $1 WHERE id = $2",
                email_secret,
                id
            )
            .execute(pool)
            .await?;
        }
        self.email_mfa_secret = Some(email_secret);
        Ok(())
    }

    pub async fn set_mfa_method(
        &mut self,
        pool: &DbPool,
        mfa_method: MFAMethod,
    ) -> Result<(), SqlxError> {
        info!(
            "Setting MFA method for user {} to {:?}",
            self.username, mfa_method
        );
        if let Some(id) = self.id {
            query!(
                "UPDATE \"user\" SET mfa_method = $2 WHERE id = $1",
                id,
                &mfa_method as &MFAMethod
            )
            .execute(pool)
            .await?;
        }
        self.mfa_method = mfa_method;

        Ok(())
    }

    /// Check if any of the multi-factor authentication methods is on.
    /// - TOTP is enabled
    /// - a [`Wallet`] flagged `use_for_mfa`
    /// - a security key for Webauthn
    async fn check_mfa_enabled(&self, pool: &DbPool) -> Result<bool, SqlxError> {
        // short-cut
        if self.totp_enabled || self.email_mfa_enabled {
            return Ok(true);
        }

        if let Some(id) = self.id {
            query_scalar!(
                "SELECT totp_enabled OR email_mfa_enabled OR coalesce(bool_or(wallet.use_for_mfa), FALSE) \
                OR count(webauthn.id) > 0 \"bool!\" FROM \"user\" \
                LEFT JOIN wallet ON wallet.user_id = \"user\".id \
                LEFT JOIN webauthn ON webauthn.user_id = \"user\".id \
                WHERE \"user\".id = $1 GROUP BY totp_enabled, email_mfa_enabled;",
                id
            )
            .fetch_one(pool)
            .await
        } else {
            Ok(false)
        }
    }

    /// Verify the state of mfa flags are correct.
    /// Recovers from invalid mfa_method
    /// Use this function after removing any of the authentication factors.
    pub async fn verify_mfa_state(&mut self, pool: &DbPool) -> Result<(), WebError> {
        if let Some(info) = MFAInfo::for_user(pool, self).await? {
            let factors_present = info.mfa_available();
            if self.mfa_enabled != factors_present {
                // store correct value for MFA flag in the DB
                if self.mfa_enabled {
                    // last factor was removed so we have to disable MFA
                    self.disable_mfa(pool).await?;
                } else {
                    // first factor was added so MFA needs to be enabled
                    if let Some(id) = self.id {
                        query!(
                            "UPDATE \"user\" SET mfa_enabled = $2 WHERE id = $1",
                            id,
                            factors_present
                        )
                        .execute(pool)
                        .await?;
                    }
                };

                if !factors_present && self.mfa_method != MFAMethod::None {
                    debug!(
                        "MFA for user {} disabled, updating MFA method to None",
                        self.username
                    );
                    self.set_mfa_method(pool, MFAMethod::None).await?;
                }

                self.mfa_enabled = factors_present;
            }

            // set correct value for default method
            if factors_present {
                match info.list_available_methods() {
                    None => {
                        error!("Incorrect MFA info state for user {}", self.username);
                        return Err(WebError::Http(StatusCode::INTERNAL_SERVER_ERROR));
                    }
                    Some(methods) => {
                        info!(
                            "Checking if {:?} in in available methods {:?}, {}",
                            info.mfa_method,
                            methods,
                            methods.contains(&info.mfa_method)
                        );
                        if !methods.contains(&info.mfa_method) {
                            self.set_mfa_method(pool, methods.into_iter().next().unwrap())
                                .await?;
                        }
                    }
                }
            }
        };
        Ok(())
    }

    /// Enable MFA. At least one of the authenticator factors must be configured.
    pub async fn enable_mfa(&mut self, pool: &DbPool) -> Result<(), WebError> {
        if !self.mfa_enabled {
            self.verify_mfa_state(pool).await?;
        }
        Ok(())
    }

    /// Get recovery codes. If recovery codes exist, this function returns `None`.
    /// That way recovery codes are returned only once - when MFA is turned on.
    pub async fn get_recovery_codes(
        &mut self,
        pool: &DbPool,
    ) -> Result<Option<Vec<String>>, SqlxError> {
        if !self.recovery_codes.is_empty() {
            return Ok(None);
        }

        for _ in 0..RECOVERY_CODES_COUNT {
            let code = gen_alphanumeric(16);
            self.recovery_codes.push(code);
        }
        if let Some(id) = self.id {
            query!(
                "UPDATE \"user\" SET recovery_codes = $2 WHERE id = $1",
                id,
                &self.recovery_codes
            )
            .execute(pool)
            .await?;
        }

        Ok(Some(self.recovery_codes.clone()))
    }

    /// Disable MFA; discard recovery codes, TOTP secret, and security keys.
    pub async fn disable_mfa(&mut self, pool: &DbPool) -> Result<(), SqlxError> {
        if let Some(id) = self.id {
            query!(
                "UPDATE \"user\" SET mfa_enabled = FALSE, mfa_method = 'none', totp_enabled = FALSE, email_mfa_enabled = FALSE, \
                totp_secret = NULL, email_mfa_secret = NULL, recovery_codes = '{}' WHERE id = $1",
                id
            )
            .execute(pool)
            .await?;
            Wallet::disable_mfa_for_user(pool, id).await?;
            WebAuthn::delete_all_for_user(pool, id).await?;
        }
        self.totp_secret = None;
        self.email_mfa_secret = None;
        self.totp_enabled = false;
        self.email_mfa_enabled = false;
        self.mfa_method = MFAMethod::None;
        self.recovery_codes.clear();
        Ok(())
    }

    /// Enable TOTP
    pub async fn enable_totp(&mut self, pool: &DbPool) -> Result<(), SqlxError> {
        if !self.totp_enabled {
            if let Some(id) = self.id {
                query!("UPDATE \"user\" SET totp_enabled = TRUE WHERE id = $1", id)
                    .execute(pool)
                    .await?;
            }
            self.totp_enabled = true;
        }
        Ok(())
    }

    /// Disable TOTP; discard the secret.
    pub async fn disable_totp(&mut self, pool: &DbPool) -> Result<(), SqlxError> {
        if self.totp_enabled {
            // FIXME: check if this flag is set correctly when TOTP is the only method
            self.mfa_enabled = self.check_mfa_enabled(pool).await?;
            self.totp_enabled = false;
            self.totp_secret = None;
            if let Some(id) = self.id {
                query!(
                    "UPDATE \"user\" SET mfa_enabled = $2, totp_enabled = $3 AND totp_secret = $4 \
                    WHERE id = $1",
                    id,
                    self.mfa_enabled,
                    self.totp_enabled,
                    self.totp_secret,
                )
                .execute(pool)
                .await?;
            }
        }
        Ok(())
    }

    /// Enable email MFA
    pub async fn enable_email_mfa(&mut self, pool: &DbPool) -> Result<(), SqlxError> {
        if !self.email_mfa_enabled {
            if let Some(id) = self.id {
                query!(
                    "UPDATE \"user\" SET email_mfa_enabled = TRUE WHERE id = $1",
                    id
                )
                .execute(pool)
                .await?;
            }
            self.email_mfa_enabled = true;
        }
        Ok(())
    }

    /// Disable email MFA; discard the secret.
    pub async fn disable_email_mfa(&mut self, pool: &DbPool) -> Result<(), SqlxError> {
        if self.email_mfa_enabled {
            self.mfa_enabled = self.check_mfa_enabled(pool).await?;
            self.email_mfa_enabled = false;
            self.email_mfa_secret = None;
            if let Some(id) = self.id {
                query!(
                    "UPDATE \"user\" SET mfa_enabled = $2, email_mfa_enabled = $3 AND email_mfa_secret = $4 \
                    WHERE id = $1",
                    id,
                    self.mfa_enabled,
                    self.email_mfa_enabled,
                    self.email_mfa_secret,
                )
                .execute(pool)
                .await?;
            }
        }
        Ok(())
    }

    /// Select all users without sensitive data.
    // FIXME: Remove it when Model macro will suport SecretString
    pub async fn all_without_sensitive_data(
        pool: &DbPool,
    ) -> Result<Vec<UserDiagnostic>, SqlxError> {
        let users = query!(
            r#"
            SELECT id, mfa_enabled, totp_enabled, email_mfa_enabled, mfa_method as "mfa_method: MFAMethod", password_hash FROM "user"
        "#
        )
        .fetch_all(pool)
        .await?;
        let res: Vec<UserDiagnostic> = users
            .iter()
            .map(|u| UserDiagnostic {
                mfa_method: u.mfa_method.clone(),
                totp_enabled: u.totp_enabled,
                email_mfa_enabled: u.email_mfa_enabled,
                mfa_enabled: u.mfa_enabled,
                id: u.id,
                is_active: u.password_hash.is_some(),
            })
            .collect();
        Ok(res)
    }

    /// Return all members of group
    pub async fn find_by_group_name(
        pool: &DbPool,
        group_name: &str,
    ) -> Result<Vec<User>, SqlxError> {
        let users = query_as!(
            User,
            "SELECT \"user\".id \"id?\", username, password_hash, last_name, first_name, email, \
            phone, ssh_key, pgp_key, pgp_cert_id, mfa_enabled, totp_enabled, totp_secret, \
            email_mfa_enabled, email_mfa_secret, \
            mfa_method \"mfa_method: _\", recovery_codes \
            FROM \"user\"
            INNER JOIN \"group_user\" ON \"user\".id = \"group_user\".user_id
            INNER JOIN \"group\" ON \"group_user\".group_id = \"group\".id
            WHERE \"group\".name = $1",
            group_name
        )
        .fetch_all(pool)
        .await?;
        Ok(users)
    }

    /// Check if TOTP `code` is valid.
    #[must_use]
    pub fn verify_totp_code(&self, code: u32) -> bool {
        if let Some(totp_secret) = &self.totp_secret {
            let totp = TOTP::from_bytes(totp_secret);
            if let Ok(timestamp) = SystemTime::now().duration_since(SystemTime::UNIX_EPOCH) {
                return totp.verify(code, TOTP_CODE_VALIDITY_PERIOD, timestamp.as_secs());
            }
        }
        false
    }

    pub fn generate_email_mfa_code(&self) -> Result<u32, WebError> {
        match &self.email_mfa_secret {
            Some(email_mfa_secret) => {
                let auth = TOTP::from_bytes(email_mfa_secret);
                let timestamp = SystemTime::now()
                    .duration_since(SystemTime::UNIX_EPOCH)
                    .unwrap()
                    .as_secs();
                let code = auth.generate(EMAIL_CODE_VALIDITY_PERIOD, timestamp);
                Ok(code)
            }
            None => Err(WebError::EmailMfa(format!(
                "Email MFA secret not configured for user {}",
                self.username
            ))),
        }
    }

    /// Check if email MFA `code` is valid.
    #[must_use]
    pub fn verify_email_mfa_code(&self, code: u32) -> bool {
        if let Some(email_mfa_secret) = &self.email_mfa_secret {
            let totp = TOTP::from_bytes(email_mfa_secret);
            if let Ok(timestamp) = SystemTime::now().duration_since(SystemTime::UNIX_EPOCH) {
                return totp.verify(code, EMAIL_CODE_VALIDITY_PERIOD, timestamp.as_secs());
            }
        }
        false
    }

    /// Verify recovery code. If it is valid, consume it, so it can't be used again.
    pub async fn verify_recovery_code(
        &mut self,
        pool: &DbPool,
        code: &str,
    ) -> Result<bool, SqlxError> {
        if let Some(index) = self.recovery_codes.iter().position(|c| c == code) {
            // Note: swap_remove() should be faster than remove().
            self.recovery_codes.swap_remove(index);
            if let Some(id) = self.id {
                query!(
                    "UPDATE \"user\" SET recovery_codes = $2 WHERE id = $1",
                    id,
                    &self.recovery_codes
                )
                .execute(pool)
                .await?;
            }
            Ok(true)
        } else {
            Ok(false)
        }
    }

    pub async fn find_by_username(
        pool: &DbPool,
        username: &str,
    ) -> Result<Option<Self>, SqlxError> {
        query_as!(
            Self,
            "SELECT id \"id?\", username, password_hash, last_name, first_name, email, \
            phone, ssh_key, pgp_key, pgp_cert_id, mfa_enabled, totp_enabled, email_mfa_enabled, \
            totp_secret, email_mfa_secret, mfa_method \"mfa_method: _\", recovery_codes \
            FROM \"user\" WHERE username = $1",
            username
        )
        .fetch_optional(pool)
        .await
    }

    pub async fn member_of<'e, E>(&self, executor: E) -> Result<Vec<String>, SqlxError>
    where
        E: sqlx::Executor<'e, Database = sqlx::Postgres>,
    {
        if let Some(id) = self.id {
            query_scalar!(
                "SELECT \"group\".name FROM \"group\" JOIN group_user ON \"group\".id = group_user.group_id \
                WHERE group_user.user_id = $1",
                id
            )
            .fetch_all(executor)
            .await
        } else {
            Ok(Vec::new())
        }
    }

    pub async fn devices(&self, pool: &DbPool) -> Result<Vec<UserDevice>, SqlxError> {
        if let Some(id) = self.id {
            let devices = query_as!(
                Device,
                r#"
                SELECT device.id "id?", name, wireguard_pubkey, user_id, created
                FROM device WHERE user_id = $1
                "#,
                id
            )
            .fetch_all(pool)
            .await?;

            let mut user_devices = Vec::new();
            for device in devices {
                if let Some(user_device) = UserDevice::from_device(pool, device).await? {
                    user_devices.push(user_device);
                }
            }
            Ok(user_devices)
        } else {
            Ok(Vec::new())
        }
    }

    pub async fn wallets(&self, pool: &DbPool) -> Result<Vec<WalletInfo>, SqlxError> {
        if let Some(id) = self.id {
            query_as!(
                WalletInfo,
                "SELECT address \"address!\", name, chain_id, use_for_mfa \
                FROM wallet WHERE user_id = $1 AND validation_timestamp IS NOT NULL",
                id
            )
            .fetch_all(pool)
            .await
        } else {
            Ok(Vec::new())
        }
    }

    pub async fn oauth2authorizedapps<'e, E>(
        &self,
        executor: E,
    ) -> Result<Vec<OAuth2AuthorizedAppInfo>, SqlxError>
    where
        E: sqlx::Executor<'e, Database = sqlx::Postgres>,
    {
        if let Some(id) = self.id {
            query_as!(
                OAuth2AuthorizedAppInfo,
                "SELECT oauth2client.id \"oauth2client_id!\", oauth2client.name \"oauth2client_name\", \
                oauth2authorizedapp.user_id \"user_id\" \
                FROM oauth2authorizedapp \
                JOIN oauth2client ON oauth2client.id = oauth2authorizedapp.oauth2client_id \
                WHERE oauth2authorizedapp.user_id = $1",
                id
            )
            .fetch_all(executor)
            .await
        } else {
            Ok(Vec::new())
        }
    }

    pub async fn security_keys(&self, pool: &DbPool) -> Result<Vec<SecurityKey>, SqlxError> {
        if let Some(id) = self.id {
            query_as!(
                SecurityKey,
                "SELECT id \"id!\", name FROM webauthn WHERE user_id = $1",
                id
            )
            .fetch_all(pool)
            .await
        } else {
            Ok(Vec::new())
        }
    }

    pub async fn add_to_group<'e, E>(&self, executor: E, group: &Group) -> Result<(), SqlxError>
    where
        E: sqlx::Executor<'e, Database = sqlx::Postgres>,
    {
        if let (Some(id), Some(group_id)) = (self.id, group.id) {
            query!(
                "INSERT INTO group_user (group_id, user_id) VALUES ($1, $2) \
                ON CONFLICT DO NOTHING",
                group_id,
                id
            )
            .execute(executor)
            .await?;
        }
        Ok(())
    }

    pub async fn remove_from_group<'e, E>(
        &self,
        executor: E,
        group: &Group,
    ) -> Result<(), SqlxError>
    where
        E: sqlx::Executor<'e, Database = sqlx::Postgres>,
    {
        if let (Some(id), Some(group_id)) = (self.id, group.id) {
            query!(
                "DELETE FROM group_user WHERE group_id = $1 AND user_id = $2",
                group_id,
                id
            )
            .execute(executor)
            .await?;
        }
        Ok(())
    }

    // Remove authoirzed apps by their client id's from user
    pub async fn remove_oauth2_authorized_apps<'e, E>(
        &self,
        executor: E,
        app_client_ids: &Vec<i64>,
    ) -> Result<(), SqlxError>
    where
        E: sqlx::Executor<'e, Database = sqlx::Postgres>,
    {
        if let Some(id) = self.id {
            query!(
                "DELETE FROM oauth2authorizedapp WHERE user_id = $1 AND oauth2client_id = ANY($2)",
                id,
                app_client_ids
            )
            .execute(executor)
            .await?;
        }
        Ok(())
    }

    /// Create admin user if one doesn't exist yet
    pub async fn init_admin_user(
        pool: &DbPool,
        default_admin_pass: &str,
    ) -> Result<(), anyhow::Error> {
        info!("Initializing admin user");
        let password_hash = Self::hash_password(default_admin_pass)?;

        // create admin user
        let result = query_scalar!(
            "INSERT INTO \"user\" (username, password_hash, last_name, first_name, email) \
            VALUES ('admin', $1, 'Administrator', 'DefGuard', 'admin@defguard') \
            ON CONFLICT DO NOTHING \
            RETURNING id",
            password_hash
        )
        .fetch_optional(pool)
        .await?;

        // if new user was created add them to admin group (ID 1)
        if let Some(new_user_id) = result {
            info!("New admin user was created, adding to Admin group...");
            query("INSERT INTO group_user (group_id, user_id) VALUES (1, $1)")
                .bind(new_user_id)
                .execute(pool)
                .await?;
        }

        Ok(())
    }
}

#[cfg(test)]
mod test {
    use super::*;

    #[sqlx::test]
    async fn test_user(pool: DbPool) {
        let mut user = User::new(
            "hpotter".into(),
            Some("pass123"),
            "Potter".into(),
            "Harry".into(),
            "h.potter@hogwart.edu.uk".into(),
            None,
        );
        user.save(&pool).await.unwrap();

        let fetched_user = User::find_by_username(&pool, "hpotter").await.unwrap();
        assert!(fetched_user.is_some());
        assert_eq!(fetched_user.unwrap().email, "h.potter@hogwart.edu.uk");

        user.email = "harry.potter@hogwart.edu.uk".into();
        user.save(&pool).await.unwrap();

        let fetched_user = User::find_by_username(&pool, "hpotter").await.unwrap();
        assert!(fetched_user.is_some());
        assert_eq!(fetched_user.unwrap().email, "harry.potter@hogwart.edu.uk");

        assert!(user.verify_password("pass123").is_ok());

        let fetched_user = User::find_by_username(&pool, "rweasley").await.unwrap();
        assert!(fetched_user.is_none());
    }

    #[sqlx::test]
    async fn test_all_users(pool: DbPool) {
        let mut harry = User::new(
            "hpotter".into(),
            Some("pass123"),
            "Potter".into(),
            "Harry".into(),
            "h.potter@hogwart.edu.uk".into(),
            None,
        );
        harry.save(&pool).await.unwrap();

        let mut albus = User::new(
            "adumbledore".into(),
            Some("magic!"),
            "Dumbledore".into(),
            "Albus".into(),
            "a.dumbledore@hogwart.edu.uk".into(),
            None,
        );
        albus.save(&pool).await.unwrap();

        let users = User::all(&pool).await.unwrap();
        assert_eq!(users.len(), 2);

        albus.delete(&pool).await.unwrap();

        let users = User::all(&pool).await.unwrap();
        assert_eq!(users.len(), 1);
    }

    #[sqlx::test]
    async fn test_recovery_codes(pool: DbPool) {
        let mut harry = User::new(
            "hpotter".into(),
            Some("pass123"),
            "Potter".into(),
            "Harry".into(),
            "h.potter@hogwart.edu.uk".into(),
            None,
        );
        harry.get_recovery_codes(&pool).await.unwrap();
        assert_eq!(harry.recovery_codes.len(), RECOVERY_CODES_COUNT);
        harry.save(&pool).await.unwrap();

        let fetched_user = User::find_by_username(&pool, "hpotter").await.unwrap();
        assert!(fetched_user.is_some());

        let mut user = fetched_user.unwrap();
        assert_eq!(user.recovery_codes.len(), RECOVERY_CODES_COUNT);
        assert!(!user
            .verify_recovery_code(&pool, "invalid code")
            .await
            .unwrap());
        let codes = user.recovery_codes.clone();
        for code in &codes {
            assert!(user.verify_recovery_code(&pool, code).await.unwrap());
        }
        assert_eq!(user.recovery_codes.len(), 0);
    }
}<|MERGE_RESOLUTION|>--- conflicted
+++ resolved
@@ -71,13 +71,9 @@
     pub mfa_enabled: bool,
     // secret has been verified and TOTP can be used
     pub(crate) totp_enabled: bool,
-<<<<<<< HEAD
     pub(crate) email_mfa_enabled: bool,
     totp_secret: Option<Vec<u8>>,
     email_mfa_secret: Option<Vec<u8>>,
-=======
-    pub(crate) totp_secret: Option<Vec<u8>>,
->>>>>>> 5887bd62
     #[model(enum)]
     pub(crate) mfa_method: MFAMethod,
     #[model(ref)]
