--- conflicted
+++ resolved
@@ -4,25 +4,20 @@
 use struct_patch::Patch;
 use thiserror::Error;
 
-<<<<<<< HEAD
-use crate::secret::SecretStringWrapper;
-=======
-use crate::{global_value, secret::SecretString};
->>>>>>> 86894d21
+use crate::{global_value, secret::SecretStringWrapper};
 
 global_value!(SETTINGS, Option<Settings>, None, set_settings, get_settings);
 
 /// Initializes global `SETTINGS` struct at program startup
 pub async fn initialize_current_settings(pool: &PgPool) -> Result<(), sqlx::Error> {
     debug!("Initializing global settings strut");
-    match Settings::get(pool).await? {
-        Some(settings) => {
-            set_settings(Some(settings));
-        }
-        None => {
-            debug!("Settings not found in DB. Using default values to initialize global settings struct");
-            set_settings(Some(Settings::default()));
-        }
+    if let Some(settings) = Settings::get(pool).await? {
+        set_settings(Some(settings));
+    } else {
+        debug!(
+            "Settings not found in DB. Using default values to initialize global settings struct"
+        );
+        set_settings(Some(Settings::default()));
     }
     Ok(())
 }
@@ -229,6 +224,7 @@
         Ok(())
     }
 
+    #[must_use]
     pub fn get_current_settings() -> Self {
         // fetch global settings
         let maybe_settings = get_settings().clone();
@@ -270,11 +266,11 @@
             && self.smtp_user.is_some()
             && self.smtp_password.is_some()
             && self.smtp_sender.is_some()
-            && self.smtp_server != Some("".to_string())
-            && self.smtp_user != Some("".to_string())
+            && self.smtp_server != Some(String::new())
+            && self.smtp_user != Some(String::new())
             && self.smtp_password
                 != Some(SecretStringWrapper::from_str("").expect("Failed to convert empty string"))
-            && self.smtp_sender != Some("".to_string())
+            && self.smtp_sender != Some(String::new())
     }
 }
 
