--- conflicted
+++ resolved
@@ -18,13 +18,10 @@
     appstate::AppState,
     auth::{AdminRole, SessionInfo},
     config::DefGuardConfig,
-<<<<<<< HEAD
+
     db::{MFAMethod, User, WireguardNetwork},
     error::WebError,
-=======
-    db::{MFAMethod, User},
     headers::get_device_type,
->>>>>>> 40637eb4
     mail::{Attachment, Mail},
     support::dump_config,
     templates::{self, support_data_mail, TemplateError, TemplateLocation},
