use std::fmt::Display;

use axum::{
    extract::{Json, State},
    http::StatusCode,
};
use chrono::{NaiveDateTime, Utc};
use lettre::message::header::ContentType;
use serde_json::json;
use tokio::{
    fs::read_to_string,
    sync::mpsc::{unbounded_channel, UnboundedSender},
};

use super::{ApiResponse, ApiResult};
use crate::{
    appstate::AppState,
    auth::{AdminRole, SessionInfo},
    config::DefGuardConfig,
<<<<<<< HEAD
    db::{MFAMethod, Session, User},
=======
    db::{MFAMethod, User},
    error::WebError,
    headers::get_device_type,
>>>>>>> 8ff12593
    mail::{Attachment, Mail},
    support::dump_config,
    templates::{self, support_data_mail, TemplateError, TemplateLocation},
    DbPool, SERVER_CONFIG,
};

static TEST_MAIL_SUBJECT: &str = "Defguard email test";
static SUPPORT_EMAIL_ADDRESS: &str = "support@defguard.net";
static SUPPORT_EMAIL_SUBJECT: &str = "Defguard support data";

static NEW_DEVICE_ADDED_EMAIL_SUBJECT: &str = "Defguard: new device added to your account";
<<<<<<< HEAD
static NEW_DEVICE_LOGIN_EMAIL_SUBJECT: &str = "Defguard: new device logged in to your account";
=======
static GATEWAY_DISCONNECTED: &str = "Defguard: Gateway disconnected";
>>>>>>> 8ff12593

#[derive(Clone, Deserialize)]
pub struct TestMail {
    pub to: String,
}

/// Handles logging the error and returns ApiResponse that contains it
fn internal_error(to: &str, subject: &str, error: &impl Display) -> ApiResponse {
    error!("Error sending mail to {to}, subject: {subject}, error: {error}");
    ApiResponse {
        json: json!({
            "error": error.to_string(),
        }),
        status: StatusCode::INTERNAL_SERVER_ERROR,
    }
}

pub async fn test_mail(
    _admin: AdminRole,
    session: SessionInfo,
    State(appstate): State<AppState>,
    Json(data): Json<TestMail>,
) -> ApiResult {
    debug!(
        "User {} sending test mail to {}",
        session.user.username, data.to
    );

    let (tx, mut rx) = unbounded_channel();
    let mail = Mail {
        to: data.to.clone(),
        subject: TEST_MAIL_SUBJECT.to_string(),
        content: templates::test_mail(Some(&session.session))?,
        attachments: Vec::new(),
        result_tx: Some(tx),
    };
    let (to, subject) = (mail.to.clone(), mail.subject.clone());
    match appstate.mail_tx.send(mail) {
        Ok(()) => match rx.recv().await {
            Some(Ok(_)) => {
                info!(
                    "User {} sent test mail to {}",
                    session.user.username, data.to
                );
                Ok(ApiResponse {
                    json: json!({}),
                    status: StatusCode::OK,
                })
            }
            Some(Err(err)) => Ok(internal_error(&to, &subject, &err)),
            None => Ok(internal_error(
                &to,
                &subject,
                &String::from("None received"),
            )),
        },
        Err(err) => Ok(internal_error(&to, &subject, &err)),
    }
}

async fn read_logs(config: &DefGuardConfig) -> String {
    let Some(path) = &config.log_file else {
        return "Log file not configured".to_string();
    };

    match read_to_string(path).await {
        Ok(logs) => logs,
        Err(err) => {
            error!("Error dumping app logs: {err}");
            format!("Error dumping app logs: {err}")
        }
    }
}

pub async fn send_support_data(
    _admin: AdminRole,
    session: SessionInfo,
    State(appstate): State<AppState>,
) -> ApiResult {
    debug!(
        "User {} sending support mail to {SUPPORT_EMAIL_ADDRESS}",
        session.user.username
    );
    let config = dump_config(&appstate.pool, &appstate.config).await;
    let config =
        serde_json::to_string_pretty(&config).unwrap_or("Json formatting error".to_string());
    let config = Attachment {
        filename: format!("defguard-support-data-{}.json", Utc::now()),
        content: config.into(),
        content_type: ContentType::TEXT_PLAIN,
    };
    let logs = read_logs(&appstate.config).await;
    let logs = Attachment {
        filename: format!("defguard-logs-{}.txt", Utc::now()),
        content: logs.into(),
        content_type: ContentType::TEXT_PLAIN,
    };
    let (tx, mut rx) = unbounded_channel();
    let mail = Mail {
        to: SUPPORT_EMAIL_ADDRESS.to_string(),
        subject: SUPPORT_EMAIL_SUBJECT.to_string(),
        content: support_data_mail()?,
        attachments: vec![config, logs],
        result_tx: Some(tx),
    };
    let (to, subject) = (mail.to.clone(), mail.subject.clone());
    match appstate.mail_tx.send(mail) {
        Ok(()) => match rx.recv().await {
            Some(Ok(_)) => {
                info!(
                    "User {} sent support mail to {SUPPORT_EMAIL_ADDRESS}",
                    session.user.username
                );
                Ok(ApiResponse {
                    json: json!({}),
                    status: StatusCode::OK,
                })
            }
            Some(Err(err)) => Ok(internal_error(&to, &subject, &err)),
            None => Ok(internal_error(
                &to,
                &subject,
                &String::from("None received"),
            )),
        },
        Err(err) => Ok(internal_error(&to, &subject, &err)),
    }
}

pub async fn send_new_device_added_email(
    device_name: &str,
    public_key: &str,
    template_locations: &Vec<TemplateLocation>,
    user_email: &str,
    mail_tx: &UnboundedSender<Mail>,
    ip_address: String,
    device_info: Option<String>,
) -> Result<(), TemplateError> {
    debug!("User {user_email} new device added mail to {SUPPORT_EMAIL_ADDRESS}");

    let mail = Mail {
        to: user_email.to_string(),
        subject: NEW_DEVICE_ADDED_EMAIL_SUBJECT.to_string(),
        content: templates::new_device_added_mail(
            device_name,
            public_key,
            template_locations,
            ip_address,
            device_info,
        )?,
        attachments: Vec::new(),
        result_tx: None,
    };

    let to = mail.to.clone();

    match mail_tx.send(mail) {
        Ok(()) => {
            info!("Sent new device notification to {to}");
            Ok(())
        }
        Err(err) => {
            error!("Sending new device notification to {to} failed with erorr:\n{err}");
            Ok(())
        }
    }
}
pub async fn send_gateway_disconnected_email(
    gateway_name: Option<String>,
    network_name: String,
    gateway_adress: String,
    mail_tx: &UnboundedSender<Mail>,
    pool: &DbPool,
) -> Result<(), WebError> {
    debug!("Sending gateway disconnected mail to all admin users");
    let admin_group_name = &SERVER_CONFIG
        .get()
        .ok_or(WebError::ServerConfigMissing)?
        .admin_groupname;
    let admin_users = User::find_by_group_name(pool, admin_group_name).await?;
    let gateway_name = gateway_name.unwrap_or("".into());
    for user in admin_users.into_iter() {
        let mail = Mail {
            to: user.email,
            subject: GATEWAY_DISCONNECTED.to_string(),
            content: templates::gateway_disconnected_mail(
                &gateway_name,
                &gateway_adress,
                &network_name,
            )?,
            attachments: Vec::new(),
            result_tx: None,
        };
        let to = mail.to.clone();

        match mail_tx.send(mail) {
            Ok(_) => {
                info!("Sent gateway disconnected notification to {}", &to);
            }
            Err(err) => {
                error!(
                    "Sending gateway disconnected notification to {} failed with error:\n{}",
                    &to, &err
                );
            }
        }
    }
    Ok(())
}

pub async fn send_new_device_login_email(
    user_email: &str,
    mail_tx: &UnboundedSender<Mail>,
    session: &Session,
    created: NaiveDateTime,
) -> Result<(), TemplateError> {
    debug!("User {user_email} new device login mail to {SUPPORT_EMAIL_ADDRESS}");

    let mail = Mail {
        to: user_email.to_string(),
        subject: NEW_DEVICE_LOGIN_EMAIL_SUBJECT.to_string(),
        content: templates::new_device_login_mail(session, created)?,
        attachments: Vec::new(),
        result_tx: None,
    };

    let to = mail.to.clone();

    match mail_tx.send(mail) {
        Ok(()) => {
            info!("Sent new device login notification to {to}");
        }
        Err(err) => {
            error!("Sending new device login notification to {to} failed with erorr:\n{err}");
        }
    }

    Ok(())
}

pub async fn send_new_device_ocid_login_email(
    user_email: &str,
    oauth2client_name: String,
    mail_tx: &UnboundedSender<Mail>,
    session: &Session,
) -> Result<(), TemplateError> {
    debug!("User {user_email} new device OCID login mail to {SUPPORT_EMAIL_ADDRESS}");

    let subject = format!("New login to {oauth2client_name} application with defguard");

    let mail = Mail {
        to: user_email.to_string(),
        subject,
        content: templates::new_device_ocid_login_mail(session, &oauth2client_name)?,
        attachments: Vec::new(),
        result_tx: None,
    };

    let to = mail.to.clone();

    match mail_tx.send(mail) {
        Ok(()) => {
            info!("Sent new device OCID login notification to {to}");
        }
        Err(err) => {
            error!("Sending new device OCID login notification to {to} failed with erorr:\n{err}");
        }
    }

    Ok(())
}

pub async fn send_mfa_configured_email(
    session: Option<&Session>,
    user: User,
    mfa_method: &MFAMethod,
    mail_tx: &UnboundedSender<Mail>,
) -> Result<(), TemplateError> {
    debug!("Sending MFA configured mail to {}", user.email);

    let subject = format!(
        "MFA method {} was activated on your account",
        mfa_method.to_string()
    );

    let mail = Mail {
        to: user.email,
        subject,
        content: templates::mfa_configured_mail(session, mfa_method)?,
        attachments: Vec::new(),
        result_tx: None,
    };

    let to = mail.to.clone();

    match mail_tx.send(mail) {
        Ok(()) => {
            info!("MFA configred mail sent to {to}");
            Ok(())
        }
        Err(err) => {
            error!("Failed to send mfa configured mail to {to} with error:\n{err}");
            Ok(())
        }
    }
}<|MERGE_RESOLUTION|>--- conflicted
+++ resolved
@@ -17,13 +17,9 @@
     appstate::AppState,
     auth::{AdminRole, SessionInfo},
     config::DefGuardConfig,
-<<<<<<< HEAD
     db::{MFAMethod, Session, User},
-=======
-    db::{MFAMethod, User},
     error::WebError,
     headers::get_device_type,
->>>>>>> 8ff12593
     mail::{Attachment, Mail},
     support::dump_config,
     templates::{self, support_data_mail, TemplateError, TemplateLocation},
@@ -35,11 +31,8 @@
 static SUPPORT_EMAIL_SUBJECT: &str = "Defguard support data";
 
 static NEW_DEVICE_ADDED_EMAIL_SUBJECT: &str = "Defguard: new device added to your account";
-<<<<<<< HEAD
 static NEW_DEVICE_LOGIN_EMAIL_SUBJECT: &str = "Defguard: new device logged in to your account";
-=======
 static GATEWAY_DISCONNECTED: &str = "Defguard: Gateway disconnected";
->>>>>>> 8ff12593
 
 #[derive(Clone, Deserialize)]
 pub struct TestMail {
