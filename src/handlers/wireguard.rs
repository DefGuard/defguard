use std::{
    net::IpAddr,
    str::FromStr,
    sync::{Arc, Mutex},
};

use axum::{
    extract::{Json, Path, Query, State},
    http::StatusCode,
    Extension,
};
use chrono::{DateTime, Duration, NaiveDateTime, Utc};
use ipnetwork::IpNetwork;
use serde_json::{json, Value};
use uuid::Uuid;

use super::{device_for_admin_or_self, user_for_admin_or_self, ApiResponse, ApiResult, WebError};
use crate::{
    appstate::AppState,
    auth::{AdminRole, Claims, ClaimsType, SessionInfo},
    db::{
        models::{
            device::{
                DeviceConfig, DeviceInfo, DeviceNetworkInfo, ModifyDevice, WireguardNetworkDevice,
            },
            wireguard::{DateTimeAggregation, MappedDevice, WireguardNetworkInfo},
        },
        AddDevice, DbPool, Device, GatewayEvent, WireguardNetwork,
    },
    grpc::GatewayMap,
    wg_config::{parse_wireguard_config, ImportedDevice},
};

#[derive(Deserialize, Serialize)]
pub struct WireguardNetworkData {
    pub name: String,
    pub address: IpNetwork,
    pub endpoint: String,
    pub port: i32,
    pub allowed_ips: Option<String>,
    pub dns: Option<String>,
    pub allowed_groups: Vec<String>,
}

impl WireguardNetworkData {
    pub(crate) fn parse_allowed_ips(&self) -> Vec<IpNetwork> {
        self.allowed_ips.as_ref().map_or(Vec::new(), |ips| {
            ips.split(',')
                .filter_map(|ip| ip.trim().parse().ok())
                .collect()
        })
    }
}

// Used in process of importing network from wireguard config
#[derive(Serialize, Deserialize, Debug, Clone)]
pub struct MappedDevices {
    pub devices: Vec<MappedDevice>,
}

#[derive(Serialize)]
struct ConnectionInfo {
    connected: bool,
}

#[derive(Deserialize)]
pub struct ImportNetworkData {
    pub name: String,
    pub endpoint: String,
    pub config: String,
    pub allowed_groups: Vec<String>,
}

#[derive(Serialize, Deserialize)]
pub struct ImportedNetworkData {
    pub network: WireguardNetwork,
    pub devices: Vec<ImportedDevice>,
}

pub async fn create_network(
    _admin: AdminRole,
    State(appstate): State<AppState>,
    session: SessionInfo,
    Json(data): Json<WireguardNetworkData>,
) -> ApiResult {
    let network_name = data.name.clone();
    debug!(
        "User {} creating WireGuard network {}",
        session.user.username, network_name
    );
    let allowed_ips = data.parse_allowed_ips();
    let mut network = WireguardNetwork::new(
        data.name,
        data.address,
        data.port,
        data.endpoint,
        data.dns,
        allowed_ips,
    )
    .map_err(|_| WebError::Serialization("Invalid network address".into()))?;

    let mut transaction = appstate.pool.begin().await?;
    network.save(&mut *transaction).await?;
    network
        .set_allowed_groups(&mut transaction, data.allowed_groups)
        .await?;

    // generate IP addresses for existing devices
    network
        .add_all_allowed_devices(&mut transaction, &appstate.config.admin_groupname)
        .await?;
    info!("Assigning IPs for existing devices in network {network}");

    match &network.id {
        Some(network_id) => {
            appstate
                .send_wireguard_event(GatewayEvent::NetworkCreated(*network_id, network.clone()));
        }
        None => {
            error!("Network {} ID was not created during network creation, gateway event was not send!", &network.name);
            return Ok(ApiResponse {
                json: json!({}),
                status: StatusCode::INTERNAL_SERVER_ERROR,
            });
        }
    }

    transaction.commit().await?;

    info!(
        "User {} created WireGuard network {}",
        session.user.username, network_name
    );
    Ok(ApiResponse {
        json: json!(network),
        status: StatusCode::CREATED,
    })
}

async fn find_network(id: i64, pool: &DbPool) -> Result<WireguardNetwork, WebError> {
    WireguardNetwork::find_by_id(pool, id)
        .await?
        .ok_or_else(|| WebError::ObjectNotFound(format!("Network {id} not found")))
}

pub async fn modify_network(
    _admin: AdminRole,
    Path(network_id): Path<i64>,
    State(appstate): State<AppState>,
    session: SessionInfo,
    Json(data): Json<WireguardNetworkData>,
) -> ApiResult {
    debug!(
        "User {} updating WireGuard network {network_id}",
        session.user.username
    );
    let mut network = find_network(network_id, &appstate.pool).await?;
    network.allowed_ips = data.parse_allowed_ips();
    network.name = data.name;

    // initialize DB transaction
    let mut transaction = appstate.pool.begin().await?;

    network.endpoint = data.endpoint;
    network.port = data.port;
    network.dns = data.dns;
    network.address = data.address;
    network.save(&mut *transaction).await?;
    network
        .set_allowed_groups(&mut transaction, data.allowed_groups)
        .await?;
    let _events = network
        .sync_allowed_devices(&mut transaction, &appstate.config.admin_groupname, None)
        .await?;

    match &network.id {
        Some(network_id) => {
            let peers = network.get_peers(&mut *transaction).await?;
            appstate.send_wireguard_event(GatewayEvent::NetworkModified(
                *network_id,
                network.clone(),
                peers,
            ));
        }
        &None => {
            error!(
                "Network {} id not found, gateway update not send!",
                network.name
            );
        }
    }

    // commit DB transaction
    transaction.commit().await?;

    info!(
        "User {} updated WireGuard network {network_id}",
        session.user.username,
    );
    Ok(ApiResponse {
        json: json!(network),
        status: StatusCode::OK,
    })
}

pub async fn delete_network(
    _admin: AdminRole,
    Path(network_id): Path<i64>,
    State(appstate): State<AppState>,
    session: SessionInfo,
) -> ApiResult {
    debug!(
        "User {} deleting WireGuard network {network_id}",
        session.user.username,
    );
    let network = find_network(network_id, &appstate.pool).await?;
    let network_name = network.name.clone();
    network.delete(&appstate.pool).await?;
    appstate.send_wireguard_event(GatewayEvent::NetworkDeleted(network_id, network_name));
    info!(
        "User {} deleted WireGuard network {network_id}",
        session.user.username,
    );
    Ok(ApiResponse::default())
}

pub async fn list_networks(
    _admin: AdminRole,
    State(appstate): State<AppState>,
    Extension(gateway_state): Extension<Arc<Mutex<GatewayMap>>>,
) -> ApiResult {
    debug!("Listing WireGuard networks");
    let mut network_info = Vec::new();
    let networks = WireguardNetwork::all(&appstate.pool).await?;

    for network in networks {
        let network_id = network.id.expect("Network does not have an ID");
        let allowed_groups = network.fetch_allowed_groups(&appstate.pool).await?;
        {
            let gateway_state = gateway_state
                .lock()
                .expect("Failed to acquire gateway state lock");
            network_info.push(WireguardNetworkInfo {
                network,
                connected: gateway_state.connected(network_id),
                gateways: gateway_state.get_network_gateway_status(network_id),
                allowed_groups,
            });
        }
    }
    debug!("Listed WireGuard networks");

    Ok(ApiResponse {
        json: json!(network_info),
        status: StatusCode::OK,
    })
}

pub async fn network_details(
    Path(network_id): Path<i64>,
    _admin: AdminRole,
    State(appstate): State<AppState>,
    Extension(gateway_state): Extension<Arc<Mutex<GatewayMap>>>,
) -> ApiResult {
    debug!("Displaying network details for network {network_id}");
    let network = WireguardNetwork::find_by_id(&appstate.pool, network_id).await?;
    let response = match network {
        Some(network) => {
            let allowed_groups = network.fetch_allowed_groups(&appstate.pool).await?;
            let gateway_state = gateway_state
                .lock()
                .expect("Failed to acquire gateway state lock");
            let network_info = WireguardNetworkInfo {
                network,
                connected: gateway_state.connected(network_id),
                gateways: gateway_state.get_network_gateway_status(network_id),
                allowed_groups,
            };
            ApiResponse {
                json: json!(network_info),
                status: StatusCode::OK,
            }
        }
        None => ApiResponse {
            json: Value::Null,
            status: StatusCode::NOT_FOUND,
        },
    };
    debug!("Displayed network details for network {network_id}");

    Ok(response)
}

pub async fn gateway_status(
    Path(network_id): Path<i64>,
    _admin: AdminRole,
    Extension(gateway_state): Extension<Arc<Mutex<GatewayMap>>>,
) -> ApiResult {
    debug!("Displaying gateway status for network {network_id}");
    let gateway_state = gateway_state
        .lock()
        .expect("Failed to acquire gateway state lock");

    Ok(ApiResponse {
        json: json!(gateway_state.get_network_gateway_status(network_id)),
        status: StatusCode::OK,
    })
}

pub async fn remove_gateway(
    Path((network_id, gateway_id)): Path<(i64, String)>,
    _admin: AdminRole,
    Extension(gateway_state): Extension<Arc<Mutex<GatewayMap>>>,
) -> ApiResult {
    info!("Removing gateway {gateway_id} in network {network_id}");
    let mut gateway_state = gateway_state
        .lock()
        .expect("Failed to acquire gateway state lock");

    gateway_state.remove_gateway(
        network_id,
        Uuid::from_str(&gateway_id)
            .map_err(|_| WebError::Http(StatusCode::INTERNAL_SERVER_ERROR))?,
    )?;

    Ok(ApiResponse {
        json: Value::Null,
        status: StatusCode::OK,
    })
}

pub async fn import_network(
    _admin: AdminRole,
    State(appstate): State<AppState>,
    Json(data): Json<ImportNetworkData>,
) -> ApiResult {
    info!("Importing network from config file");
    let (mut network, imported_devices) =
        parse_wireguard_config(&data.config).map_err(|error| {
            error!("{error}");
            WebError::Http(StatusCode::UNPROCESSABLE_ENTITY)
        })?;
    network.name = data.name;
    network.endpoint = data.endpoint;

    let mut transaction = appstate.pool.begin().await?;
    network.save(&mut *transaction).await?;
    network
        .set_allowed_groups(&mut transaction, data.allowed_groups)
        .await?;

    info!("New network {network} created");
    match network.id {
        Some(network_id) => {
            appstate
                .send_wireguard_event(GatewayEvent::NetworkCreated(network_id, network.clone()));
        }
        None => {
            error!("Network {network} id not found, gateway event not sent!");
        }
    }

    let reserved_ips: Vec<IpAddr> = imported_devices
        .iter()
        .map(|dev| dev.wireguard_ip)
        .collect();
    let (devices, gateway_events) = network
        .handle_imported_devices(
            &mut transaction,
            imported_devices,
            &appstate.config.admin_groupname,
        )
        .await?;
    appstate.send_multiple_wireguard_events(gateway_events);

    // assign IPs for other existing devices
    info!("Assigning IPs in imported network for remaining existing devices");
    let gateway_events = network
        .sync_allowed_devices(
            &mut transaction,
            &appstate.config.admin_groupname,
            Some(&reserved_ips),
        )
        .await?;
    appstate.send_multiple_wireguard_events(gateway_events);

    transaction.commit().await?;

    Ok(ApiResponse {
        json: json!(ImportedNetworkData { network, devices }),
        status: StatusCode::CREATED,
    })
}

// This is used exclusively for the wizard to map imported devices to users.
pub async fn add_user_devices(
    _admin: AdminRole,
    session: SessionInfo,
    State(appstate): State<AppState>,
    Path(network_id): Path<i64>,
    Json(request_data): Json<MappedDevices>,
) -> ApiResult {
    let mapped_devices = request_data.devices.clone();
    let user = session.user;
    let device_count = mapped_devices.len();

    // finish early if no devices were provided in request
    if mapped_devices.is_empty() {
        return Ok(ApiResponse {
            json: json!({}),
            status: StatusCode::NO_CONTENT,
        });
    }

    match WireguardNetwork::find_by_id(&appstate.pool, network_id).await? {
        Some(network) => {
            info!(
                "User {} mapping {device_count} devices for network {network_id}",
                user.username,
            );

            // wrap loop in transaction to abort if a device is invalid
            let mut transaction = appstate.pool.begin().await?;
            let events = network
                .handle_mapped_devices(
                    &mut transaction,
                    mapped_devices,
                    &appstate.config.admin_groupname,
                )
                .await?;
            appstate.send_multiple_wireguard_events(events);
            transaction.commit().await?;

            info!(
                "User {} mapped {device_count} devices for {network_id} network",
                user.username,
            );

            Ok(ApiResponse {
                json: json!({}),
                status: StatusCode::CREATED,
            })
        }
        None => Err(WebError::ObjectNotFound(format!(
            "Network {network_id} not found"
        ))),
    }
}

<<<<<<< HEAD
#[derive(Serialize)]
pub struct DeviceConfig {
    pub(crate) network_id: i64,
    pub(crate) network_name: String,
    pub(crate) config: String,
    pub(crate) address: IpAddr,
    pub(crate) endpoint: String,
    pub(crate) allowed_ips: Vec<IpNetwork>,
    pub(crate) pubkey: String,
}

#[post("/device/<username>", format = "json", data = "<data>")]
=======
>>>>>>> 37c0d6f1
pub async fn add_device(
    session: SessionInfo,
    State(appstate): State<AppState>,
    // Alias, because otherwise `axum` reports conflicting routes.
    Path(username): Path<String>,
    Json(add_device): Json<AddDevice>,
) -> ApiResult {
    let device_name = add_device.name.clone();
    debug!(
        "User {} adding device {device_name} for user {username}",
        session.user.username,
    );
    let user = user_for_admin_or_self(&appstate.pool, &session, &username).await?;
    let networks = WireguardNetwork::all(&appstate.pool).await?;
    if networks.is_empty() {
        error!("No network found, can't add device");
        return Ok(ApiResponse {
            json: json!({}),
            status: StatusCode::BAD_REQUEST,
        });
    }

    Device::validate_pubkey(&add_device.wireguard_pubkey).map_err(WebError::PubkeyValidation)?;

    // save device
    let Some(user_id) = user.id else {
        return Err(WebError::ModelError("User has no id".to_string()));
    };
    let mut device = Device::new(add_device.name, add_device.wireguard_pubkey, user_id);

    let mut transaction = appstate.pool.begin().await?;
    device.save(&mut *transaction).await?;

    // assign IPs and generate configs for each network
    #[derive(Serialize)]
    struct AddDeviceResult {
        configs: Vec<DeviceConfig>,
        device: Device,
    }

    let (network_info, configs) = device
        .add_to_all_networks(&mut transaction, &appstate.config.admin_groupname)
        .await?;

    appstate.send_wireguard_event(GatewayEvent::DeviceCreated(DeviceInfo {
        device: device.clone(),
        network_info,
    }));

    transaction.commit().await?;

    info!(
        "User {} added device {device_name} for user {username}",
        session.user.username
    );

    let result = AddDeviceResult { configs, device };

    Ok(ApiResponse {
        json: json!(result),
        status: StatusCode::CREATED,
    })
}

pub async fn modify_device(
    session: SessionInfo,
    Path(device_id): Path<i64>,
    State(appstate): State<AppState>,
    Json(data): Json<ModifyDevice>,
) -> ApiResult {
    debug!("User {} updating device {device_id}", session.user.username);
    let mut device = device_for_admin_or_self(&appstate.pool, &session, device_id).await?;
    let networks = WireguardNetwork::all(&appstate.pool).await?;

    if networks.is_empty() {
        error!("No network found can't modify device");
        return Ok(ApiResponse {
            json: json!({}),
            status: StatusCode::BAD_REQUEST,
        });
    }

    // check pubkeys
    for network in &networks {
        if network.pubkey == data.wireguard_pubkey {
            return Ok(ApiResponse {
                json: json!({"msg": "device's pubkey must be different from server's pubkey"}),
                status: StatusCode::BAD_REQUEST,
            });
        }
    }

    // update device info
    device.update_from(data);
    device.save(&appstate.pool).await?;

    // send update to gateway's
    let mut network_info = Vec::new();
    for network in &networks {
        if let Some(network_id) = network.id {
            if let Some(device_id) = device.id {
                let wireguard_network_device =
                    WireguardNetworkDevice::find(&appstate.pool, device_id, network_id).await?;
                if let Some(wireguard_network_device) = wireguard_network_device {
                    let device_network_info = DeviceNetworkInfo {
                        network_id,
                        device_wireguard_ip: wireguard_network_device.wireguard_ip,
                    };
                    network_info.push(device_network_info);
                }
            }
        }
    }
    appstate.send_wireguard_event(GatewayEvent::DeviceModified(DeviceInfo {
        device: device.clone(),
        network_info,
    }));

    info!("User {} updated device {device_id}", session.user.username);
    Ok(ApiResponse {
        json: json!(device),
        status: StatusCode::OK,
    })
}

pub async fn get_device(
    session: SessionInfo,
    Path(device_id): Path<i64>,
    State(appstate): State<AppState>,
) -> ApiResult {
    debug!("Retrieving device with id: {device_id}");
    let device = device_for_admin_or_self(&appstate.pool, &session, device_id).await?;
    Ok(ApiResponse {
        json: json!(device),
        status: StatusCode::OK,
    })
}

pub async fn delete_device(
    session: SessionInfo,
    Path(device_id): Path<i64>,
    State(appstate): State<AppState>,
) -> ApiResult {
    debug!("User {} deleting device {device_id}", session.user.username);
    let device = device_for_admin_or_self(&appstate.pool, &session, device_id).await?;
    appstate.send_wireguard_event(GatewayEvent::DeviceDeleted(
        DeviceInfo::from_device(&appstate.pool, device.clone()).await?,
    ));
    device.delete(&appstate.pool).await?;
    info!("User {} deleted device {device_id}", session.user.username);
    Ok(ApiResponse::default())
}

pub async fn list_devices(_admin: AdminRole, State(appstate): State<AppState>) -> ApiResult {
    debug!("Listing devices");
    let devices = Device::all(&appstate.pool).await?;
    info!("Listed devices");

    Ok(ApiResponse {
        json: json!(devices),
        status: StatusCode::OK,
    })
}

pub async fn list_user_devices(
    session: SessionInfo,
    State(appstate): State<AppState>,
    Path(username): Path<String>,
) -> ApiResult {
    // only allow for admin or user themselves
    if !session.is_admin && session.user.username != username {
        return Err(WebError::Forbidden("Admin access required".into()));
    };
    debug!("Listing devices for user: {username}");
    let devices = Device::all_for_username(&appstate.pool, &username).await?;

    Ok(ApiResponse {
        json: json!(devices),
        status: StatusCode::OK,
    })
}

pub async fn download_config(
    session: SessionInfo,
    State(appstate): State<AppState>,
    Path((network_id, device_id)): Path<(i64, i64)>,
) -> Result<String, WebError> {
    let network = find_network(network_id, &appstate.pool).await?;
    let device = device_for_admin_or_self(&appstate.pool, &session, device_id).await?;
    let wireguard_network_device =
        WireguardNetworkDevice::find(&appstate.pool, device_id, network_id).await?;
    if let Some(wireguard_network_device) = wireguard_network_device {
        Ok(device.create_config(&network, &wireguard_network_device))
    } else {
        let device_id = if let Some(id) = device.id {
            id.to_string()
        } else {
            String::new()
        };
        Err(WebError::ObjectNotFound(format!(
            "No ip found for device: {}({device_id})",
            device.name
        )))
    }
}

pub async fn create_network_token(
    _admin: AdminRole,
    State(appstate): State<AppState>,
    Path(network_id): Path<i64>,
) -> ApiResult {
    info!("Generating a new token for network ID {network_id}");
    let network = find_network(network_id, &appstate.pool).await?;
    let token = Claims::new(
        ClaimsType::Gateway,
        format!("DEFGUARD-NETWORK-{network_id}"),
        network_id.to_string(),
        u32::MAX.into(),
    )
    .to_jwt()
    .map_err(|_| {
        WebError::Authorization(format!(
            "Failed to create token for gateway {}",
            network.name
        ))
    })?;
    Ok(ApiResponse {
        json: json!({"token": token, "grpc_url": appstate.config.grpc_url.to_string()}),
        status: StatusCode::OK,
    })
}

/// Returns appropriate aggregation level depending on the `from` date param
/// If `from` is >= than 6 hours ago, returns `Hour` aggregation
/// Otherwise returns `Minute` aggregation
fn get_aggregation(from: NaiveDateTime) -> Result<DateTimeAggregation, StatusCode> {
    // Use hourly aggregation for longer periods
    let aggregation = match Utc::now().naive_utc() - from {
        duration if duration >= Duration::hours(6) => Ok(DateTimeAggregation::Hour),
        duration if duration < Duration::zero() => Err(StatusCode::BAD_REQUEST),
        _ => Ok(DateTimeAggregation::Minute),
    }?;
    Ok(aggregation)
}

#[derive(Deserialize)]
pub struct QueryFrom {
    from: Option<String>,
}

impl QueryFrom {
    /// If `datetime` is Some, parses the date string, otherwise returns `DateTime` one hour ago.
    fn parse_timestamp(&self) -> Result<DateTime<Utc>, StatusCode> {
        Ok(match &self.from {
            Some(from) => DateTime::<Utc>::from_str(from).map_err(|_| StatusCode::BAD_REQUEST)?,
            None => Utc::now() - Duration::hours(1),
        })
    }
}

pub async fn user_stats(
    _admin: AdminRole,
    State(appstate): State<AppState>,
    Path(network_id): Path<i64>,
    Query(query_from): Query<QueryFrom>,
) -> ApiResult {
    debug!("Displaying WireGuard user stats");
    let Some(network) = WireguardNetwork::find_by_id(&appstate.pool, network_id).await? else {
        return Err(WebError::ObjectNotFound(format!(
            "Requested network ({network_id}) not found",
        )));
    };
    let from = query_from.parse_timestamp()?.naive_utc();
    let aggregation = get_aggregation(from)?;
    let stats = network
        .user_stats(&appstate.pool, &from, &aggregation)
        .await?;
    debug!("Displayed WireGuard user stats");

    Ok(ApiResponse {
        json: json!(stats),
        status: StatusCode::OK,
    })
}

pub async fn network_stats(
    _admin: AdminRole,
    State(appstate): State<AppState>,
    Path(network_id): Path<i64>,
    Query(query_from): Query<QueryFrom>,
) -> ApiResult {
    debug!("Displaying WireGuard network stats");
    let Some(network) = WireguardNetwork::find_by_id(&appstate.pool, network_id).await? else {
        return Err(WebError::ObjectNotFound(format!(
            "Requested network ({network_id}) not found"
        )));
    };
    let from = query_from.parse_timestamp()?.naive_utc();
    let aggregation = get_aggregation(from)?;
    let stats = network
        .network_stats(&appstate.pool, &from, &aggregation)
        .await?;
    debug!("Displayed WireGuard network stats");

    Ok(ApiResponse {
        json: json!(stats),
        status: StatusCode::OK,
    })
}<|MERGE_RESOLUTION|>--- conflicted
+++ resolved
@@ -447,21 +447,8 @@
     }
 }
 
-<<<<<<< HEAD
-#[derive(Serialize)]
-pub struct DeviceConfig {
-    pub(crate) network_id: i64,
-    pub(crate) network_name: String,
-    pub(crate) config: String,
-    pub(crate) address: IpAddr,
-    pub(crate) endpoint: String,
-    pub(crate) allowed_ips: Vec<IpNetwork>,
-    pub(crate) pubkey: String,
-}
 
 #[post("/device/<username>", format = "json", data = "<data>")]
-=======
->>>>>>> 37c0d6f1
 pub async fn add_device(
     session: SessionInfo,
     State(appstate): State<AppState>,
