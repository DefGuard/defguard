use std::{
    net::IpAddr,
    str::FromStr,
    sync::{Arc, Mutex},
};

use axum::{
    extract::{Json, Path, Query, State},
    http::StatusCode,
    Extension,
};
use chrono::{DateTime, Duration, NaiveDateTime, Utc};
use ipnetwork::IpNetwork;
use serde_json::{json, Value};
use sqlx::PgPool;
use utoipa::ToSchema;
use uuid::Uuid;

use super::{device_for_admin_or_self, user_for_admin_or_self, ApiResponse, ApiResult, WebError};
use crate::{
    appstate::AppState,
    auth::{AdminRole, Claims, ClaimsType, SessionInfo},
    db::{
        models::{
            device::{
                DeviceConfig, DeviceInfo, DeviceNetworkInfo, ModifyDevice, WireguardNetworkDevice,
            },
            wireguard::{DateTimeAggregation, MappedDevice, WireguardNetworkInfo},
        },
        AddDevice, Device, GatewayEvent, Id, WireguardNetwork,
    },
    enterprise::{handlers::CanManageDevices, limits::update_counts},
    grpc::GatewayMap,
    handlers::mail::send_new_device_added_email,
    server_config,
    templates::TemplateLocation,
    wg_config::{parse_wireguard_config, ImportedDevice},
};

/// Parse a string with comma-separated IP addresses.
/// Invalid addresses will be silently ignored.
pub(crate) fn parse_address_list(ips: &str) -> Vec<IpNetwork> {
    ips.split(',')
        .filter_map(|ip| ip.trim().parse().ok())
        .collect()
}

#[derive(Deserialize, Serialize, ToSchema)]
pub struct WireguardNetworkData {
    pub name: String,
    pub address: String, // comma-separated list of addresses
    pub endpoint: String,
    pub port: i32,
    pub allowed_ips: Option<String>,
    pub dns: Option<String>,
    pub allowed_groups: Vec<String>,
    pub mfa_enabled: bool,
    pub keepalive_interval: i32,
    pub peer_disconnect_threshold: i32,
}

impl WireguardNetworkData {
    pub(crate) fn parse_allowed_ips(&self) -> Vec<IpNetwork> {
        self.allowed_ips
            .as_ref()
            .map_or(Vec::new(), |ips| parse_address_list(ips))
    }
}

// Used in process of importing network from WireGuard config
#[derive(Serialize, Deserialize, Debug, Clone)]
pub struct MappedDevices {
    pub devices: Vec<MappedDevice>,
}

#[derive(Deserialize)]
pub struct ImportNetworkData {
    pub name: String,
    pub endpoint: String,
    pub config: String,
    pub allowed_groups: Vec<String>,
}

#[derive(Serialize, Deserialize)]
pub struct ImportedNetworkData {
    pub network: WireguardNetwork<Id>,
    pub devices: Vec<ImportedDevice>,
}

// #[utoipa::path(
//     get,
//     path = "/api/v1/network",
//     request_body = WireguardNetworkData,
//     responses(
//         (status = 201, description = "Successfully created network.", body = WireguardNetwork),
//         (status = 401, description = "Unauthorized to create network.", body = Json, example = json!({"msg": "Session is required"})),
//         (status = 403, description = "You don't have permission to return details about user.", body = Json, body = Json, example = json!({"msg": "access denied"})),
//         (status = 500, description = "Unable to create network.", body = Json, example = json!({"msg": "Invalid network address"}))
//     )
// )]
<<<<<<< HEAD
pub(crate) async fn create_network(
    _role: VpnRole,
=======
pub async fn create_network(
    _role: AdminRole,
>>>>>>> 0c14e0af
    State(appstate): State<AppState>,
    session: SessionInfo,
    Json(data): Json<WireguardNetworkData>,
) -> ApiResult {
    let network_name = data.name.clone();
    debug!(
        "User {} creating WireGuard network {network_name}",
        session.user.username
    );
    let allowed_ips = data.parse_allowed_ips();
    let network = WireguardNetwork::new(
        data.name,
        parse_address_list(&data.address),
        data.port,
        data.endpoint,
        data.dns,
        allowed_ips,
        data.mfa_enabled,
        data.keepalive_interval,
        data.peer_disconnect_threshold,
    )
    .map_err(|_| WebError::Serialization("Invalid network address".into()))?;

    let mut transaction = appstate.pool.begin().await?;
    let network = network.save(&mut *transaction).await?;
    network
        .set_allowed_groups(&mut transaction, data.allowed_groups)
        .await?;

    // generate IP addresses for existing devices
    network.add_all_allowed_devices(&mut transaction).await?;
    info!("Assigning IPs for existing devices in network {network}");

    appstate.send_wireguard_event(GatewayEvent::NetworkCreated(network.id, network.clone()));

    transaction.commit().await?;

    info!(
        "User {} created WireGuard network {network_name}",
        session.user.username
    );
    update_counts(&appstate.pool).await?;

    Ok(ApiResponse {
        json: json!(network),
        status: StatusCode::CREATED,
    })
}

async fn find_network(id: Id, pool: &PgPool) -> Result<WireguardNetwork<Id>, WebError> {
    WireguardNetwork::find_by_id(pool, id)
        .await?
        .ok_or_else(|| WebError::ObjectNotFound(format!("Network {id} not found")))
}

<<<<<<< HEAD
pub(crate) async fn modify_network(
    _role: VpnRole,
=======
pub async fn modify_network(
    _role: AdminRole,
>>>>>>> 0c14e0af
    Path(network_id): Path<i64>,
    State(appstate): State<AppState>,
    session: SessionInfo,
    Json(data): Json<WireguardNetworkData>,
) -> ApiResult {
    debug!(
        "User {} updating WireGuard network {network_id}",
        session.user.username
    );
    let mut network = find_network(network_id, &appstate.pool).await?;
    network.allowed_ips = data.parse_allowed_ips();
    network.name = data.name;

    // initialize DB transaction
    let mut transaction = appstate.pool.begin().await?;

    network.endpoint = data.endpoint;
    network.port = data.port;
    network.dns = data.dns;
    network.address = parse_address_list(&data.address);
    network.mfa_enabled = data.mfa_enabled;
    network.keepalive_interval = data.keepalive_interval;
    network.peer_disconnect_threshold = data.peer_disconnect_threshold;

    network.save(&mut *transaction).await?;
    network
        .set_allowed_groups(&mut transaction, data.allowed_groups)
        .await?;
    let _events = network.sync_allowed_devices(&mut transaction, None).await?;

    let peers = network.get_peers(&mut *transaction).await?;
    appstate.send_wireguard_event(GatewayEvent::NetworkModified(
        network.id,
        network.clone(),
        peers,
    ));

    // commit DB transaction
    transaction.commit().await?;

    info!(
        "User {} updated WireGuard network {network_id}",
        session.user.username,
    );
    Ok(ApiResponse {
        json: json!(network),
        status: StatusCode::OK,
    })
}

<<<<<<< HEAD
pub(crate) async fn delete_network(
    _role: VpnRole,
=======
pub async fn delete_network(
    _role: AdminRole,
>>>>>>> 0c14e0af
    Path(network_id): Path<i64>,
    State(appstate): State<AppState>,
    session: SessionInfo,
) -> ApiResult {
    debug!(
        "User {} deleting WireGuard network {network_id}",
        session.user.username,
    );
    let network = find_network(network_id, &appstate.pool).await?;
    let network_name = network.name.clone();
    network.delete(&appstate.pool).await?;
    appstate.send_wireguard_event(GatewayEvent::NetworkDeleted(network_id, network_name));
    info!(
        "User {} deleted WireGuard network {network_id}",
        session.user.username,
    );
    update_counts(&appstate.pool).await?;

    Ok(ApiResponse::default())
}

<<<<<<< HEAD
pub(crate) async fn list_networks(
    _role: VpnRole,
=======
pub async fn list_networks(
    _role: AdminRole,
>>>>>>> 0c14e0af
    State(appstate): State<AppState>,
    Extension(gateway_state): Extension<Arc<Mutex<GatewayMap>>>,
) -> ApiResult {
    debug!("Listing WireGuard networks");
    let mut network_info = Vec::new();
    let networks = WireguardNetwork::all(&appstate.pool).await?;

    for network in networks {
        let network_id = network.id;
        let allowed_groups = network.fetch_allowed_groups(&appstate.pool).await?;
        {
            let gateway_state = gateway_state
                .lock()
                .expect("Failed to acquire gateway state lock");
            network_info.push(WireguardNetworkInfo {
                network,
                connected: gateway_state.connected(network_id),
                gateways: gateway_state.get_network_gateway_status(network_id),
                allowed_groups,
            });
        }
    }
    debug!("Listed WireGuard networks");

    Ok(ApiResponse {
        json: json!(network_info),
        status: StatusCode::OK,
    })
}

pub(crate) async fn network_details(
    Path(network_id): Path<i64>,
    _role: AdminRole,
    State(appstate): State<AppState>,
    Extension(gateway_state): Extension<Arc<Mutex<GatewayMap>>>,
) -> ApiResult {
    debug!("Displaying network details for network {network_id}");
    let network = WireguardNetwork::find_by_id(&appstate.pool, network_id).await?;
    let response = match network {
        Some(network) => {
            let allowed_groups = network.fetch_allowed_groups(&appstate.pool).await?;
            let gateway_state = gateway_state
                .lock()
                .expect("Failed to acquire gateway state lock");
            let network_info = WireguardNetworkInfo {
                network,
                connected: gateway_state.connected(network_id),
                gateways: gateway_state.get_network_gateway_status(network_id),
                allowed_groups,
            };
            ApiResponse {
                json: json!(network_info),
                status: StatusCode::OK,
            }
        }
        None => ApiResponse {
            json: Value::Null,
            status: StatusCode::NOT_FOUND,
        },
    };
    debug!("Displayed network details for network {network_id}");

    Ok(response)
}

pub(crate) async fn gateway_status(
    Path(network_id): Path<i64>,
    _role: AdminRole,
    Extension(gateway_state): Extension<Arc<Mutex<GatewayMap>>>,
) -> ApiResult {
    debug!("Displaying gateway status for network {network_id}");
    let gateway_state = gateway_state
        .lock()
        .expect("Failed to acquire gateway state lock");
    debug!("Displayed gateway status for network {network_id}");

    Ok(ApiResponse {
        json: json!(gateway_state.get_network_gateway_status(network_id)),
        status: StatusCode::OK,
    })
}

pub(crate) async fn remove_gateway(
    Path((network_id, gateway_id)): Path<(i64, String)>,
    _role: AdminRole,
    Extension(gateway_state): Extension<Arc<Mutex<GatewayMap>>>,
) -> ApiResult {
    debug!("Removing gateway {gateway_id} in network {network_id}");
    let mut gateway_state = gateway_state
        .lock()
        .expect("Failed to acquire gateway state lock");

    gateway_state.remove_gateway(
        network_id,
        Uuid::from_str(&gateway_id)
            .map_err(|_| WebError::Http(StatusCode::INTERNAL_SERVER_ERROR))?,
    )?;

    info!("Removed gateway {gateway_id} in network {network_id}");

    Ok(ApiResponse {
        json: Value::Null,
        status: StatusCode::OK,
    })
}

<<<<<<< HEAD
pub(crate) async fn import_network(
    _role: VpnRole,
=======
pub async fn import_network(
    _role: AdminRole,
>>>>>>> 0c14e0af
    State(appstate): State<AppState>,
    Json(data): Json<ImportNetworkData>,
) -> ApiResult {
    debug!("Importing network from config file");
    let (mut network, imported_devices) =
        parse_wireguard_config(&data.config).map_err(|error| {
            error!("{error}");
            WebError::Http(StatusCode::UNPROCESSABLE_ENTITY)
        })?;
    network.name = data.name;
    network.endpoint = data.endpoint;

    let mut transaction = appstate.pool.begin().await?;
    let network = network.save(&mut *transaction).await?;
    network
        .set_allowed_groups(&mut transaction, data.allowed_groups)
        .await?;

    info!("New network {network} created");
    appstate.send_wireguard_event(GatewayEvent::NetworkCreated(network.id, network.clone()));

    let reserved_ips: Vec<IpAddr> = imported_devices
        .iter()
        .map(|dev| dev.wireguard_ip)
        .collect();
    let (devices, gateway_events) = network
        .handle_imported_devices(&mut transaction, imported_devices)
        .await?;
    appstate.send_multiple_wireguard_events(gateway_events);

    // assign IPs for other existing devices
    debug!("Assigning IPs in imported network for remaining existing devices");
    let gateway_events = network
        .sync_allowed_devices(&mut transaction, Some(&reserved_ips))
        .await?;
    appstate.send_multiple_wireguard_events(gateway_events);
    debug!("Assigned IPs in imported network for remaining existing devices");

    transaction.commit().await?;

    info!("Imported network {network} with {} devices", devices.len());

    update_counts(&appstate.pool).await?;

    Ok(ApiResponse {
        json: json!(ImportedNetworkData { network, devices }),
        status: StatusCode::CREATED,
    })
}

// This is used exclusively for the wizard to map imported devices to users.
<<<<<<< HEAD
pub(crate) async fn add_user_devices(
    _role: VpnRole,
=======
pub async fn add_user_devices(
    _role: AdminRole,
>>>>>>> 0c14e0af
    session: SessionInfo,
    State(appstate): State<AppState>,
    Path(network_id): Path<i64>,
    Json(request_data): Json<MappedDevices>,
) -> ApiResult {
    let mapped_devices = request_data.devices.clone();
    let user = session.user;
    let device_count = mapped_devices.len();

    debug!(
        "User {} mapping {device_count} devices for network {network_id}",
        user.username,
    );

    // finish early if no devices were provided in request
    if mapped_devices.is_empty() {
        debug!("No devices provided in request, skipping mapping");
        return Ok(ApiResponse {
            json: json!({}),
            status: StatusCode::NO_CONTENT,
        });
    }

    if let Some(network) = WireguardNetwork::find_by_id(&appstate.pool, network_id).await? {
        // wrap loop in transaction to abort if a device is invalid
        let mut transaction = appstate.pool.begin().await?;
        let events = network
            .handle_mapped_devices(&mut transaction, mapped_devices)
            .await?;
        appstate.send_multiple_wireguard_events(events);
        transaction.commit().await?;

        info!(
            "User {} mapped {device_count} devices for {network_id} network",
            user.username,
        );
        update_counts(&appstate.pool).await?;

        Ok(ApiResponse {
            json: json!({}),
            status: StatusCode::CREATED,
        })
    } else {
        error!("Failed to map devices, network {network_id} not found");
        Err(WebError::ObjectNotFound(format!(
            "Network {network_id} not found"
        )))
    }
}

// assign IPs and generate configs for each network
#[derive(Serialize, ToSchema)]
pub struct AddDeviceResult {
    configs: Vec<DeviceConfig>,
    device: Device<Id>,
}

/// Add device
///
/// Add a new device for a user by sending `AddDevice` object.
/// Notice that `wireguard_pubkey` must be unique to successfully add the device.
/// You can't add devices for `disabled` users, unless you are an admin.
///
/// Device will be added to all networks in your company infrastructure.
///
/// User will receive all new device details on email.
///
/// # Returns
/// Returns `AddDeviceResult` object or `WebError` object if error occurs.
#[utoipa::path(
    post,
    path = "/api/v1/device/{device_id}",
    params(
        ("device_id" = String, description = "Name of a user.")
    ),
    request_body = AddDevice,
    responses(
        (status = 201, description = "Successfully added a new device for a user.", body = AddDeviceResult, example = json!(
            {
                "configs": [
                    {
                        "network_id": 0,
                        "network_name": "network_name",
                        "config": "config",
                        "address": "0.0.0.0:8000",
                        "endpoint": "endpoint",
                        "allowed_ips": ["0.0.0.0:8000"],
                        "pubkey": "pubkey",
                        "dns": "8.8.8.8",
                        "mfa_enabled": false,
                        "keepalive_interval": 5
                    }
                ],
                "device": {
                    "id": 0,
                    "name": "name",
                    "wireguard_pubkey": "wireguard_pubkey",
                    "user_id": 0,
                    "created": "2024-07-10T10:25:43.231Z"
                }
            }
        )),
        (status = 400, description = "Bad request, no networks found or device with pubkey that you want to send with already exists.", body = ApiResponse, example = json!({})),
        (status = 401, description = "Unauthorized to add a new device for a user.", body = ApiResponse, example = json!({"msg": "Session is required"})),
        (status = 403, description = "You don't have permission to add a new device for a user. You can't add a new device for a disabled user.", body = ApiResponse, example = json!({"msg": "requires privileged access"})),
        (status = 500, description = "Cannot add a new device for a user.", body = ApiResponse, example = json!({"msg": "Internal server error"}))
    )
)]
pub async fn add_device(
    _can_manage_devices: CanManageDevices,
    session: SessionInfo,
    State(appstate): State<AppState>,
    // Alias, because otherwise `axum` reports conflicting routes.
    Path(username): Path<String>,
    Json(add_device): Json<AddDevice>,
) -> ApiResult {
    let device_name = add_device.name.clone();
    debug!(
        "User {} adding device {device_name} for user {username}",
        session.user.username,
    );

    let user = user_for_admin_or_self(&appstate.pool, &session, &username).await?;

    // Let admins manage devices for disabled users
    if !user.is_active && !session.is_admin {
        info!(
            "User {} tried to add a device for a disabled user {username}",
            session.user.username
        );

        return Err(WebError::Forbidden("User is disabled.".into()));
    }

    let networks = WireguardNetwork::all(&appstate.pool).await?;
    if networks.is_empty() {
        error!("Failed to add device {device_name}, no networks found");
        return Ok(ApiResponse {
            json: json!({}),
            status: StatusCode::BAD_REQUEST,
        });
    }

    Device::validate_pubkey(&add_device.wireguard_pubkey).map_err(WebError::PubkeyValidation)?;

    // Make sure there is no device with the same pubkey, such state may lead to unexpected issues
    if Device::find_by_pubkey(&appstate.pool, &add_device.wireguard_pubkey)
        .await?
        .is_some()
    {
        return Err(WebError::PubkeyExists(format!(
            "Failed to add device {device_name}, identical pubkey ({}) already exists",
            add_device.wireguard_pubkey
        )));
    }

    // save device
    let mut transaction = appstate.pool.begin().await?;
    let device = Device::new(add_device.name, add_device.wireguard_pubkey, user.id)
        .save(&mut *transaction)
        .await?;

    let (network_info, configs) = device.add_to_all_networks(&mut transaction).await?;

    let mut network_ips: Vec<String> = Vec::new();
    for network_info_item in network_info.clone() {
        network_ips.push(network_info_item.device_wireguard_ip.to_string());
    }

    appstate.send_wireguard_event(GatewayEvent::DeviceCreated(DeviceInfo {
        device: device.clone(),
        network_info: network_info.clone(),
    }));

    transaction.commit().await?;

    let template_locations: Vec<TemplateLocation> = configs
        .iter()
        .map(|c| TemplateLocation {
            name: c.network_name.clone(),
            assigned_ip: c.address.to_string(),
        })
        .collect();

    // hide session info if triggered by admin for other user
    let (session_ip, session_device_info) = if session.is_admin && session.user != user {
        (None, None)
    } else {
        (
            Some(session.session.ip_address.as_str()),
            session.session.device_info.clone(),
        )
    };
    send_new_device_added_email(
        &device.name,
        &device.wireguard_pubkey,
        &template_locations,
        &user.email,
        &appstate.mail_tx,
        session_ip,
        session_device_info.as_deref(),
    )?;

    info!(
        "User {} added device {device_name} for user {username}",
        session.user.username
    );

    let result = AddDeviceResult { configs, device };

    update_counts(&appstate.pool).await?;

    Ok(ApiResponse {
        json: json!(result),
        status: StatusCode::CREATED,
    })
}

/// Modify device
///
/// Update a device for a user by sending `ModifyDevice` object.
/// Notice that `wireguard_pubkey` must be diffrent from server's pubkey.
///
/// Endpoint will trigger new update in gateway server.
///
/// # Returns
/// Returns `Device` object or `WebError` object if error occurs.
#[utoipa::path(
    put,
    path = "/api/v1/device/{device_id}",
    params(
        ("device_id" = i64, description = "Id of device to update details.")
    ),
    request_body = ModifyDevice,
    responses(
        (status = 200, description = "Successfully updated a device.", body = Device, example = json!(
            {
                "id": 0,
                "name": "name",
                "wireguard_pubkey": "wireguard_pubkey",
                "user_id": 0,
                "created": "2024-07-10T10:25:43.231Z"
            }
        )),
        (status = 400, description = "Bad request, no networks found or device with pubkey that you want to send with is a server's pubkey.", body = ApiResponse, example = json!({"msg": "device's pubkey must be different from server's pubkey"})),
        (status = 401, description = "Unauthorized to update a device.", body = ApiResponse, example = json!({"msg": "Session is required"})),
        (status = 404, description = "Device not found.", body = ApiResponse, example = json!({"msg": "device id <id> not found"})),
        (status = 500, description = "Cannot update a device.", body = ApiResponse, example = json!({"msg": "Internal server error"}))
    )
)]
pub async fn modify_device(
    _can_manage_devices: CanManageDevices,
    session: SessionInfo,
    Path(device_id): Path<i64>,
    State(appstate): State<AppState>,
    Json(data): Json<ModifyDevice>,
) -> ApiResult {
    debug!("User {} updating device {device_id}", session.user.username);
    let mut device = device_for_admin_or_self(&appstate.pool, &session, device_id).await?;
    let networks = WireguardNetwork::all(&appstate.pool).await?;

    if networks.is_empty() {
        error!("Failed to update device {device_id}, no networks found");
        return Ok(ApiResponse {
            json: json!({}),
            status: StatusCode::BAD_REQUEST,
        });
    }

    // check pubkeys
    for network in &networks {
        if network.pubkey == data.wireguard_pubkey {
            error!("Failed to update device {device_id}, device's pubkey must be different from server's pubkey");
            return Ok(ApiResponse {
                json: json!({"msg": "device's pubkey must be different from server's pubkey"}),
                status: StatusCode::BAD_REQUEST,
            });
        }
    }

    // update device info
    device.update_from(data);
    device.save(&appstate.pool).await?;

    // send update to gateway's
    let mut network_info = Vec::new();
    for network in &networks {
        let wireguard_network_device =
            WireguardNetworkDevice::find(&appstate.pool, device.id, network.id).await?;
        if let Some(wireguard_network_device) = wireguard_network_device {
            let device_network_info = DeviceNetworkInfo {
                network_id: network.id,
                device_wireguard_ip: wireguard_network_device.wireguard_ip,
                preshared_key: wireguard_network_device.preshared_key,
                is_authorized: wireguard_network_device.is_authorized,
            };
            network_info.push(device_network_info);
        }
    }
    appstate.send_wireguard_event(GatewayEvent::DeviceModified(DeviceInfo {
        device: device.clone(),
        network_info,
    }));

    info!("User {} updated device {device_id}", session.user.username);
    Ok(ApiResponse {
        json: json!(device),
        status: StatusCode::OK,
    })
}

/// Get device
///
/// # Returns
/// Returns `Device` object or `WebError` object if error occurs.
#[utoipa::path(
    get,
    path = "/api/v1/device/{device_id}",
    params(
        ("device_id" = i64, description = "Id of device to update details.")
    ),
    responses(
        (status = 200, description = "Successfully updated a device.", body = Device, example = json!(
            {
                "id": 0,
                "name": "name",
                "wireguard_pubkey": "wireguard_pubkey",
                "user_id": 0,
                "created": "2024-07-10T10:25:43.231Z"
            }
        )),
        (status = 400, description = "Bad request, no networks found or device with pubkey that you want to send with is a server's pubkey.", body = ApiResponse, example = json!({"msg": "device's pubkey must be different from server's pubkey"})),
        (status = 401, description = "Unauthorized to update a device.", body = ApiResponse, example = json!({"msg": "Session is required"})),
        (status = 404, description = "Device not found.", body = ApiResponse, example = json!({"msg": "device id <id> not found"}))
    )
)]
pub async fn get_device(
    session: SessionInfo,
    Path(device_id): Path<i64>,
    State(appstate): State<AppState>,
) -> ApiResult {
    debug!("Retrieving device with id: {device_id}");
    let device = device_for_admin_or_self(&appstate.pool, &session, device_id).await?;
    debug!("Retrieved device with id: {device_id}");
    Ok(ApiResponse {
        json: json!(device),
        status: StatusCode::OK,
    })
}

/// Delete device
///
/// Delete user device and trigger new update in gateway server.
///
/// # Returns
/// If error occurs it returns `WebError` object.
#[utoipa::path(
    delete,
    path = "/api/v1/device/{device_id}",
    params(
        ("device_id" = i64, description = "Id of device to update details.")
    ),
    responses(
        (status = 200, description = "Successfully deleted device."),
        (status = 401, description = "Unauthorized to update a device.", body = ApiResponse, example = json!({"msg": "Session is required"})),
        (status = 404, description = "Device not found.", body = ApiResponse, example = json!({"msg": "device id <id> not found"})),
        (status = 500, description = "Cannot update a device.", body = ApiResponse, example = json!({"msg": "Internal server error"}))
    )
)]
pub async fn delete_device(
    _can_manage_devices: CanManageDevices,
    session: SessionInfo,
    Path(device_id): Path<i64>,
    State(appstate): State<AppState>,
) -> ApiResult {
    debug!("User {} deleting device {device_id}", session.user.username);
    let device = device_for_admin_or_self(&appstate.pool, &session, device_id).await?;
    appstate.send_wireguard_event(GatewayEvent::DeviceDeleted(
        DeviceInfo::from_device(&appstate.pool, device.clone()).await?,
    ));
    device.delete(&appstate.pool).await?;
    info!("User {} deleted device {device_id}", session.user.username);
    update_counts(&appstate.pool).await?;
    Ok(ApiResponse::default())
}

/// List all devices
///
/// # Returns
/// Returns a list `Device` objects or `WebError` object if error occurs.
#[utoipa::path(
    get,
    path = "/api/v1/device",
    responses(
        (status = 200, description = "List all devices.", body = [Device], example = json!([
            {
                "id": 0,
                "name": "name",
                "wireguard_pubkey": "wireguard_pubkey",
                "user_id": 0,
                "created": "2024-07-10T10:25:43.231Z"
            }
        ])),
        (status = 401, description = "Unauthorized to list all devices.", body = ApiResponse, example = json!({"msg": "Session is required"})),
        (status = 403, description = "You don't have permission to list all devices.", body = ApiResponse, example = json!({"msg": "requires privileged access"})),
    )
)]
pub async fn list_devices(_role: AdminRole, State(appstate): State<AppState>) -> ApiResult {
    debug!("Listing devices");
    let devices = Device::all(&appstate.pool).await?;
    info!("Listed {} devices", devices.len());

    Ok(ApiResponse {
        json: json!(devices),
        status: StatusCode::OK,
    })
}

/// List user devices
///
/// This endpoint requires `admin` role.
///
/// # Returns
/// Returns a list of `Device` object or `WebError` object if error occurs.
#[utoipa::path(
    get,
    path = "/api/v1/device/user/{username}",
    params(
        ("username" = String, description = "Name of a user.")
    ),
    responses(
        (status = 200, description = "List user devices.", body = [Device], example = json!([
            {
                "id": 0,
                "name": "name",
                "wireguard_pubkey": "wireguard_pubkey",
                "user_id": 0,
                "created": "2024-07-10T10:25:43.231Z"
            }
        ])),
        (status = 401, description = "Unauthorized to list user devices.", body = ApiResponse, example = json!({"msg": "Session is required"})),
        (status = 403, description = "You don't have permission to list user devices.", body = ApiResponse, example = json!({"msg": "Admin access required"})),
    )
)]
pub async fn list_user_devices(
    session: SessionInfo,
    State(appstate): State<AppState>,
    Path(username): Path<String>,
) -> ApiResult {
    // only allow for admin or user themselves
    if !session.is_admin && session.user.username != username {
        warn!(
            "User {} tried to list devices for user {username}, but is not an admin",
            session.user.username
        );
        return Err(WebError::Forbidden("Admin access required".into()));
    };
    debug!("Listing devices for user: {username}");
    let devices = Device::all_for_username(&appstate.pool, &username).await?;
    info!("Listed {} devices for user: {username}", devices.len());

    Ok(ApiResponse {
        json: json!(devices),
        status: StatusCode::OK,
    })
}

pub async fn download_config(
    session: SessionInfo,
    State(appstate): State<AppState>,
    Path((network_id, device_id)): Path<(i64, i64)>,
) -> Result<String, WebError> {
    debug!("Creating config for device {device_id} in network {network_id}");
    let network = find_network(network_id, &appstate.pool).await?;
    let device = device_for_admin_or_self(&appstate.pool, &session, device_id).await?;
    let wireguard_network_device =
        WireguardNetworkDevice::find(&appstate.pool, device_id, network_id).await?;
    if let Some(wireguard_network_device) = wireguard_network_device {
        info!("Created config for device {}({device_id})", device.name);
        Ok(device.create_config(&network, &wireguard_network_device))
    } else {
        error!(
            "Failed to create config, no IP address found for device: {}({})",
            device.name, device.id
        );
        Err(WebError::ObjectNotFound(format!(
            "No IP address found for device: {}({})",
            device.name, device.id
        )))
    }
}

pub async fn create_network_token(
    _role: AdminRole,
    State(appstate): State<AppState>,
    Path(network_id): Path<i64>,
) -> ApiResult {
    debug!("Generating a new token for network ID {network_id}");
    let network = find_network(network_id, &appstate.pool).await?;
    let token = Claims::new(
        ClaimsType::Gateway,
        format!("DEFGUARD-NETWORK-{network_id}"),
        network_id.to_string(),
        u32::MAX.into(),
    )
    .to_jwt()
    .map_err(|_| {
        error!("Failed to create token for gateway {}", network.name);
        WebError::Authorization(format!(
            "Failed to create token for gateway {}",
            network.name
        ))
    })?;
    info!("Generated a new token for network ID {network_id}");
    Ok(ApiResponse {
        json: json!({"token": token, "grpc_url": server_config().grpc_url.to_string()}),
        status: StatusCode::OK,
    })
}

/// Returns appropriate aggregation level depending on the `from` date param
/// If `from` is >= than 6 hours ago, returns `Hour` aggregation
/// Otherwise returns `Minute` aggregation
fn get_aggregation(from: NaiveDateTime) -> Result<DateTimeAggregation, StatusCode> {
    // Use hourly aggregation for longer periods
    let aggregation = match Utc::now().naive_utc() - from {
        duration if duration >= Duration::hours(6) => Ok(DateTimeAggregation::Hour),
        duration if duration < Duration::zero() => Err(StatusCode::BAD_REQUEST),
        _ => Ok(DateTimeAggregation::Minute),
    }?;
    Ok(aggregation)
}

#[derive(Deserialize)]
pub struct QueryFrom {
    from: Option<String>,
}

impl QueryFrom {
    /// If `datetime` is Some, parses the date string, otherwise returns `DateTime` one hour ago.
    fn parse_timestamp(&self) -> Result<DateTime<Utc>, StatusCode> {
        Ok(match &self.from {
            Some(from) => DateTime::<Utc>::from_str(from).map_err(|_| StatusCode::BAD_REQUEST)?,
            None => Utc::now() - Duration::hours(1),
        })
    }
}

pub async fn user_stats(
    _role: AdminRole,
    State(appstate): State<AppState>,
    Path(network_id): Path<i64>,
    Query(query_from): Query<QueryFrom>,
) -> ApiResult {
    debug!("Displaying WireGuard user stats for network {network_id}");
    let Some(network) = WireguardNetwork::find_by_id(&appstate.pool, network_id).await? else {
        return Err(WebError::ObjectNotFound(format!(
            "Requested network ({network_id}) not found",
        )));
    };
    let from = query_from.parse_timestamp()?.naive_utc();
    let aggregation = get_aggregation(from)?;
    let stats = network
        .user_stats(&appstate.pool, &from, &aggregation)
        .await?;
    debug!("Displayed WireGuard user stats for network {network_id}");

    Ok(ApiResponse {
        json: json!(stats),
        status: StatusCode::OK,
    })
}

pub async fn network_stats(
    _role: AdminRole,
    State(appstate): State<AppState>,
    Path(network_id): Path<i64>,
    Query(query_from): Query<QueryFrom>,
) -> ApiResult {
    debug!("Displaying WireGuard network stats for network {network_id}");
    let Some(network) = WireguardNetwork::find_by_id(&appstate.pool, network_id).await? else {
        return Err(WebError::ObjectNotFound(format!(
            "Requested network ({network_id}) not found"
        )));
    };
    let from = query_from.parse_timestamp()?.naive_utc();
    let aggregation = get_aggregation(from)?;
    let stats = network
        .network_stats(&appstate.pool, &from, &aggregation)
        .await?;
    debug!("Displayed WireGuard network stats for network {network_id}");

    Ok(ApiResponse {
        json: json!(stats),
        status: StatusCode::OK,
    })
}<|MERGE_RESOLUTION|>--- conflicted
+++ resolved
@@ -98,13 +98,8 @@
 //         (status = 500, description = "Unable to create network.", body = Json, example = json!({"msg": "Invalid network address"}))
 //     )
 // )]
-<<<<<<< HEAD
 pub(crate) async fn create_network(
-    _role: VpnRole,
-=======
-pub async fn create_network(
-    _role: AdminRole,
->>>>>>> 0c14e0af
+    _role: AdminRole,
     State(appstate): State<AppState>,
     session: SessionInfo,
     Json(data): Json<WireguardNetworkData>,
@@ -160,13 +155,8 @@
         .ok_or_else(|| WebError::ObjectNotFound(format!("Network {id} not found")))
 }
 
-<<<<<<< HEAD
 pub(crate) async fn modify_network(
-    _role: VpnRole,
-=======
-pub async fn modify_network(
-    _role: AdminRole,
->>>>>>> 0c14e0af
+    _role: AdminRole,
     Path(network_id): Path<i64>,
     State(appstate): State<AppState>,
     session: SessionInfo,
@@ -217,13 +207,8 @@
     })
 }
 
-<<<<<<< HEAD
 pub(crate) async fn delete_network(
-    _role: VpnRole,
-=======
-pub async fn delete_network(
-    _role: AdminRole,
->>>>>>> 0c14e0af
+    _role: AdminRole,
     Path(network_id): Path<i64>,
     State(appstate): State<AppState>,
     session: SessionInfo,
@@ -245,13 +230,8 @@
     Ok(ApiResponse::default())
 }
 
-<<<<<<< HEAD
 pub(crate) async fn list_networks(
-    _role: VpnRole,
-=======
-pub async fn list_networks(
-    _role: AdminRole,
->>>>>>> 0c14e0af
+    _role: AdminRole,
     State(appstate): State<AppState>,
     Extension(gateway_state): Extension<Arc<Mutex<GatewayMap>>>,
 ) -> ApiResult {
@@ -358,13 +338,8 @@
     })
 }
 
-<<<<<<< HEAD
 pub(crate) async fn import_network(
-    _role: VpnRole,
-=======
-pub async fn import_network(
-    _role: AdminRole,
->>>>>>> 0c14e0af
+    _role: AdminRole,
     State(appstate): State<AppState>,
     Json(data): Json<ImportNetworkData>,
 ) -> ApiResult {
@@ -416,13 +391,8 @@
 }
 
 // This is used exclusively for the wizard to map imported devices to users.
-<<<<<<< HEAD
 pub(crate) async fn add_user_devices(
-    _role: VpnRole,
-=======
-pub async fn add_user_devices(
-    _role: AdminRole,
->>>>>>> 0c14e0af
+    _role: AdminRole,
     session: SessionInfo,
     State(appstate): State<AppState>,
     Path(network_id): Path<i64>,
