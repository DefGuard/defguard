--- conflicted
+++ resolved
@@ -654,9 +654,6 @@
 
     let (network_info, configs) = device.add_to_all_networks(&mut transaction).await?;
 
-<<<<<<< HEAD
-    appstate.send_wireguard_event(GatewayEvent::DeviceCreated(DeviceInfo {
-=======
     // prepare a list of gateway events to be sent
     let mut events = Vec::new();
 
@@ -685,7 +682,6 @@
 
     // add peer on relevant gateways
     events.push(GatewayEvent::DeviceCreated(DeviceInfo {
->>>>>>> e67e1cb9
         device: device.clone(),
         network_info: network_info.clone(),
     }));
