--- conflicted
+++ resolved
@@ -5,9 +5,10 @@
 use serde_json::json;
 
 use super::{
-    mail::send_mfa_configured_email, user_for_admin_or_self, AddUserData, ApiResponse, ApiResult,
-    PasswordChange, PasswordChangeSelf, RecoveryCodes, StartEnrollmentRequest, Username,
-    WalletChallenge, WalletChange, WalletSignature,
+    mail::{send_mfa_configured_email, EMAIL_PASSOWRD_RESET_START_SUBJECT},
+    user_for_admin_or_self, AddUserData, ApiResponse, ApiResult, PasswordChange,
+    PasswordChangeSelf, RecoveryCodes, StartEnrollmentRequest, Username, WalletChallenge,
+    WalletChange, WalletSignature,
 };
 use crate::{
     appstate::AppState,
@@ -18,10 +19,6 @@
         WebAuthn, WireguardNetwork,
     },
     error::WebError,
-<<<<<<< HEAD
-=======
-    handlers::mail::{send_mfa_configured_email, EMAIL_PASSOWRD_RESET_START_SUBJECT},
->>>>>>> f6a7ffbd
     ldap::utils::{ldap_add_user, ldap_change_password, ldap_delete_user, ldap_modify_user},
     mail::Mail,
     templates,
@@ -456,7 +453,7 @@
 }
 
 pub async fn reset_password(
-    _admin: AdminRole,
+    _role: UserAdminRole,
     session: SessionInfo,
     State(appstate): State<AppState>,
     Path(username): Path<String>,
@@ -492,14 +489,14 @@
             appstate.config.password_reset_token_timeout.as_secs(),
             Some(PASSWORD_RESET_TOKEN_TYPE.to_string()),
         );
-        enrollment.save(&mut *transaction).await?;
+        enrollment.save(&mut transaction).await?;
 
         let mail = Mail {
             to: user.email.clone(),
             subject: EMAIL_PASSOWRD_RESET_START_SUBJECT.into(),
             content: templates::email_password_reset_mail(
                 appstate.config.enrollment_url.clone(),
-                &enrollment.id.clone().as_str(),
+                enrollment.id.clone().as_str(),
                 None,
                 None,
             )?,
