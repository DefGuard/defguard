--- conflicted
+++ resolved
@@ -572,17 +572,12 @@
                 if data.use_for_mfa {
                     debug!("Wallet {} MFA flag enabled", wallet.address);
                     // send notification email about enabled MFA
-<<<<<<< HEAD
                     send_mfa_configured_email(
                         Some(&session.session),
-                        user.clone(),
+                        &user,
                         &MFAMethod::Web3,
                         &appstate.mail_tx,
-                    )
-                    .await?;
-=======
-                    send_mfa_configured_email(&user, &MFAMethod::Web3, &appstate.mail_tx)?;
->>>>>>> e60725c9
+                    )?;
                     if !user.mfa_enabled {
                         user.set_mfa_method(&appstate.pool, MFAMethod::Web3).await?;
                         let recovery_codes = user.get_recovery_codes(&appstate.pool).await?;
