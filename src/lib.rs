--- conflicted
+++ resolved
@@ -46,10 +46,7 @@
     openapi::security::{ApiKey, ApiKeyValue, SecurityScheme},
     Modify, OpenApi,
 };
-<<<<<<< HEAD
 use utoipa_swagger_ui::SwaggerUi;
-=======
->>>>>>> 132994d3
 
 use self::{
     appstate::AppState,
@@ -161,7 +158,6 @@
 
 mod openapi {
     use super::*;
-<<<<<<< HEAD
     use db::{
         models::device::{ModifyDevice, UserDevice},
         AddDevice, UserDetails, UserInfo,
@@ -178,11 +174,6 @@
     };
 
     use handlers::wireguard as device;
-=======
-    use utoipa::OpenApi;
-
-    use handlers::{group, user, ApiResponse};
->>>>>>> 132994d3
 
     #[derive(OpenApi)]
     #[openapi(
@@ -208,7 +199,6 @@
             user::me,
             user::delete_authorized_app,
             // /device
-<<<<<<< HEAD
             device::add_device,
             device::modify_device,
             device::get_device,
@@ -229,21 +219,12 @@
         components(
             schemas(
                 ApiResponse, UserInfo, WebError, UserDetails, UserDevice, Groups, Username, StartEnrollmentRequest, PasswordChangeSelf, PasswordChange, WalletInfoShort, WalletSignature, WalletChange, AddDevice, AddDeviceResult, Device, ModifyDevice, BulkAssignToGroupsRequest, GroupInfo, EditGroupInfo
-=======
-            // /group
-            group::list_groups,
-        ),
-        components(
-            schemas(
-                ApiResponse, UserInfo, WebError, UserDetails, UserDevice, Groups, Username, StartEnrollmentRequest, PasswordChangeSelf, PasswordChange, WalletInfoShort, WalletSignature, WalletChange
->>>>>>> 132994d3
             ),
         ),
         tags(
             (name = "user", description = "
 Endpoints that allow to control user data.
 
-<<<<<<< HEAD
 Available actions:
 - list all users
 - CRUD mechanism for handling users
@@ -266,17 +247,6 @@
 - CRUD mechanism for handling groups
 - add or delete a group member.
             ")
-=======
-Available actions:  
-- list all users
-- CRUD mechanism for user
-- operation on user wallet
-- operation on security key and authorized app
-- change user password.
-            "),
-            (name = "wireguard", description = "description"),
-            (name = "group", description = "description")
->>>>>>> 132994d3
         )
     )]
     pub struct ApiDoc;
