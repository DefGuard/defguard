#![allow(clippy::too_many_arguments)]
use std::{
    net::{IpAddr, Ipv4Addr, SocketAddr},
    sync::{Arc, Mutex},
};

use anyhow::anyhow;
use axum::{
    http::{Request, StatusCode},
    routing::{delete, get, patch, post, put},
    serve, Extension, Router,
};

<<<<<<< HEAD
use handlers::{openid_providers::list_openid_providers, ssh_authorized_keys::{
=======
use assets::{index, svg, web_asset};
use handlers::ssh_authorized_keys::{
>>>>>>> 26a83c15
    add_authentication_key, delete_authentication_key, fetch_authentication_keys,
}};
use handlers::{
    group::{bulk_assign_to_groups, list_groups_info},
    ssh_authorized_keys::rename_authentication_key,
    yubikey::{delete_yubikey, rename_yubikey},
};
use ipnetwork::IpNetwork;
use secrecy::ExposeSecret;
use tokio::{
    net::TcpListener,
    sync::{
        broadcast::Sender,
        mpsc::{UnboundedReceiver, UnboundedSender},
        OnceCell,
    },
};
use tower_http::trace::{DefaultOnResponse, TraceLayer};
use tracing::Level;
use uaparser::UserAgentParser;

use self::{
    appstate::AppState,
    auth::{Claims, ClaimsType},
    config::{DefGuardConfig, InitVpnLocationArgs},
    db::{
        init_db,
        models::wireguard::{DEFAULT_DISCONNECT_THRESHOLD, DEFAULT_KEEPALIVE_INTERVAL},
        AppEvent, DbPool, Device, GatewayEvent, User, WireguardNetwork,
    },
    handlers::{
        auth::{
            authenticate, email_mfa_code, email_mfa_disable, email_mfa_enable, email_mfa_init,
            logout, mfa_disable, mfa_enable, recovery_code, request_email_mfa_code, totp_code,
            totp_disable, totp_enable, totp_secret, web3auth_end, web3auth_start, webauthn_end,
            webauthn_finish, webauthn_init, webauthn_start,
        },
        forward_auth::forward_auth,
        group::{
            add_group_member, create_group, delete_group, get_group, list_groups, modify_group,
            remove_group_member,
        },
        mail::{send_support_data, test_mail},
        openid_login::auth_callback,
        settings::{
            get_settings, get_settings_essentials, patch_settings, set_default_branding,
            test_ldap_settings, update_settings,
        },
        ssh_authorized_keys::get_authorized_keys,
        support::{configuration, logs},
        user::{
            add_user, change_password, change_self_password, delete_authorized_app,
            delete_security_key, delete_user, delete_wallet, get_user, list_users, me, modify_user,
            reset_password, set_wallet, start_enrollment, start_remote_desktop_configuration,
            update_wallet, username_available, wallet_challenge,
        },
        webhooks::{
            add_webhook, change_enabled, change_webhook, delete_webhook, get_webhook, list_webhooks,
        },
    },
    mail::Mail,
};

#[cfg(feature = "wireguard")]
use self::handlers::wireguard::{
    add_device, add_user_devices, create_network, create_network_token, delete_device,
    delete_network, download_config, gateway_status, get_device, import_network, list_devices,
    list_networks, list_user_devices, modify_device, modify_network, network_details,
    network_stats, remove_gateway, user_stats,
};
#[cfg(feature = "worker")]
use self::handlers::worker::{
    create_job, create_worker_token, job_status, list_workers, remove_worker,
};
#[cfg(feature = "openid")]
use self::handlers::{
    openid_clients::{
        add_openid_client, change_openid_client, change_openid_client_state, delete_openid_client,
        get_openid_client, list_openid_clients,
    },
    openid_flow::{
        authorization, discovery_keys, openid_configuration, secure_authorization, token, userinfo,
    },
};
#[cfg(any(feature = "openid", feature = "worker"))]
use self::{
    auth::failed_login::FailedLoginMap,
    db::models::oauth2client::OAuth2Client,
    grpc::{GatewayMap, WorkerState},
    handlers::app_info::get_app_info,
};

pub mod appstate;
pub mod assets;
pub mod auth;
pub mod config;
pub mod db;
mod error;
pub mod grpc;
pub mod handlers;
pub mod headers;
pub mod hex;
pub mod ldap;
pub mod mail;
pub(crate) mod random;
pub mod secret;
pub mod support;
pub mod templates;
pub mod wg_config;
pub mod wireguard_peer_disconnect;
pub mod wireguard_stats_purge;

#[macro_use]
extern crate tracing;

#[macro_use]
extern crate serde;

pub static VERSION: &str = env!("CARGO_PKG_VERSION");
pub static SERVER_CONFIG: OnceCell<DefGuardConfig> = OnceCell::const_new();

pub(crate) fn server_config() -> &'static DefGuardConfig {
    SERVER_CONFIG
        .get()
        .expect("Server configuration not set yet")
}

// WireGuard key length in bytes.
pub(crate) const KEY_LENGTH: usize = 32;

/// Simple health-check.
async fn health_check() -> &'static str {
    "alive"
}

async fn handle_404() -> (StatusCode, &'static str) {
    (StatusCode::NOT_FOUND, "Not found")
}

pub fn build_webapp(
    webhook_tx: UnboundedSender<AppEvent>,
    webhook_rx: UnboundedReceiver<AppEvent>,
    wireguard_tx: Sender<GatewayEvent>,
    mail_tx: UnboundedSender<Mail>,
    worker_state: Arc<Mutex<WorkerState>>,
    gateway_state: Arc<Mutex<GatewayMap>>,
    pool: DbPool,
    user_agent_parser: Arc<UserAgentParser>,
    failed_logins: Arc<Mutex<FailedLoginMap>>,
) -> Router {
    let webapp: Router<AppState> = Router::new()
        .route("/", get(index))
        .route("/*path", get(index))
        .route("/fonts/*path", get(web_asset))
        .route("/assets/*path", get(web_asset))
        .route("/svg/*path", get(svg))
        .fallback_service(get(handle_404));

    let webapp = webapp.nest(
        "/api/v1",
        Router::new()
            .route("/health", get(health_check))
            .route("/info", get(get_app_info))
            .route("/ssh_authorized_keys", get(get_authorized_keys))
            // /auth
            .route("/auth", post(authenticate))
            .route("/auth/logout", post(logout))
            .route("/auth/mfa", put(mfa_enable))
            .route("/auth/mfa", delete(mfa_disable))
            .route("/auth/webauthn/init", post(webauthn_init))
            .route("/auth/webauthn/finish", post(webauthn_finish))
            .route("/auth/webauthn/start", post(webauthn_start))
            .route("/auth/webauthn", post(webauthn_end))
            .route("/auth/totp/init", post(totp_secret))
            .route("/auth/totp", post(totp_enable))
            .route("/auth/totp", delete(totp_disable))
            .route("/auth/totp/verify", post(totp_code))
            .route("/auth/email/init", post(email_mfa_init))
            .route("/auth/email", get(request_email_mfa_code))
            .route("/auth/email", post(email_mfa_enable))
            .route("/auth/email", delete(email_mfa_disable))
            .route("/auth/email/verify", post(email_mfa_code))
            .route("/auth/web3/start", post(web3auth_start))
            .route("/auth/web3", post(web3auth_end))
            .route("/auth/recovery", post(recovery_code))
            // /user
            .route("/user", get(list_users))
            .route("/user/:username", get(get_user))
            .route("/user", post(add_user))
            .route("/user/:username/start_enrollment", post(start_enrollment))
            .route(
                "/user/:username/start_desktop",
                post(start_remote_desktop_configuration),
            )
            .route("/user/available", post(username_available))
            .route("/user/:username", put(modify_user))
            .route("/user/:username", delete(delete_user))
            // FIXME: username `change_password` is invalid
            .route("/user/change_password", put(change_self_password))
            .route("/user/:username/password", put(change_password))
            .route("/user/:username/reset_password", post(reset_password))
            .route("/user/:username/challenge", get(wallet_challenge))
            // auth keys
            .route("/user/:username/auth_key", get(fetch_authentication_keys))
            .route("/user/:username/auth_key", post(add_authentication_key))
            .route(
                "/user/:username/auth_key/:key_id",
                delete(delete_authentication_key),
            )
            .route(
                "/user/:username/auth_key/:key_id/rename",
                post(rename_authentication_key),
            )
            // yubi keys
            .route("/user/:username/yubikey/:key_id", delete(delete_yubikey))
            .route(
                "/user/:username/yubikey/:key_id/rename",
                post(rename_yubikey),
            )
            .route("/user/:username/wallet", put(set_wallet))
            .route("/user/:username/wallet/:address", put(update_wallet))
            .route("/user/:username/wallet/:address", delete(delete_wallet))
            .route(
                "/user/:username/security_key/:id",
                delete(delete_security_key),
            )
            .route("/me", get(me))
            .route(
                "/user/:username/oauth_app/:oauth2client_id",
                delete(delete_authorized_app),
            )
            // forward_auth
            .route("/forward_auth", get(forward_auth))
            // group
            .route("/group", get(list_groups))
            .route("/group", post(create_group))
            .route("/group/:name", get(get_group))
            .route("/group/:name", put(modify_group))
            .route("/group/:name", delete(delete_group))
            .route("/group/:name", post(add_group_member))
            .route("/group/:name/user/:username", delete(remove_group_member))
            .route("/group-info", get(list_groups_info))
            .route("/groups-assign", post(bulk_assign_to_groups))
            // mail
            .route("/mail/test", post(test_mail))
            .route("/mail/support", post(send_support_data))
            // settings
            .route("/settings", get(get_settings))
            .route("/settings", put(update_settings))
            .route("/settings", patch(patch_settings))
            .route("/settings/:id", put(set_default_branding))
            // settings for frontend
            .route("/settings_essentials", get(get_settings_essentials))
            // support
            .route("/support/configuration", get(configuration))
            .route("/support/logs", get(logs))
            // webhooks
            .route("/webhook", post(add_webhook))
            .route("/webhook", get(list_webhooks))
            .route("/webhook/:id", get(get_webhook))
            .route("/webhook/:id", put(change_webhook))
            .route("/webhook/:id", delete(delete_webhook))
            .route("/webhook/:id", post(change_enabled))
            // ldap
            .route("/ldap/test", get(test_ldap_settings))
            // OIDC login
            .route("/openid/callback", get(auth_callback))
            .route("/openid/provider", get(list_openid_providers)),
    );

    #[cfg(feature = "openid")]
    let webapp = webapp
        .nest(
            "/api/v1/oauth",
            Router::new()
                .route("/discovery/keys", get(discovery_keys))
                .route("/", post(add_openid_client))
                .route("/", get(list_openid_clients))
                .route("/:client_id", get(get_openid_client))
                .route("/:client_id", put(change_openid_client))
                .route("/:client_id", post(change_openid_client_state))
                .route("/:client_id", delete(delete_openid_client))
                .route("/authorize", get(authorization))
                .route("/authorize", post(secure_authorization))
                .route("/token", post(token))
                .route("/userinfo", get(userinfo)),
        )
        .route(
            "/.well-known/openid-configuration",
            get(openid_configuration),
        );

    #[cfg(feature = "wireguard")]
    let webapp = webapp.nest(
        "/api/v1",
        Router::new()
            .route("/device/:device_id", post(add_device))
            .route("/device/:device_id", put(modify_device))
            .route("/device/:device_id", get(get_device))
            .route("/device/:device_id", delete(delete_device))
            .route("/device", get(list_devices))
            .route("/device/user/:username", get(list_user_devices))
            .route("/network", post(create_network))
            .route("/network/:network_id", put(modify_network))
            .route("/network/:network_id", delete(delete_network))
            .route("/network", get(list_networks))
            .route("/network/:network_id", get(network_details))
            .route("/network/:network_id/gateways", get(gateway_status))
            .route(
                "/network/:network_id/gateways/:gateway_id",
                delete(remove_gateway),
            )
            .route("/network/import", post(import_network))
            .route("/network/:network_id/devices", post(add_user_devices))
            .route(
                "/network/:network_id/device/:device_id/config",
                get(download_config),
            )
            .route("/network/:network_id/token", get(create_network_token))
            .route("/network/:network_id/stats/users", get(user_stats))
            .route("/network/:network_id/stats", get(network_stats))
            .layer(Extension(gateway_state)),
    );

    #[cfg(feature = "worker")]
    let webapp = webapp.nest(
        "/api/v1/worker",
        Router::new()
            .route("/job", post(create_job))
            .route("/token", get(create_worker_token))
            .route("/", get(list_workers))
            .route("/:id", delete(remove_worker))
            .route("/:id", get(job_status))
            .layer(Extension(worker_state)),
    );

    webapp
        .with_state(AppState::new(
            pool,
            webhook_tx,
            webhook_rx,
            wireguard_tx,
            mail_tx,
            user_agent_parser,
            failed_logins,
        ))
        .layer(
            TraceLayer::new_for_http()
                .make_span_with(|request: &Request<_>| {
                    info_span!(
                        "http_request",
                        method = ?request.method(),
                        path = ?request.uri(),
                    )
                })
                .on_response(DefaultOnResponse::new().level(Level::INFO)),
        )
}

/// Runs core web server exposing REST API.
pub async fn run_web_server(
    worker_state: Arc<Mutex<WorkerState>>,
    gateway_state: Arc<Mutex<GatewayMap>>,
    webhook_tx: UnboundedSender<AppEvent>,
    webhook_rx: UnboundedReceiver<AppEvent>,
    wireguard_tx: Sender<GatewayEvent>,
    mail_tx: UnboundedSender<Mail>,
    pool: DbPool,
    user_agent_parser: Arc<UserAgentParser>,
    failed_logins: Arc<Mutex<FailedLoginMap>>,
) -> Result<(), anyhow::Error> {
    let webapp = build_webapp(
        webhook_tx,
        webhook_rx,
        wireguard_tx,
        mail_tx,
        worker_state,
        gateway_state,
        pool,
        user_agent_parser,
        failed_logins,
    );
    info!("Started web services");
    let addr = SocketAddr::new(IpAddr::V4(Ipv4Addr::UNSPECIFIED), server_config().http_port);
    let listener = TcpListener::bind(&addr).await?;
    serve(
        listener,
        webapp.into_make_service_with_connect_info::<SocketAddr>(),
    )
    .await
    .map_err(|err| anyhow!("Web server can't be started {err}"))
}

/// Automates test objects creation to easily setup development environment.
/// Test network keys:
/// Public: zGMeVGm9HV9I4wSKF9AXmYnnAIhDySyqLMuKpcfIaQo=
/// Private: MAk3d5KuB167G88HM7nGYR6ksnPMAOguAg2s5EcPp1M=
/// Test device keys:
/// Public: gQYL5eMeFDj0R+lpC7oZyIl0/sNVmQDC6ckP7husZjc=
/// Private: wGS1qdJfYbWJsOUuP1IDgaJYpR+VaKZPVZvdmLjsH2Y=
pub async fn init_dev_env(config: &DefGuardConfig) {
    info!("Initializing dev environment");
    let pool = init_db(
        &config.database_host,
        config.database_port,
        &config.database_name,
        &config.database_user,
        config.database_password.expose_secret(),
    )
    .await;

    // initialize admin user
    User::init_admin_user(&pool, config.default_admin_password.expose_secret())
        .await
        .expect("Failed to create admin user");

    let mut transaction = pool
        .begin()
        .await
        .expect("Failed to initialize transaction");

    let network = if let Some(networks) =
        WireguardNetwork::find_by_name(&mut *transaction, "TestNet")
            .await
            .expect("Failed to search for test network")
    {
        info!("Test network exists already, skipping creation...");
        networks.into_iter().next().unwrap()
    } else {
        info!("Creating test network");
        let mut network = WireguardNetwork::new(
            "TestNet".to_string(),
            IpNetwork::new(IpAddr::V4(Ipv4Addr::new(10, 1, 1, 1)), 24).unwrap(),
            50051,
            "0.0.0.0".to_string(),
            None,
            vec![IpNetwork::new(IpAddr::V4(Ipv4Addr::new(10, 1, 1, 0)), 24).unwrap()],
            false,
            DEFAULT_KEEPALIVE_INTERVAL,
            DEFAULT_DISCONNECT_THRESHOLD,
        )
        .expect("Could not create network");
        network.pubkey = "zGMeVGm9HV9I4wSKF9AXmYnnAIhDySyqLMuKpcfIaQo=".to_string();
        network.prvkey = "MAk3d5KuB167G88HM7nGYR6ksnPMAOguAg2s5EcPp1M=".to_string();
        network
            .save(&mut *transaction)
            .await
            .expect("Could not save network");
        network
    };

    if Device::find_by_pubkey(
        &mut *transaction,
        "gQYL5eMeFDj0R+lpC7oZyIl0/sNVmQDC6ckP7husZjc=",
    )
    .await
    .expect("Failed to search for test device")
    .is_some()
    {
        info!("Test device exists already, skipping creation...");
    } else {
        info!("Creating test device");
        let mut device = Device::new(
            "TestDevice".to_string(),
            "gQYL5eMeFDj0R+lpC7oZyIl0/sNVmQDC6ckP7husZjc=".to_string(),
            1,
        );
        device
            .save(&mut *transaction)
            .await
            .expect("Could not save device");
        device
            .assign_network_ip(&mut transaction, &network, None)
            .await
            .expect("Could not assign IP to device");
    }

    #[cfg(feature = "openid")]
    for app_id in 1..=3 {
        let mut app = OAuth2Client::new(
            vec![format!("https://app-{app_id}.com")],
            vec!["openid".into(), "profile".into(), "email".into()],
            format!("app-{app_id}"),
        );
        app.save(&mut *transaction)
            .await
            .expect("Could not save oauth2client");
    }
    transaction
        .commit()
        .await
        .expect("Failed to commit transaction");

    info!("Dev environment initialized - TestNet, TestDevice, AuthorizedApps added");
}

/// Create a new VPN location.
/// Meant to be used to automate setting up a new defguard instance.
/// Does not handle assigning device IPs, since no device should exist at this point.
pub async fn init_vpn_location(
    pool: &DbPool,
    args: &InitVpnLocationArgs,
) -> Result<String, anyhow::Error> {
    // check if a VPN location exists already
    let networks = WireguardNetwork::all(pool).await?;
    if !networks.is_empty() {
        return Err(anyhow!(
            "Failed to initialize first VPN location. A location already exists."
        ));
    };

    // create a new network
    let mut network = WireguardNetwork::new(
        args.name.clone(),
        args.address,
        args.port,
        args.endpoint.clone(),
        args.dns.clone(),
        args.allowed_ips.clone(),
        false,
        DEFAULT_KEEPALIVE_INTERVAL,
        DEFAULT_DISCONNECT_THRESHOLD,
    )?;
    network.save(pool).await?;
    let network_id = network.get_id()?;

    // generate gateway token
    let token = Claims::new(
        ClaimsType::Gateway,
        format!("DEFGUARD-NETWORK-{network_id}"),
        network_id.to_string(),
        u32::MAX.into(),
    )
    .to_jwt()?;

    Ok(token)
}<|MERGE_RESOLUTION|>--- conflicted
+++ resolved
@@ -11,16 +11,13 @@
     serve, Extension, Router,
 };
 
-<<<<<<< HEAD
-use handlers::{openid_providers::list_openid_providers, ssh_authorized_keys::{
-=======
 use assets::{index, svg, web_asset};
 use handlers::ssh_authorized_keys::{
->>>>>>> 26a83c15
     add_authentication_key, delete_authentication_key, fetch_authentication_keys,
-}};
+};
 use handlers::{
     group::{bulk_assign_to_groups, list_groups_info},
+    openid_providers::list_openid_providers,
     ssh_authorized_keys::rename_authentication_key,
     yubikey::{delete_yubikey, rename_yubikey},
 };
