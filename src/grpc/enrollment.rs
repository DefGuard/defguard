--- conflicted
+++ resolved
@@ -287,12 +287,8 @@
 
         let response = CreateDeviceResponse {
             device: Some(device.into()),
-<<<<<<< HEAD
-            configs: configs.into_iter().map(|config| config.into()).collect(),
+            configs: configs.into_iter().map(Into::into).collect(),
             instance: Some(Instance::new(&settings).into()),
-=======
-            configs: configs.into_iter().map(Into::into).collect(),
->>>>>>> bf797d8f
         };
 
         Ok(Response::new(response))
