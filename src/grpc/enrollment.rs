use crate::{
    config::DefGuardConfig,
    db::{
        models::{
            device::DeviceInfo,
            enrollment::{Enrollment, EnrollmentError},
        },
        DbPool, Device, GatewayEvent, Settings, User,
    },
    handlers::{self, user::check_password_strength},
    ldap::utils::ldap_add_user,
    license::{Features, License},
    mail::Mail,
    templates,
};
use sqlx::Transaction;
use tokio::sync::{broadcast::Sender, mpsc::UnboundedSender};
use tonic::{Request, Response, Status};

pub mod proto {
    tonic::include_proto!("enrollment");
}
use proto::{
    enrollment_service_server, ActivateUserRequest, AdminInfo, CreateDeviceResponse,
    Device as ProtoDevice, DeviceConfig, EnrollmentStartRequest, EnrollmentStartResponse,
    InitialUserInfo, NewDevice,
};

pub struct EnrollmentServer {
    pool: DbPool,
    wireguard_tx: Sender<GatewayEvent>,
    mail_tx: UnboundedSender<Mail>,
    config: DefGuardConfig,
    ldap_feature_active: bool,
}

impl EnrollmentServer {
    #[must_use]
    pub fn new(
        pool: DbPool,
        wireguard_tx: Sender<GatewayEvent>,
        mail_tx: UnboundedSender<Mail>,
        config: DefGuardConfig,
    ) -> Self {
        // check if LDAP feature is enabled
        let license_decoded = License::decode(&config.license);
        let ldap_feature_active = license_decoded.validate(&Features::Ldap);
        Self {
            pool,
            wireguard_tx,
            mail_tx,
            config,
            ldap_feature_active,
        }
    }

    // check if token provided with request corresponds to a valid enrollment session
    async fn validate_session<T: std::fmt::Debug>(
        &self,
        request: &Request<T>,
    ) -> Result<Enrollment, Status> {
        debug!("Validating enrollment session token: {request:?}");
        let token = match request.metadata().get("authorization") {
            Some(token) => token
                .to_str()
                .map_err(|_| Status::unauthenticated("Invalid token"))?,
            None => {
                error!("Missing authorization header in request");
                return Err(Status::unauthenticated("Missing authorization header"));
            }
        };

        let enrollment = Enrollment::find_by_id(&self.pool, token).await?;

        if enrollment.is_session_valid(self.config.enrollment_session_timeout.as_secs()) {
            Ok(enrollment)
        } else {
            error!("Enrollment session expired");
            Err(Status::unauthenticated("Enrollment session expired"))
        }
    }

    /// Sends given `GatewayEvent` to be handled by gateway GRPC server
    pub fn send_wireguard_event(&self, event: GatewayEvent) {
        if let Err(err) = self.wireguard_tx.send(event) {
            error!("Error sending wireguard event {err}");
        }
    }
}

#[tonic::async_trait]
impl enrollment_service_server::EnrollmentService for EnrollmentServer {
    async fn start_enrollment(
        &self,
        request: Request<EnrollmentStartRequest>,
    ) -> Result<Response<EnrollmentStartResponse>, Status> {
        debug!("Starting enrollment session: {request:?}");
        let request = request.into_inner();
        // fetch enrollment token
        let mut enrollment = Enrollment::find_by_id(&self.pool, &request.token).await?;

        // fetch related users
        let user = enrollment.fetch_user(&self.pool).await?;
        let admin = enrollment.fetch_admin(&self.pool).await?;

        let mut transaction = self.pool.begin().await.map_err(|_| {
            error!("Failed to begin transaction");
            Status::internal("unexpected error")
        })?;

        // validate token & start session
        info!("Starting enrollment session for user {}", user.username);
        let session_deadline = enrollment
            .start_session(
                &mut transaction,
                self.config.enrollment_session_timeout.as_secs(),
            )
            .await?;

        let settings = Settings::get_settings(&mut transaction)
            .await
            .map_err(|_| {
                error!("Failed to get settings");
                Status::internal("unexpected error")
            })?;

        let response = EnrollmentStartResponse {
            admin: Some(admin.into()),
            user: Some(user.into()),
            deadline_timestamp: session_deadline.timestamp(),
            final_page_content: enrollment
                .get_welcome_page_content(&mut transaction)
                .await?,
            vpn_setup_optional: settings.enrollment_vpn_step_optional,
        };

        transaction.commit().await.map_err(|_| {
            error!("Failed to commit transaction");
            Status::internal("unexpected error")
        })?;

        Ok(Response::new(response))
    }

    async fn activate_user(
        &self,
        request: Request<ActivateUserRequest>,
    ) -> Result<Response<()>, Status> {
        debug!("Activating user account: {request:?}");
        let enrollment = self.validate_session(&request).await?;

        // check if password is strong enough
        let request = request.into_inner();
        if let Err(err) = check_password_strength(&request.password) {
            error!("Password not strong enough: {err}");
            return Err(Status::invalid_argument("password not strong enough"));
        }

        // fetch related users
        let mut user = enrollment.fetch_user(&self.pool).await?;
        info!("Activating user account for {}", user.username);
        if user.has_password() {
            error!("User {} already activated", user.username);
            return Err(Status::invalid_argument("user already activated"));
        }

        let mut transaction = self.pool.begin().await.map_err(|_| {
            error!("Failed to begin transaction");
            Status::internal("unexpected error")
        })?;

        // update user
        user.phone = Some(request.phone_number);
        user.set_password(&request.password);
        user.save(&mut transaction).await.map_err(|err| {
            error!("Failed to update user {}: {err}", user.username);
            Status::internal("unexpected error")
        })?;

        // sync with LDAP
        if self.ldap_feature_active {
            let _result = ldap_add_user(&self.config, &user, &request.password).await;
        };

        let settings = Settings::get_settings(&mut transaction)
            .await
            .map_err(|_| {
                error!("Failed to get settings");
                Status::internal("unexpected error")
            })?;

        // send welcome email
        enrollment
            .send_welcome_email(&mut transaction, &self.mail_tx, &user, &settings)
            .await?;

        // send success notification to admin
        let admin = enrollment.fetch_admin(&mut transaction).await?;
        enrollment.send_admin_notification(&self.mail_tx, &admin, &user)?;

        transaction.commit().await.map_err(|_| {
            error!("Failed to commit transaction");
            Status::internal("unexpected error")
        })?;

<<<<<<< HEAD
        let mail = Mail {
            to: user.email.clone(),
            subject: ENROLLMENT_WELCOME_MAIL_SUBJECT.to_string(),
            content: templates::enrollment_welcome_mail(&content).map_err(|err| {
                error!(
                    "Failed to render welcome email for user {}: {err}",
                    user.username
                );
                Status::internal("unexpected error")
            })?,
            attachments: Vec::new(),
            result_tx: None,
        };
        match self.mail_tx.send(mail) {
            Ok(_) => {
                info!("Sent enrollment welcome mail to {}", user.username);
            }
            Err(err) => {
                error!("Error sending welcome mail: {err}");
                Status::internal("unexpected error");
            }
        }

=======
>>>>>>> 4c79c03f
        Ok(Response::new(()))
    }

    async fn create_device(
        &self,
        request: Request<NewDevice>,
    ) -> Result<Response<CreateDeviceResponse>, Status> {
        debug!("Adding new user device: {request:?}");
        let enrollment = self.validate_session(&request).await?;

        // fetch related users
        let user = enrollment.fetch_user(&self.pool).await?;

        // add device
        info!("Adding new device for user {}", user.username);
        let request = request.into_inner();
        Device::validate_pubkey(&request.pubkey).map_err(|_| {
            error!("Invalid pubkey {}", request.pubkey);
            Status::invalid_argument("invalid pubkey")
        })?;
        let mut device = Device::new(request.name, request.pubkey, enrollment.user_id);

        let mut transaction = self.pool.begin().await.map_err(|_| {
            error!("Failed to begin transaction");
            Status::internal("unexpected error")
        })?;
        device.save(&mut transaction).await.map_err(|err| {
            error!("Failed to save device {}: {err}", device.name);
            Status::internal("unexpected error")
        })?;

        let (network_info, configs) = device
            .add_to_all_networks(&mut transaction, &self.config.admin_groupname)
            .await
            .map_err(|err| {
                error!(
                    "Failed to add device {} to existing networks: {err}",
                    device.name
                );
                Status::internal("unexpected error")
            })?;

        self.send_wireguard_event(GatewayEvent::DeviceCreated(DeviceInfo {
            device: device.clone(),
            network_info,
        }));

        transaction.commit().await.map_err(|_| {
            error!("Failed to commit transaction");
            Status::internal("unexpected error")
        })?;

        let response = CreateDeviceResponse {
            device: Some(device.into()),
            configs: configs.into_iter().map(|config| config.into()).collect(),
        };

        Ok(Response::new(response))
    }
}

impl From<User> for AdminInfo {
    fn from(admin: User) -> Self {
        Self {
            name: format!("{} {}", admin.first_name, admin.last_name),
            phone_number: admin.phone,
            email: admin.email,
        }
    }
}

impl From<User> for InitialUserInfo {
    fn from(user: User) -> Self {
        Self {
            first_name: user.first_name,
            last_name: user.last_name,
            login: user.username,
            email: user.email,
            phone_number: user.phone,
        }
    }
}

impl From<handlers::wireguard::DeviceConfig> for DeviceConfig {
    fn from(config: handlers::wireguard::DeviceConfig) -> Self {
        Self {
            network_id: config.network_id,
            network_name: config.network_name,
            config: config.config,
        }
    }
}

impl From<Device> for ProtoDevice {
    fn from(device: Device) -> Self {
        Self {
            id: device.get_id().expect("Failed to get device ID"),
            name: device.name,
            pubkey: device.wireguard_pubkey,
            user_id: device.user_id,
            created_at: device.created.timestamp(),
        }
    }
}

impl Enrollment {
    // Send configured welcome email to user after finishing enrollment
    async fn send_welcome_email(
        &self,
        transaction: &mut Transaction<'_, sqlx::Postgres>,
        mail_tx: &UnboundedSender<Mail>,
        user: &User,
        settings: &Settings,
    ) -> Result<(), EnrollmentError> {
        debug!("Sending welcome mail to {}", user.username);
        let mail = Mail {
            to: user.email.clone(),
            subject: settings.enrollment_welcome_email_subject.clone().unwrap(),
            content: self.get_welcome_email_content(&mut *transaction).await?,
            result_tx: None,
        };
        match mail_tx.send(mail) {
            Ok(_) => {
                info!("Sent enrollment welcome mail to {}", user.username);
                Ok(())
            }
            Err(err) => {
                error!("Error sending welcome mail: {err}");
                Err(EnrollmentError::NotificationError(err.to_string()))
            }
        }
    }

    // Notify admin that a user has completed enrollment
    fn send_admin_notification(
        &self,
        mail_tx: &UnboundedSender<Mail>,
        admin: &User,
        user: &User,
    ) -> Result<(), EnrollmentError> {
        debug!(
            "Sending enrollment success notification for user {} to {}",
            user.username, admin.username
        );
        let mail = Mail {
            to: admin.email.clone(),
            subject: "[defguard] User enrollment completed".into(),
            content: templates::enrollment_admin_notification(user, admin)?,
            result_tx: None,
        };
        match mail_tx.send(mail) {
            Ok(_) => {
                info!(
                    "Sent enrollment success notification for user {} to {}",
                    user.username, admin.username
                );
                Ok(())
            }
            Err(err) => {
                error!("Error sending welcome mail: {err}");
                Err(EnrollmentError::NotificationError(err.to_string()))
            }
        }
    }
}<|MERGE_RESOLUTION|>--- conflicted
+++ resolved
@@ -203,32 +203,29 @@
             Status::internal("unexpected error")
         })?;
 
-<<<<<<< HEAD
-        let mail = Mail {
-            to: user.email.clone(),
-            subject: ENROLLMENT_WELCOME_MAIL_SUBJECT.to_string(),
-            content: templates::enrollment_welcome_mail(&content).map_err(|err| {
-                error!(
-                    "Failed to render welcome email for user {}: {err}",
-                    user.username
-                );
-                Status::internal("unexpected error")
-            })?,
-            attachments: Vec::new(),
-            result_tx: None,
-        };
-        match self.mail_tx.send(mail) {
-            Ok(_) => {
-                info!("Sent enrollment welcome mail to {}", user.username);
-            }
-            Err(err) => {
-                error!("Error sending welcome mail: {err}");
-                Status::internal("unexpected error");
-            }
-        }
-
-=======
->>>>>>> 4c79c03f
+        // let mail = Mail {
+        //     to: user.email.clone(),
+        //     subject: ENROLLMENT_WELCOME_MAIL_SUBJECT.to_string(),
+        //     content: templates::enrollment_welcome_mail(&content).map_err(|err| {
+        //         error!(
+        //             "Failed to render welcome email for user {}: {err}",
+        //             user.username
+        //         );
+        //         Status::internal("unexpected error")
+        //     })?,
+        //     attachments: Vec::new(),
+        //     result_tx: None,
+        // };
+        // match self.mail_tx.send(mail) {
+        //     Ok(_) => {
+        //         info!("Sent enrollment welcome mail to {}", user.username);
+        //     }
+        //     Err(err) => {
+        //         error!("Error sending welcome mail: {err}");
+        //         Status::internal("unexpected error");
+        //     }
+        // }
+
         Ok(Response::new(()))
     }
 
@@ -307,7 +304,6 @@
             last_name: user.last_name,
             login: user.username,
             email: user.email,
-            phone_number: user.phone,
         }
     }
 }
@@ -348,6 +344,7 @@
             to: user.email.clone(),
             subject: settings.enrollment_welcome_email_subject.clone().unwrap(),
             content: self.get_welcome_email_content(&mut *transaction).await?,
+            attachments: Vec::new(),
             result_tx: None,
         };
         match mail_tx.send(mail) {
@@ -377,6 +374,7 @@
             to: admin.email.clone(),
             subject: "[defguard] User enrollment completed".into(),
             content: templates::enrollment_admin_notification(user, admin)?,
+            attachments: Vec::new(),
             result_tx: None,
         };
         match mail_tx.send(mail) {
