use std::{
    collections::hash_map::HashMap,
    fs::read_to_string,
    time::{Duration, Instant},
};
#[cfg(any(feature = "wireguard", feature = "worker"))]
use std::{
    net::{IpAddr, Ipv4Addr, SocketAddr},
    sync::{Arc, Mutex},
};

use chrono::{Duration as ChronoDuration, NaiveDateTime, Utc};
use serde::Serialize;
use thiserror::Error;
use tokio::{
    sync::{
        broadcast::Sender,
        mpsc::{self, UnboundedSender},
    },
    time::sleep,
};
use tokio_stream::wrappers::UnboundedReceiverStream;
use tonic::{
    transport::{Certificate, ClientTlsConfig, Endpoint, Identity, Server, ServerTlsConfig},
    Status,
};
use uaparser::UserAgentParser;
use uuid::Uuid;

#[cfg(feature = "wireguard")]
use self::gateway::{gateway_service_server::GatewayServiceServer, GatewayServer};
use self::{
    auth::{auth_service_server::AuthServiceServer, AuthServer},
    desktop_client_mfa::ClientMfaServer,
    enrollment::EnrollmentServer,
    password_reset::PasswordResetServer,
    proto::core_response,
};
#[cfg(feature = "worker")]
use self::{
    interceptor::JwtInterceptor,
    worker::{worker_service_server::WorkerServiceServer, WorkerServer},
};
use crate::{
    auth::failed_login::FailedLoginMap, db::AppEvent,
    handlers::mail::send_gateway_disconnected_email, mail::Mail, server_config,
};
#[cfg(feature = "worker")]
use crate::{
    auth::ClaimsType,
    db::{DbPool, GatewayEvent},
};

mod auth;
mod desktop_client_mfa;
pub mod enrollment;
#[cfg(feature = "wireguard")]
pub(crate) mod gateway;
#[cfg(any(feature = "wireguard", feature = "worker"))]
mod interceptor;
pub mod password_reset;
#[cfg(feature = "worker")]
pub mod worker;

pub(crate) mod proto {
    tonic::include_proto!("defguard.proxy");
}

use proto::{core_request, proxy_client::ProxyClient, CoreError, CoreResponse};

// Helper struct used to handle gateway state
// gateways are grouped by network
type NetworkId = i64;
type GatewayHostname = String;
#[derive(Debug)]
pub struct GatewayMap(HashMap<NetworkId, HashMap<GatewayHostname, GatewayState>>);

#[derive(Error, Debug)]
pub enum GatewayMapError {
    #[error("Gateway {1} for network {0} not found")]
    NotFound(i64, GatewayHostname),
    #[error("Network {0} not found")]
    NetworkNotFound(i64),
    #[error("Gateway with UID {0} not found")]
    UidNotFound(Uuid),
    #[error("Cannot remove. Gateway with UID {0} is still active")]
    RemoveActive(Uuid),
    #[error("Config missing")]
    ConfigError,
}

impl GatewayMap {
    #[must_use]
    pub fn new() -> Self {
        Self(HashMap::new())
    }

    // add a new gateway to map
    // this method is meant to be called when a gateway requests a config
    // as a sort of "registration"
    pub fn add_gateway(
        &mut self,
        network_id: i64,
        network_name: &str,
        hostname: String,
        name: Option<String>,
        mail_tx: UnboundedSender<Mail>,
    ) {
        info!("Adding gateway {hostname} with to gateway map for network {network_id}",);
        let gateway_state = GatewayState::new(network_id, network_name, &hostname, name, mail_tx);

        if let Some(network_gateway_map) = self.0.get_mut(&network_id) {
            network_gateway_map.entry(hostname).or_insert(gateway_state);
        } else {
            // no map for a given network exists yet
            let mut network_gateway_map = HashMap::new();
            network_gateway_map.insert(hostname, gateway_state);
            self.0.insert(network_id, network_gateway_map);
        }
    }

    // remove gateway from map
    pub fn remove_gateway(&mut self, network_id: i64, uid: Uuid) -> Result<(), GatewayMapError> {
        debug!("Removing gateway from network {network_id}");
        if let Some(network_gateway_map) = self.0.get_mut(&network_id) {
            // find gateway by uuid
            let hostname = match network_gateway_map
                .iter()
                .find(|(_address, state)| state.uid == uid)
            {
                None => {
                    error!("Failed to find gateway with UID {uid}");
                    return Err(GatewayMapError::UidNotFound(uid));
                }
                Some((hostname, state)) => {
                    if state.connected {
                        error!("Cannot remove. Gateway with UID {uid} is still active");
                        return Err(GatewayMapError::RemoveActive(uid));
                    }
                    hostname.clone()
                }
            };
            // remove matching gateway
            network_gateway_map.remove(&hostname)
        } else {
            // no map for a given network exists yet
            error!("Network {network_id} not found in gateway map");
            return Err(GatewayMapError::NetworkNotFound(network_id));
        };
        info!("Gateway with UID {uid} removed from network {network_id}");
        Ok(())
    }

    // change gateway status to connected
    // we assume that the gateway is already present in hashmap
    pub fn connect_gateway(
        &mut self,
        network_id: i64,
        hostname: &str,
    ) -> Result<(), GatewayMapError> {
        debug!("Connecting gateway {hostname} in network {network_id}");
        if let Some(network_gateway_map) = self.0.get_mut(&network_id) {
            if let Some(state) = network_gateway_map.get_mut(hostname) {
                state.connected = true;
                state.disconnected_at = None;
                state.connected_at = Some(Utc::now().naive_utc());
                debug!(
                    "Gateway {hostname} found in gateway map, current state: {:#?}",
                    state
                );
            } else {
                error!("Gateway {hostname} not found in gateway map for network {network_id}");
                return Err(GatewayMapError::NotFound(network_id, hostname.into()));
            }
        } else {
            // no map for a given network exists yet
            error!("Network {network_id} not found in gateway map");
            return Err(GatewayMapError::NetworkNotFound(network_id));
        };
        info!("Gateway {hostname} connected in network {network_id}");
        Ok(())
    }

    // change gateway status to disconnected
    pub fn disconnect_gateway(
        &mut self,
        network_id: i64,
        hostname: String,
        pool: &DbPool,
    ) -> Result<(), GatewayMapError> {
        debug!("Disconnecting gateway {hostname} in network {network_id}");
        if let Some(network_gateway_map) = self.0.get_mut(&network_id) {
            if let Some(state) = network_gateway_map.get_mut(&hostname) {
                state.connected = false;
                state.disconnected_at = Some(Utc::now().naive_utc());
                state.send_disconnect_notification(pool);
                debug!("Gateway {hostname} found in gateway map, current state: {state:#?}");
                info!("Gateway {hostname} disconnected in network {network_id}");
                return Ok(());
            };
        };
        let err = GatewayMapError::NotFound(network_id, hostname);
        error!("Gateway disconnect failed: {err}");
        Err(err)
    }

    // return `true` if at least one gateway in a given network is connected
    #[must_use]
    pub fn connected(&self, network_id: i64) -> bool {
        match self.0.get(&network_id) {
            Some(network_gateway_map) => network_gateway_map
                .values()
                .any(|gateway| gateway.connected),
            None => false,
        }
    }

    // return a list af aff statuses af all gateways in a given network
    #[must_use]
    pub fn get_network_gateway_status(&self, network_id: i64) -> Vec<GatewayState> {
        match self.0.get(&network_id) {
            Some(network_gateway_map) => network_gateway_map.clone().into_values().collect(),
            None => Vec::new(),
        }
    }

    // return gateway name
    #[must_use]
    pub fn get_network_gateway_name(&self, network_id: i64, hostname: &str) -> Option<String> {
        match self.0.get(&network_id) {
            Some(network_gateway_map) => {
                if let Some(state) = network_gateway_map.get(hostname) {
                    state.name.clone()
                } else {
                    None
                }
            }
            None => None,
        }
    }
}

impl Default for GatewayMap {
    fn default() -> Self {
        Self::new()
    }
}

#[derive(Serialize, Clone, Debug)]
pub struct GatewayState {
    pub uid: Uuid,
    pub connected: bool,
    pub network_id: i64,
    pub network_name: String,
    pub name: Option<String>,
    pub hostname: String,
    pub connected_at: Option<NaiveDateTime>,
    pub disconnected_at: Option<NaiveDateTime>,
    #[serde(skip)]
    pub mail_tx: UnboundedSender<Mail>,
    #[serde(skip)]
    pub last_email_notification: Option<NaiveDateTime>,
}

impl GatewayState {
    #[must_use]
    pub fn new<S: Into<String>>(
        network_id: i64,
        network_name: S,
        hostname: S,
        name: Option<String>,
        mail_tx: UnboundedSender<Mail>,
    ) -> Self {
        Self {
            uid: Uuid::new_v4(),
            connected: false,
            network_id,
            network_name: network_name.into(),
            name,
            hostname: hostname.into(),
            connected_at: None,
            disconnected_at: None,
            mail_tx,
            last_email_notification: None,
        }
    }

    /// Send gateway disconnected notification
    /// Sends notification only if last notification time is bigger than specified in config
    fn send_disconnect_notification(&mut self, pool: &DbPool) {
        debug!("Sending gateway disconnect email notification");
        // Clone here because self doesn't live long enough
        let name = self.name.clone();
        let mail_tx = self.mail_tx.clone();
        let pool = pool.clone();
        let hostname = self.hostname.clone();
        let network_name = self.network_name.clone();
        let send_email = if let Some(last_notification_time) = self.last_email_notification {
            Utc::now().naive_utc() - last_notification_time
                > ChronoDuration::from_std(
                    *server_config().gateway_disconnection_notification_timeout,
                )
                .expect("Failed to parse duration")
        } else {
            true
        };
        if send_email {
            self.last_email_notification = Some(Utc::now().naive_utc());
            // FIXME: Try to get rid of spawn and use something like block_on
            // To return result instead of logging
            tokio::spawn(async move {
                if let Err(e) =
                    send_gateway_disconnected_email(name, network_name, &hostname, &mail_tx, &pool)
                        .await
                {
                    error!("Failed to send gateway disconnect notification: {e}");
                } else {
                    info!("Gateway {hostname} disconnected. Email notification sent",);
                }
            });
        } else {
            info!(
                "Gateway {hostname} disconnected. Email notification not sent. Last notification was at {:?}",
                self.last_email_notification
            );
        };
    }
}

const TEN_SECS: Duration = Duration::from_secs(10);

impl From<Status> for CoreError {
    fn from(status: Status) -> Self {
        Self {
            status_code: status.code().into(),
            message: status.message().into(),
        }
    }
}

/// Bi-directional gRPC stream for comminication with Defguard proxy.
pub async fn run_grpc_bidi_stream(
    pool: DbPool,
    wireguard_tx: Sender<GatewayEvent>,
    mail_tx: UnboundedSender<Mail>,
    user_agent_parser: Arc<UserAgentParser>,
) -> Result<(), anyhow::Error> {
    let config = server_config();

    // TODO: merge the two
    let enrollment_server = EnrollmentServer::new(
        pool.clone(),
        wireguard_tx.clone(),
        mail_tx.clone(),
        user_agent_parser,
    );
    let password_reset_server = PasswordResetServer::new(pool.clone(), mail_tx.clone());
    let mut client_mfa_server = ClientMfaServer::new(pool, mail_tx, wireguard_tx);

    let endpoint = Endpoint::from_shared(config.proxy_url.as_deref().unwrap())?;
    let endpoint = endpoint
        .http2_keep_alive_interval(TEN_SECS)
        .tcp_keepalive(Some(TEN_SECS))
        .keep_alive_while_idle(true);
    let endpoint = if let Some(ca) = &config.proxy_grpc_ca {
        let ca = read_to_string(ca)?;
        let tls = ClientTlsConfig::new().ca_certificate(Certificate::from_pem(ca));
        endpoint.tls_config(tls)?
    } else {
        endpoint
    };

    loop {
        debug!("Connecting to proxy at {}", endpoint.uri());
        let mut client = ProxyClient::new(endpoint.connect_lazy());
        let (tx, rx) = mpsc::unbounded_channel();
        let Ok(response) = client.bidi(UnboundedReceiverStream::new(rx)).await else {
            error!("Failed to connect to proxy, retrying in 10s");
            sleep(TEN_SECS).await;
            continue;
        };
        info!("Connected to proxy at {}", endpoint.uri());
        let mut resp_stream = response.into_inner();
        'message: loop {
            match resp_stream.message().await {
                Ok(None) => {
                    info!("stream was closed by the sender");
                    break 'message;
                }
                Ok(Some(received)) => {
                    info!("Received message from proxy");
                    let payload = match received.payload {
                        // rpc StartEnrollment (EnrollmentStartRequest) returns (EnrollmentStartResponse)
                        Some(core_request::Payload::EnrollmentStart(request)) => {
                            match enrollment_server.start_enrollment(request).await {
                                Ok(response_payload) => {
                                    Some(core_response::Payload::EnrollmentStart(response_payload))
                                }
                                Err(err) => {
                                    error!("start enrollment error {err}");
                                    Some(core_response::Payload::CoreError(err.into()))
                                }
                            }
                        }
                        // rpc ActivateUser (ActivateUserRequest) returns (google.protobuf.Empty)
                        Some(core_request::Payload::ActivateUser(request)) => {
                            match enrollment_server
                                .activate_user(request, received.device_info)
                                .await
                            {
                                Ok(()) => Some(core_response::Payload::Empty(())),
                                Err(err) => {
                                    error!("activate user error {err}");
                                    Some(core_response::Payload::CoreError(err.into()))
                                }
                            }
                        }
                        // rpc CreateDevice (NewDevice) returns (DeviceConfigResponse)
                        Some(core_request::Payload::NewDevice(request)) => {
                            match enrollment_server
                                .create_device(request, received.device_info)
                                .await
                            {
                                Ok(response_payload) => {
                                    Some(core_response::Payload::DeviceConfig(response_payload))
                                }
                                Err(err) => {
                                    error!("create device error {err}");
                                    Some(core_response::Payload::CoreError(err.into()))
                                }
                            }
                        }
                        // rpc GetNetworkInfo (ExistingDevice) returns (DeviceConfigResponse)
                        Some(core_request::Payload::ExistingDevice(request)) => {
                            match enrollment_server.get_network_info(request).await {
                                Ok(response_payload) => {
                                    Some(core_response::Payload::DeviceConfig(response_payload))
                                }
                                Err(err) => {
                                    error!("get network info error {err}");
                                    Some(core_response::Payload::CoreError(err.into()))
                                }
                            }
                        }
                        // rpc RequestPasswordReset (PasswordResetInitializeRequest) returns (google.protobuf.Empty)
                        Some(core_request::Payload::PasswordResetInit(request)) => {
                            match password_reset_server
                                .request_password_reset(request, received.device_info)
                                .await
                            {
                                Ok(()) => Some(core_response::Payload::Empty(())),
                                Err(err) => {
                                    error!("password reset init error {err}");
                                    Some(core_response::Payload::CoreError(err.into()))
                                }
                            }
                        }
                        // rpc StartPasswordReset (PasswordResetStartRequest) returns (PasswordResetStartResponse)
                        Some(core_request::Payload::PasswordResetStart(request)) => {
                            match password_reset_server.start_password_reset(request).await {
                                Ok(response_payload) => Some(
                                    core_response::Payload::PasswordResetStart(response_payload),
                                ),
                                Err(err) => {
                                    error!("password reset start error {err}");
                                    Some(core_response::Payload::CoreError(err.into()))
                                }
                            }
                        }
                        // rpc ResetPassword (PasswordResetRequest) returns (google.protobuf.Empty)
                        Some(core_request::Payload::PasswordReset(request)) => {
                            match password_reset_server
                                .reset_password(request, received.device_info)
                                .await
                            {
                                Ok(()) => Some(core_response::Payload::Empty(())),
                                Err(err) => {
                                    error!("password reset error {err}");
                                    Some(core_response::Payload::CoreError(err.into()))
                                }
                            }
                        }
                        // rpc ClientMfaStart (ClientMfaStartRequest) returns (ClientMfaStartResponse)
                        Some(core_request::Payload::ClientMfaStart(request)) => {
                            match client_mfa_server.start_client_mfa_login(request).await {
                                Ok(response_payload) => {
                                    Some(core_response::Payload::ClientMfaStart(response_payload))
                                }
                                Err(err) => {
                                    error!("client MFA start error {err}");
                                    Some(core_response::Payload::CoreError(err.into()))
                                }
                            }
                        }
                        // rpc ClientMfaFinish (ClientMfaFinishRequest) returns (ClientMfaFinishResponse)
                        Some(core_request::Payload::ClientMfaFinish(request)) => {
                            match client_mfa_server.finish_client_mfa_login(request).await {
                                Ok(response_payload) => {
                                    Some(core_response::Payload::ClientMfaFinish(response_payload))
                                }
                                Err(err) => {
                                    error!("client MFA start error {err}");
                                    Some(core_response::Payload::CoreError(err.into()))
                                }
                            }
                        }
                        // Reply without payload.
                        None => None,
                    };
                    let req = CoreResponse {
                        id: received.id,
                        payload,
                    };
                    tx.send(req).unwrap();
                }
                Err(err) => {
                    error!("stream error: {err}");
                    debug!("waiting 10s to re-establish the connection");
                    sleep(TEN_SECS).await;
                    break 'message;
                }
            }
        }
    }
}

/// Runs gRPC server with core services.
pub async fn run_grpc_server(
    worker_state: Arc<Mutex<WorkerState>>,
    pool: DbPool,
    gateway_state: Arc<Mutex<GatewayMap>>,
    wireguard_tx: Sender<GatewayEvent>,
    mail_tx: UnboundedSender<Mail>,
    grpc_cert: Option<String>,
    grpc_key: Option<String>,
    failed_logins: Arc<Mutex<FailedLoginMap>>,
) -> Result<(), anyhow::Error> {
    // Build gRPC services
    let auth_service = AuthServiceServer::new(AuthServer::new(pool.clone(), failed_logins));
    #[cfg(feature = "worker")]
    let worker_service = WorkerServiceServer::with_interceptor(
        WorkerServer::new(pool.clone(), worker_state),
        JwtInterceptor::new(ClaimsType::YubiBridge),
    );
    #[cfg(feature = "wireguard")]
    let gateway_service = GatewayServiceServer::with_interceptor(
        GatewayServer::new(pool, gateway_state, wireguard_tx, mail_tx),
        JwtInterceptor::new(ClaimsType::Gateway),
    );

<<<<<<< HEAD
=======
    let (mut health_reporter, health_service) = tonic_health::server::health_reporter();
    health_reporter
        .set_serving::<AuthServiceServer<AuthServer>>()
        .await;

>>>>>>> 67090082
    // Run gRPC server
    let addr = SocketAddr::new(IpAddr::V4(Ipv4Addr::UNSPECIFIED), server_config().grpc_port);
    debug!("Starting gRPC services");
    let builder = if let (Some(cert), Some(key)) = (grpc_cert, grpc_key) {
        let identity = Identity::from_pem(cert, key);
        Server::builder().tls_config(ServerTlsConfig::new().identity(identity))?
    } else {
        Server::builder()
    };
    let router = builder
        .http2_keepalive_interval(Some(TEN_SECS))
        .tcp_keepalive(Some(TEN_SECS))
        .add_service(health_service)
        .add_service(auth_service);
    #[cfg(feature = "wireguard")]
    let router = router.add_service(gateway_service);
    #[cfg(feature = "worker")]
    let router = router.add_service(worker_service);
    router.serve(addr).await?;
    info!("gRPC server started on {addr}");
    Ok(())
}

#[cfg(feature = "worker")]
pub struct Job {
    id: u32,
    first_name: String,
    last_name: String,
    email: String,
    username: String,
}

#[cfg(feature = "worker")]
#[derive(Serialize)]
pub struct JobResponse {
    pub success: bool,
    pub serial: String,
    pub error: String,
    #[serde(skip)]
    pub username: String,
}

#[cfg(feature = "worker")]
pub struct WorkerInfo {
    last_seen: Instant,
    ip: IpAddr,
    jobs: Vec<Job>,
}

#[cfg(feature = "worker")]
pub struct WorkerState {
    current_job_id: u32,
    workers: HashMap<String, WorkerInfo>,
    job_status: HashMap<u32, JobResponse>,
    webhook_tx: UnboundedSender<AppEvent>,
}

#[cfg(feature = "worker")]
#[derive(Deserialize, Serialize)]
pub struct WorkerDetail {
    id: String,
    ip: IpAddr,
    connected: bool,
}<|MERGE_RESOLUTION|>--- conflicted
+++ resolved
@@ -548,14 +548,11 @@
         JwtInterceptor::new(ClaimsType::Gateway),
     );
 
-<<<<<<< HEAD
-=======
     let (mut health_reporter, health_service) = tonic_health::server::health_reporter();
     health_reporter
         .set_serving::<AuthServiceServer<AuthServer>>()
         .await;
 
->>>>>>> 67090082
     // Run gRPC server
     let addr = SocketAddr::new(IpAddr::V4(Ipv4Addr::UNSPECIFIED), server_config().grpc_port);
     debug!("Starting gRPC services");
