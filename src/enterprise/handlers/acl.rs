use axum::{
    extract::{Path, State},
    http::StatusCode,
    Json,
};
use chrono::NaiveDateTime;

use crate::{
    appstate::AppState,
    auth::{AdminRole, SessionInfo},
    db::{Id, NoId},
    enterprise::db::models::acl::{AclAlias, AclAliasInfo, AclRule, AclRuleInfo, Protocol},
    handlers::{ApiResponse, ApiResult},
};
use serde_json::{json, Value};

use super::LicenseInfo;

/// API representation of [`AclRule`]
/// All relations represented as arrays of ids.
#[derive(Clone, Debug, Serialize, Deserialize)]
pub struct ApiAclRule<I = NoId> {
    pub id: I,
    pub name: String,
    pub all_networks: bool,
    pub networks: Vec<Id>,
    pub expires: Option<NaiveDateTime>,
    // source
    pub allow_all_users: bool,
    pub deny_all_users: bool,
    pub allowed_users: Vec<Id>,
    pub denied_users: Vec<Id>,
    pub allowed_groups: Vec<Id>,
    pub denied_groups: Vec<Id>,
    pub allowed_devices: Vec<Id>,
    pub denied_devices: Vec<Id>,
    // destination
    pub destination: String,
    pub aliases: Vec<Id>,
    pub ports: String,
    pub protocols: Vec<Protocol>,
}

impl<I> From<AclRuleInfo<I>> for ApiAclRule<I> {
    fn from(info: AclRuleInfo<I>) -> Self {
        Self {
            destination: info.format_destination(),
            ports: info.format_ports(),
            id: info.id,
            name: info.name,
            all_networks: info.all_networks,
            networks: info.networks.iter().map(|v| v.id).collect(),
            expires: info.expires,
            allow_all_users: info.allow_all_users,
            deny_all_users: info.deny_all_users,
            allowed_users: info.allowed_users.iter().map(|v| v.id).collect(),
            denied_users: info.denied_users.iter().map(|v| v.id).collect(),
            allowed_groups: info.allowed_groups.iter().map(|v| v.id).collect(),
            denied_groups: info.denied_groups.iter().map(|v| v.id).collect(),
            allowed_devices: info.allowed_devices.iter().map(|v| v.id).collect(),
            denied_devices: info.denied_devices.iter().map(|v| v.id).collect(),
            aliases: info.aliases.iter().map(|v| v.id).collect(),
            protocols: info.protocols,
        }
    }
}

/// API representation of [`AclAlias`]
<<<<<<< HEAD
=======
/// All relations represented as arrays of ids.
>>>>>>> 63ddfb8c
#[derive(Clone, Debug, Serialize, Deserialize)]
pub struct ApiAclAlias<I = NoId> {
    pub id: I,
    pub name: String,
    pub destination: String,
    pub ports: String,
    pub protocols: Vec<Protocol>,
}

impl<I> From<AclAliasInfo<I>> for ApiAclAlias<I> {
    fn from(info: AclAliasInfo<I>) -> Self {
        Self {
            destination: info.format_destination(),
            ports: info.format_ports(),
            id: info.id,
            name: info.name,
            protocols: info.protocols,
        }
    }
}

pub async fn list_acl_rules(
    _license: LicenseInfo,
    _admin: AdminRole,
    State(appstate): State<AppState>,
    session: SessionInfo,
) -> ApiResult {
    debug!("User {} listing ACL rules", session.user.username);
    let rules = AclRule::all(&appstate.pool).await?;
    let mut api_rules: Vec<ApiAclRule<Id>> = Vec::with_capacity(rules.len());
    for r in rules.iter() {
        // TODO: may require optimisation wrt. sql queries
        let info = r.to_info(&appstate.pool).await.map_err(|err| {
            error!("Error retrieving ACL rule {r:?}: {err}");
            err
        })?;
        api_rules.push(info.into());
    }
    info!("User {} listed ACL rules", session.user.username);
    Ok(ApiResponse {
        json: json!(api_rules),
        status: StatusCode::OK,
    })
}

pub async fn get_acl_rule(
    _license: LicenseInfo,
    _admin: AdminRole,
    State(appstate): State<AppState>,
    session: SessionInfo,
    Path(id): Path<Id>,
) -> ApiResult {
    debug!("User {} retrieving ACL rule {id}", session.user.username);
    let (rule, status) = match AclRule::find_by_id(&appstate.pool, id).await? {
        Some(rule) => (
            json!(Into::<ApiAclRule<Id>>::into(
                rule.to_info(&appstate.pool).await.map_err(|err| {
                    error!("Error retrieving ACL rule {rule:?}: {err}");
                    err
                })?
            )),
            StatusCode::OK,
        ),
        None => (Value::Null, StatusCode::NOT_FOUND),
    };

    info!("User {} retrieved ACL rule {id}", session.user.username);
    Ok(ApiResponse { json: rule, status })
}

pub async fn create_acl_rule(
    _license: LicenseInfo,
    _admin: AdminRole,
    State(appstate): State<AppState>,
    session: SessionInfo,
    Json(data): Json<ApiAclRule>,
) -> ApiResult {
    debug!("User {} creating ACL rule {data:?}", session.user.username);
    let rule = AclRule::create_from_api(&appstate.pool, &data)
        .await
        .map_err(|err| {
            error!("Error creating ACL rule {data:?}: {err}");
            err
        })?;
    info!(
        "User {} created ACL rule {}",
        session.user.username, rule.id
    );
    Ok(ApiResponse {
        json: json!(rule),
        status: StatusCode::CREATED,
    })
}

pub async fn update_acl_rule(
    _license: LicenseInfo,
    _admin: AdminRole,
    State(appstate): State<AppState>,
    session: SessionInfo,
    Path(id): Path<Id>,
    Json(data): Json<ApiAclRule<Id>>,
) -> ApiResult {
    debug!("User {} updating ACL rule {data:?}", session.user.username);
    let rule = AclRule::update_from_api(&appstate.pool, id, &data)
        .await
        .map_err(|err| {
            error!("Error updating ACL rule {data:?}: {err}");
            err
        })?;
    info!("User {} updated ACL rule", session.user.username);
    Ok(ApiResponse {
        json: json!(rule),
        status: StatusCode::OK,
    })
}

pub async fn delete_acl_rule(
    _license: LicenseInfo,
    _admin: AdminRole,
    State(appstate): State<AppState>,
    session: SessionInfo,
    Path(id): Path<i64>,
) -> ApiResult {
    debug!("User {} deleting ACL rule {id}", session.user.username);
    AclRule::delete_from_api(&appstate.pool, id)
        .await
        .map_err(|err| {
            error!("Error deleting ACL rule {id}: {err}");
            err
        })?;
    info!("User {} deleted ACL rule {id}", session.user.username);
    Ok(ApiResponse::default())
}

pub async fn list_acl_aliases(
    _license: LicenseInfo,
    _admin: AdminRole,
    State(appstate): State<AppState>,
    session: SessionInfo,
) -> ApiResult {
    debug!("User {} listing ACL aliases", session.user.username);
    let aliases = AclAlias::all(&appstate.pool).await?;
    let mut api_aliases: Vec<ApiAclAlias<Id>> = Vec::with_capacity(aliases.len());
<<<<<<< HEAD
    for r in aliases.iter() {
        // TODO: may require optimisation wrt. sql queries
        let info = r.to_info(&appstate.pool).await?;
=======
    for a in aliases.iter() {
        // TODO: may require optimisation wrt. sql queries
        let info = a.to_info(&appstate.pool).await.map_err(|err| {
            error!("Error retrieving ACL alias {a:?}: {err}");
            err
        })?;
>>>>>>> 63ddfb8c
        api_aliases.push(info.into());
    }
    info!("User {} listed ACL aliases", session.user.username);
    Ok(ApiResponse {
        json: json!(api_aliases),
        status: StatusCode::OK,
    })
}

pub async fn get_acl_alias(
    _license: LicenseInfo,
    _admin: AdminRole,
    State(appstate): State<AppState>,
    session: SessionInfo,
    Path(id): Path<Id>,
) -> ApiResult {
    debug!("User {} retrieving ACL alias {id}", session.user.username);
    let (alias, status) = match AclAlias::find_by_id(&appstate.pool, id).await? {
        Some(alias) => (
            json!(Into::<ApiAclAlias<Id>>::into(
<<<<<<< HEAD
                alias.to_info(&appstate.pool).await?
=======
                alias.to_info(&appstate.pool).await.map_err(|err| {
                    error!("Error retrieving ACL alias {alias:?}: {err}");
                    err
                })?
>>>>>>> 63ddfb8c
            )),
            StatusCode::OK,
        ),
        None => (Value::Null, StatusCode::NOT_FOUND),
    };

    info!("User {} retrieved ACL alias {id}", session.user.username);
    Ok(ApiResponse {
        json: alias,
        status,
    })
}

pub async fn create_acl_alias(
    _license: LicenseInfo,
    _admin: AdminRole,
    State(appstate): State<AppState>,
    session: SessionInfo,
    Json(data): Json<ApiAclAlias>,
) -> ApiResult {
    debug!("User {} creating ACL alias {data:?}", session.user.username);
    let alias = AclAlias::create_from_api(&appstate.pool, &data)
        .await
        .map_err(|err| {
            error!("Error creating ACL alias {data:?}: {err}");
            err
        })?;
    info!(
        "User {} created ACL alias {}",
        session.user.username, alias.id
    );
    Ok(ApiResponse {
        json: json!(alias),
        status: StatusCode::CREATED,
    })
}

pub async fn update_acl_alias(
    _license: LicenseInfo,
    _admin: AdminRole,
    State(appstate): State<AppState>,
    session: SessionInfo,
    Path(id): Path<Id>,
    Json(data): Json<ApiAclAlias<Id>>,
) -> ApiResult {
    debug!("User {} updating ACL alias {data:?}", session.user.username);
    let alias = AclAlias::update_from_api(&appstate.pool, id, &data)
        .await
        .map_err(|err| {
            error!("Error updating ACL alias {data:?}: {err}");
            err
        })?;
    info!("User {} updated ACL alias", session.user.username);
    Ok(ApiResponse {
        json: json!(alias),
        status: StatusCode::OK,
    })
}

pub async fn delete_acl_alias(
    _license: LicenseInfo,
    _admin: AdminRole,
    State(appstate): State<AppState>,
    session: SessionInfo,
    Path(id): Path<i64>,
) -> ApiResult {
    debug!("User {} deleting ACL alias {id}", session.user.username);
    AclAlias::delete_from_api(&appstate.pool, id)
        .await
        .map_err(|err| {
            error!("Error deleting ACL alias {id}: {err}");
            err
        })?;
    info!("User {} deleted ACL alias {id}", session.user.username);
    Ok(ApiResponse::default())
}<|MERGE_RESOLUTION|>--- conflicted
+++ resolved
@@ -66,10 +66,7 @@
 }
 
 /// API representation of [`AclAlias`]
-<<<<<<< HEAD
-=======
 /// All relations represented as arrays of ids.
->>>>>>> 63ddfb8c
 #[derive(Clone, Debug, Serialize, Deserialize)]
 pub struct ApiAclAlias<I = NoId> {
     pub id: I,
@@ -213,18 +210,12 @@
     debug!("User {} listing ACL aliases", session.user.username);
     let aliases = AclAlias::all(&appstate.pool).await?;
     let mut api_aliases: Vec<ApiAclAlias<Id>> = Vec::with_capacity(aliases.len());
-<<<<<<< HEAD
-    for r in aliases.iter() {
-        // TODO: may require optimisation wrt. sql queries
-        let info = r.to_info(&appstate.pool).await?;
-=======
     for a in aliases.iter() {
         // TODO: may require optimisation wrt. sql queries
         let info = a.to_info(&appstate.pool).await.map_err(|err| {
             error!("Error retrieving ACL alias {a:?}: {err}");
             err
         })?;
->>>>>>> 63ddfb8c
         api_aliases.push(info.into());
     }
     info!("User {} listed ACL aliases", session.user.username);
@@ -245,14 +236,10 @@
     let (alias, status) = match AclAlias::find_by_id(&appstate.pool, id).await? {
         Some(alias) => (
             json!(Into::<ApiAclAlias<Id>>::into(
-<<<<<<< HEAD
-                alias.to_info(&appstate.pool).await?
-=======
                 alias.to_info(&appstate.pool).await.map_err(|err| {
                     error!("Error retrieving ACL alias {alias:?}: {err}");
                     err
                 })?
->>>>>>> 63ddfb8c
             )),
             StatusCode::OK,
         ),
