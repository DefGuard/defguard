--- conflicted
+++ resolved
@@ -170,7 +170,6 @@
             deny_rules.push(ipv4_rules.1);
         }
 
-<<<<<<< HEAD
         if has_ipv6_addresses {
             // create IPv6 rules
             let ipv6_rules = create_rules(
@@ -187,12 +186,8 @@
             }
             deny_rules.push(ipv6_rules.1);
         }
-        // process aliases by creating a dedicated set of rules for each alias
-        if !aliases.is_empty() {
-=======
         // process destination aliases by creating a dedicated set of rules for each of them
         if !destination_aliases.is_empty() {
->>>>>>> 55bb6523
             debug!(
                 "Generating firewall rules for {} aliases used in ACL rule {id:?}",
                 destination_aliases.len()
@@ -3815,6 +3810,7 @@
             ..Default::default()
         };
         let location_2 = location_2.save(&pool).await.unwrap();
+
         // Setup some test users and their devices
         let user_1: User<NoId> = rng.gen();
         let user_1 = user_1.save(&pool).await.unwrap();
@@ -4170,7 +4166,12 @@
                 let network_device = WireguardNetworkDevice {
                     device_id: device.id,
                     wireguard_network_id: location.id,
-                    wireguard_ip: IpAddr::V4(Ipv4Addr::new(10, 0, user.id as u8, device_num as u8)),
+                    wireguard_ips: vec![IpAddr::V4(Ipv4Addr::new(
+                        10,
+                        0,
+                        user.id as u8,
+                        device_num as u8,
+                    ))],
                     preshared_key: None,
                     is_authorized: true,
                     authorized_at: None,
