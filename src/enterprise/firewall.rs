use std::{
    net::{IpAddr, Ipv4Addr, Ipv6Addr},
    ops::Range,
};

use ipnetwork::{IpNetwork, Ipv6Network};
use sqlx::{query_as, query_scalar, Error as SqlxError, PgConnection};

use super::db::models::acl::{
    AclAliasDestinationRange, AclRule, AclRuleDestinationRange, AclRuleInfo, PortRange,
};
use crate::{
    db::{models::error::ModelError, Device, Id, User, WireguardNetwork},
    enterprise::is_enterprise_enabled,
    grpc::proto::enterprise::firewall::{
        ip_address::Address, port::Port as PortInner, FirewallConfig, FirewallPolicy, FirewallRule,
        IpAddress, IpRange, IpVersion, Port, PortRange as PortRangeProto,
    },
};

#[derive(Debug, thiserror::Error)]
pub enum FirewallError {
    #[error("Database error")]
    DbError(#[from] sqlx::Error),
    #[error(transparent)]
    ModelError(#[from] ModelError),
}

/// Converts ACLs into firewall rules which can be sent to a gateway over gRPC.
///
/// Each ACL is translated into two rules:
/// - ALLOW which determines which devices can access a destination
/// - DENY which stops all other traffic to a given destination
///
/// In the resulting list all ALLOW rules are placed first and then DENY rules are added to the
/// end. This way we can avoid conflicts when some ACLs are overlapping.
pub async fn generate_firewall_rules_from_acls(
    location_id: Id,
    acl_rules: Vec<AclRuleInfo<Id>>,
    conn: &mut PgConnection,
) -> Result<Vec<FirewallRule>, FirewallError> {
    debug!("Generating firewall rules for location {location_id}");
    // initialize empty rules Vec
    let mut allow_rules = Vec::new();
    let mut deny_rules = Vec::new();

    // convert each ACL into a corresponding `FirewallRule`s
    for acl in acl_rules {
        debug!("Processing ACL rule: {acl:?}");
        // fetch allowed users
        let allowed_users = acl.get_all_allowed_users(&mut *conn).await?;

        // fetch denied users
        let denied_users = acl.get_all_denied_users(&mut *conn).await?;

        // get relevant users for determining source IPs
        let users = get_source_users(allowed_users, denied_users);

        // get network IPs for devices belonging to those users
        let user_device_ips = get_user_device_ips(&users, location_id, &mut *conn).await?;
        // separate IPv4 and IPv6 user-device addresses
        let user_device_ips =
            user_device_ips
                .iter()
                .flatten()
                .fold((Vec::new(), Vec::new()), |mut acc, ip| {
                    match ip {
                        IpAddr::V4(_) => acc.0.push(*ip),
                        IpAddr::V6(_) => acc.1.push(*ip),
                    };
                    acc
                });

        // fetch allowed network devices
        let allowed_network_devices = acl.get_all_allowed_devices(&mut *conn).await?;

        // fetch denied network devices
        let denied_network_devices = acl.get_all_denied_devices(&mut *conn).await?;

        // get network device IPs for rule source
        let network_devices =
            get_source_network_devices(allowed_network_devices, denied_network_devices);
        let network_device_ips =
            get_network_device_ips(&network_devices, location_id, &mut *conn).await?;
        // separate IPv4 and IPv6 network-device addresses
        let network_device_ips =
            network_device_ips
                .iter()
                .flatten()
                .fold((Vec::new(), Vec::new()), |mut acc, ip| {
                    match ip {
                        IpAddr::V4(_) => acc.0.push(*ip),
                        IpAddr::V6(_) => acc.1.push(*ip),
                    };
                    acc
                });

        // convert device IPs into source addresses for a firewall rule
        let ipv4_source_addrs =
            get_source_addrs(user_device_ips.0, network_device_ips.0, IpVersion::Ipv4);
        let ipv6_source_addrs =
            get_source_addrs(user_device_ips.1, network_device_ips.1, IpVersion::Ipv6);

        // extract destination parameters from ACL rule
        let AclRuleInfo {
<<<<<<< HEAD
=======
            id,
>>>>>>> 5fe0063f
            destination,
            destination_ranges,
            ports,
            mut protocols,
            aliases,
            ..
        } = acl;

<<<<<<< HEAD
        // separate IPv4 and IPv6 destination addresses
        let destination = destination
            .iter()
            .fold((Vec::new(), Vec::new()), |mut acc, ip| {
                match ip {
                    IpNetwork::V4(_) => acc.0.push(*ip),
                    IpNetwork::V6(_) => acc.1.push(*ip),
                };
                acc
            });
        let destination_ranges =
            destination_ranges
                .iter()
                .fold((Vec::new(), Vec::new()), |mut acc, range| {
                    // TODO(jck) make sure ranges only accept the same IP versions
                    match range.start {
                        IpAddr::V4(_) => acc.0.push(range.clone()),
                        IpAddr::V6(_) => acc.1.push(range.clone()),
                    };
                    acc
                });

        // TODO(jck): handle aliases with separate alias.destination for IPv4 and IPv6
        // store alias ranges separately since they use a different struct
        let mut alias_destination_ranges = Vec::new();
        // // process aliases by appending destination parameters from each of them to existing lists
        // for alias in aliases {
        //     // fetch destination ranges for a fiven alias
        //     alias_destination_ranges.extend(alias.get_destination_ranges(&mut *conn).await?);

        //     // extend existing parameter lists
        //     destination.0.extend(alias.destination);
        //     ports.extend(
        //         alias
        //             .ports
        //             .into_iter()
        //             .map(|port_range| port_range.into())
        //             .collect::<Vec<PortRange>>(),
        //     );
        //     protocols.extend(alias.protocols);
        // }

        // prepare destination addresses
        let ipv4_destination_addrs = process_destination_addrs(
            destination.0,
            destination_ranges.0,
            // TODO(jck) ipv4 only
            alias_destination_ranges.clone(),
            IpVersion::Ipv4,
        );

        let ipv6_destination_addrs = process_destination_addrs(
            destination.1,
            destination_ranges.1,
            // TODO(jck) ipv6 only
            alias_destination_ranges,
            IpVersion::Ipv6,
        );
=======
        // prepare destination addresses
        let destination_addrs =
            process_destination_addrs(destination, destination_ranges, ip_version);
>>>>>>> 5fe0063f

        // prepare destination ports
        // TODO(jck) what should happen to ports when we have separate rules for ipv4 and ipv6?
        let destination_ports = merge_port_ranges(ports);

        // remove duplicates protocol entries
        protocols.sort();
        protocols.dedup();

        // create IPv4 ALLOW rule
        // check if source addrs list is empty
        if ipv4_source_addrs.is_empty() {
            debug!("IPv4 source address list is empty. Skipping generating the ALLOW rule for this ACL");
        } else {
            // prepare ALLOW rule for this ACL
            let allow_rule = FirewallRule {
                id: acl.id,
<<<<<<< HEAD
                source_addrs: ipv4_source_addrs,
                destination_addrs: ipv4_destination_addrs.clone(),
                destination_ports: destination_ports.clone(),
                protocols: protocols.clone(),
                verdict: i32::from(FirewallPolicy::Allow),
                comment: Some(format!("ACL {} - {} ALLOW", acl.id, acl.name)),
                ip_version: i32::from(IpVersion::Ipv4),
            };
            debug!("ALLOW rule generated from ACL: {allow_rule:?}");
            allow_rules.push(allow_rule);
        };

        // create IPv6 ALLOW rule
        // check if source addrs list is empty
        if ipv6_source_addrs.is_empty() {
            debug!("IPv6 source address list is empty. Skipping generating the ALLOW rule for this ACL");
        } else {
            // prepare ALLOW rule for this ACL
            let allow_rule = FirewallRule {
                id: acl.id,
                source_addrs: ipv6_source_addrs,
                destination_addrs: ipv6_destination_addrs.clone(),
=======
                source_addrs: source_addrs.clone(),
                destination_addrs: destination_addrs.clone(),
>>>>>>> 5fe0063f
                destination_ports,
                protocols,
                verdict: i32::from(FirewallPolicy::Allow),
                comment: Some(format!("ACL {} - {} ALLOW", acl.id, acl.name)),
                ip_version: i32::from(IpVersion::Ipv6),
            };
            debug!("ALLOW rule generated from ACL: {allow_rule:?}");
            allow_rules.push(allow_rule);
        };

        // create IPv4 DENY rule
        // it should specify only the destination addrs to block all remaining traffic
<<<<<<< HEAD
        if ipv4_destination_addrs.is_empty() {
            debug!("IPv4 destination address list is empty. Skipping generating the DENY rule for this ACL");
        } else {
            let deny_rule = FirewallRule {
                id: acl.id,
                source_addrs: Vec::new(),
                destination_addrs: ipv4_destination_addrs,
                destination_ports: Vec::new(),
                protocols: Vec::new(),
                verdict: i32::from(FirewallPolicy::Deny),
                comment: Some(format!("ACL {} - {} DENY", acl.id, acl.name)),
                ip_version: i32::from(IpVersion::Ipv4),
            };
            debug!("DENY rule generated from ACL: {deny_rule:?}");
            deny_rules.push(deny_rule);
        }

        // create IPv6 DENY rule
        // it should specify only the destination addrs to block all remaining traffic
        if ipv6_destination_addrs.is_empty() {
            debug!("IPv6 destination address list is empty. Skipping generating the DENY rule for this ACL");
        } else {
            let deny_rule = FirewallRule {
                id: acl.id,
                source_addrs: Vec::new(),
                destination_addrs: ipv6_destination_addrs,
                destination_ports: Vec::new(),
                protocols: Vec::new(),
                verdict: i32::from(FirewallPolicy::Deny),
                comment: Some(format!("ACL {} - {} DENY", acl.id, acl.name)),
                ip_version: i32::from(IpVersion::Ipv6),
            };
            debug!("DENY rule generated from ACL: {deny_rule:?}");
            deny_rules.push(deny_rule);
=======
        let deny_rule = FirewallRule {
            id: acl.id,
            source_addrs: Vec::new(),
            destination_addrs,
            destination_ports: Vec::new(),
            protocols: Vec::new(),
            verdict: i32::from(FirewallPolicy::Deny),
            comment: Some(format!("ACL {} - {} DENY", acl.id, acl.name)),
        };
        debug!("DENY rule generated from ACL: {deny_rule:?}");
        deny_rules.push(deny_rule);

        // process aliases by creating a dedicated set of rules for each alias
        if !aliases.is_empty() {
            debug!(
                "Generating firewall rules for {} aliases used in ACL rule {id:?}",
                aliases.len()
            );
        }
        for alias in aliases {
            debug!("Processing ACL alias: {alias:?}");

            // fetch destination ranges for a given alias
            let alias_destination_ranges = alias.get_destination_ranges(&mut *conn).await?;

            // combine destination addrs
            let destination_addrs = process_alias_destination_addrs(
                alias.destination,
                alias_destination_ranges,
                ip_version,
            );

            // process alias ports
            let alias_ports = alias
                .ports
                .into_iter()
                .map(|port_range| port_range.into())
                .collect::<Vec<PortRange>>();
            let destination_ports = merge_port_ranges(alias_ports);

            // remove duplicates protocol entries
            let mut protocols = alias.protocols;
            protocols.sort();
            protocols.dedup();

            if source_addrs.is_empty() {
                debug!(
                    "Source address list is empty. Skipping generating the ALLOW rule for this alias"
                );
            } else {
                // prepare ALLOW rule for this alias
                let alias_allow_rule = FirewallRule {
                    id: acl.id,
                    source_addrs: source_addrs.clone(),
                    destination_addrs: destination_addrs.clone(),
                    destination_ports,
                    protocols,
                    verdict: i32::from(FirewallPolicy::Allow),
                    comment: Some(format!(
                        "ACL {} - {}, ALIAS {} - {} ALLOW",
                        acl.id, acl.name, alias.id, alias.name
                    )),
                };
                debug!("ALLOW rule generated from ACL: {alias_allow_rule:?}");
                allow_rules.push(alias_allow_rule);
            };

            // prepare DENY rule for this ACL
            //
            // it should specify only the destination addrs to block all remaining traffic
            let alias_deny_rule = FirewallRule {
                id: acl.id,
                source_addrs: Vec::new(),
                destination_addrs,
                destination_ports: Vec::new(),
                protocols: Vec::new(),
                verdict: i32::from(FirewallPolicy::Deny),
                comment: Some(format!(
                    "ACL {} - {}, ALIAS {} - {} DENY",
                    acl.id, acl.name, alias.id, alias.name
                )),
            };
            debug!("DENY rule generated from ACL: {alias_deny_rule:?}");
            deny_rules.push(alias_deny_rule);
>>>>>>> 5fe0063f
        }
    }

    // combine both rule lists
    Ok(allow_rules.into_iter().chain(deny_rules).collect())
}

/// Prepares a list of all relevant users whose device IPs we'll need to prepare
/// source config for a firewall rule.
///
/// Source addrs are only needed for the ALLOW rule, so we need to take the allowed users and
/// remove any explicitly denied users.
fn get_source_users(allowed_users: Vec<User<Id>>, denied_users: Vec<User<Id>>) -> Vec<User<Id>> {
    // start with allowed users and remove those explicitly denied
    allowed_users
        .into_iter()
        .filter(|user| !denied_users.contains(user))
        .collect()
}

/// Fetches all IPs of devices belonging to specified users within a given location's VPN subnet.
/// We specifically only fetch user devices since network devices are handled separately.
async fn get_user_device_ips<'e, E: sqlx::PgExecutor<'e>>(
    users: &[User<Id>],
    location_id: Id,
    executor: E,
) -> Result<Vec<Vec<IpAddr>>, SqlxError> {
    // prepare a list of user IDs
    let user_ids: Vec<Id> = users.iter().map(|user| user.id).collect();

    // fetch network IPs
    query_scalar!(
            "SELECT wireguard_ip \"wireguard_ip: Vec<IpAddr>\" \
            FROM wireguard_network_device wnd \
            JOIN device d ON d.id = wnd.device_id \
            WHERE wnd.wireguard_network_id = $1 AND d.device_type = 'user'::device_type AND d.user_id = ANY($2)",
            location_id,
            &user_ids
        )
        .fetch_all(executor)
        .await
}

/// Prepares a list of all relevant network devices whose IPs we'll need to prepare
/// source config for a firewall rule.
///
/// Source addrs are only needed for the ALLOW rule, so we need to take the allowed devices and
/// remove any explicitly denied devices.
fn get_source_network_devices(
    allowed_devices: Vec<Device<Id>>,
    denied_devices: Vec<Device<Id>>,
) -> Vec<Device<Id>> {
    // start with allowed devices and remove those explicitly denied
    allowed_devices
        .into_iter()
        .filter(|device| !denied_devices.contains(device))
        .collect()
}

/// Fetches all IPs of specified network devices within a given location's VPN subnet.
async fn get_network_device_ips(
    network_devices: &[Device<Id>],
    location_id: Id,
    conn: &mut PgConnection,
) -> Result<Vec<Vec<IpAddr>>, SqlxError> {
    // prepare a list of IDs
    let network_device_ids: Vec<Id> = network_devices.iter().map(|device| device.id).collect();

    // fetch network IPs
    query_scalar!(
        "SELECT wireguard_ip \"wireguard_ip: Vec<IpAddr>\" \
            FROM wireguard_network_device wnd \
            WHERE wnd.wireguard_network_id = $1 AND wnd.device_id = ANY($2)",
        location_id,
        &network_device_ids,
    )
    .fetch_all(conn)
    .await
}

/// Combines user device IPs and network device IPs into a list of source addresses which can be
/// used by a firewall rule.
fn get_source_addrs(
    user_device_ips: Vec<IpAddr>,
    network_device_ips: Vec<IpAddr>,
    ip_version: IpVersion,
) -> Vec<IpAddress> {
    // combine both lists into a single iterator
    let source_ips = user_device_ips.into_iter().chain(network_device_ips);

    // prepare source addrs by removing incompatible IP version elements
    // and converting them to expected gRPC format
    let source_addrs = source_ips
        .filter_map(|ip| match ip_version {
            IpVersion::Ipv4 => {
                if ip.is_ipv4() {
                    Some(ip_to_range(ip, ip))
                } else {
                    None
                }
            }
            IpVersion::Ipv6 => {
                if ip.is_ipv6() {
                    Some(ip_to_range(ip, ip))
                } else {
                    None
                }
            }
        })
        .collect();

    // merge address ranges into non-overlapping elements
    merge_addrs(source_addrs)
}

/// Convert destination networks and ranges configured in an ACL rule
/// into the correct format for a firewall rule. This includes:
/// - combining all addr lists
/// - converting to gRPC IpAddress struct
/// - filtering out incompatible IP version
/// - merging into the smallest possible list of non-overlapping ranges,
///   subnets and addresses
fn process_destination_addrs(
    destination_ips: Vec<IpNetwork>,
    destination_ranges: Vec<AclRuleDestinationRange<Id>>,
    ip_version: IpVersion,
) -> Vec<IpAddress> {
    // filter out destinations with incompatible IP version and convert to intermediate
    // range representation for merging
    let destination_iterator = destination_ips.iter().filter_map(|dst| match ip_version {
        IpVersion::Ipv4 => {
            if dst.is_ipv4() {
                Some(ip_to_range(dst.network(), dst.broadcast()))
            } else {
                None
            }
        }
        IpVersion::Ipv6 => {
            if let IpNetwork::V6(subnet) = dst {
                let range_start = subnet.network().into();
                let range_end = get_last_ip_in_v6_subnet(subnet);
                Some(ip_to_range(range_start, range_end))
            } else {
                None
            }
        }
    });

    // filter out destination ranges with incompatible IP version and convert to intermediate
    // range representation for merging
    let destination_range_iterator = destination_ranges
        .iter()
        .filter_map(|dst| match ip_version {
            IpVersion::Ipv4 => {
                if dst.start.is_ipv4() && dst.end.is_ipv4() {
                    Some(ip_to_range(dst.start, dst.end))
                } else {
                    None
                }
            }
            IpVersion::Ipv6 => {
                if dst.start.is_ipv6() && dst.end.is_ipv6() {
                    Some(ip_to_range(dst.start, dst.end))
                } else {
                    None
                }
            }
        });

    // combine both iterators to return a single list
    let destination_addrs = destination_iterator
        .chain(destination_range_iterator)
        .collect();

    // merge address ranges into non-overlapping elements
    merge_addrs(destination_addrs)
}

/// Convert destination networks and ranges configured in an ACL alias
/// into the correct format for a firewall rule. This includes:
/// - combining all addr lists
/// - converting to gRPC IpAddress struct
/// - filtering out incompatible IP version
/// - merging into the smallest possible list of non-overlapping ranges,
///   subnets and addresses
fn process_alias_destination_addrs(
    alias_destination_ips: Vec<IpNetwork>,
    alias_destination_ranges: Vec<AclAliasDestinationRange<Id>>,
    ip_version: IpVersion,
) -> Vec<IpAddress> {
    // filter out destinations with incompatible IP version and convert to intermediate
    // range representation for merging
    let destination_iterator = alias_destination_ips
        .iter()
        .filter_map(|dst| match ip_version {
            IpVersion::Ipv4 => {
                if dst.is_ipv4() {
                    Some(ip_to_range(dst.network(), dst.broadcast()))
                } else {
                    None
                }
            }
            IpVersion::Ipv6 => {
                if let IpNetwork::V6(subnet) = dst {
                    let range_start = subnet.network().into();
                    let range_end = get_last_ip_in_v6_subnet(subnet);
                    Some(ip_to_range(range_start, range_end))
                } else {
                    None
                }
            }
        });

    // filter out destination ranges with incompatible IP version and convert to intermediate
    // range representation for merging
    let alias_destination_range_iterator =
        alias_destination_ranges
            .iter()
            .filter_map(|dst| match ip_version {
                IpVersion::Ipv4 => {
                    if dst.start.is_ipv4() && dst.end.is_ipv4() {
                        Some(ip_to_range(dst.start, dst.end))
                    } else {
                        None
                    }
                }
                IpVersion::Ipv6 => {
                    if dst.start.is_ipv6() && dst.end.is_ipv6() {
                        Some(ip_to_range(dst.start, dst.end))
                    } else {
                        None
                    }
                }
            });

    // combine both iterators to return a single list
    let destination_addrs = destination_iterator
        .chain(alias_destination_range_iterator)
        .collect();

    // merge address ranges into non-overlapping elements
    merge_addrs(destination_addrs)
}

fn ip_to_range(first_ip: IpAddr, last_ip: IpAddr) -> Range<IpAddr> {
    first_ip..next_ip(last_ip)
}

fn range_to_ip(ip_range: Range<IpAddr>) -> (IpAddr, IpAddr) {
    let first_ip = ip_range.start;
    let last_ip = previous_ip(ip_range.end);

    (first_ip, last_ip)
}

/// Returns the next IP address in sequence, handling overflow via wrapping
fn next_ip(ip: IpAddr) -> IpAddr {
    match ip {
        IpAddr::V4(ipv4) => {
            let octets = ipv4.octets();
            let mut num: u32 = ((octets[0] as u32) << 24)
                | ((octets[1] as u32) << 16)
                | ((octets[2] as u32) << 8)
                | octets[3] as u32;
            num = num.wrapping_add(1);
            IpAddr::V4(Ipv4Addr::from(num))
        }
        IpAddr::V6(ipv6) => {
            let segments = ipv6.segments();
            let mut num: u128 = ((segments[0] as u128) << 112)
                | ((segments[1] as u128) << 96)
                | ((segments[2] as u128) << 80)
                | ((segments[3] as u128) << 64)
                | ((segments[4] as u128) << 48)
                | ((segments[5] as u128) << 32)
                | ((segments[6] as u128) << 16)
                | segments[7] as u128;
            num = num.wrapping_add(1);
            IpAddr::V6(Ipv6Addr::from(num))
        }
    }
}

/// Returns the previous IP address in sequence, handling underflow via wrapping
fn previous_ip(ip: IpAddr) -> IpAddr {
    match ip {
        IpAddr::V4(ipv4) => {
            let octets = ipv4.octets();
            let mut num: u32 = ((octets[0] as u32) << 24)
                | ((octets[1] as u32) << 16)
                | ((octets[2] as u32) << 8)
                | octets[3] as u32;
            num = num.wrapping_sub(1);
            IpAddr::V4(Ipv4Addr::from(num))
        }
        IpAddr::V6(ipv6) => {
            let segments = ipv6.segments();
            let mut num: u128 = ((segments[0] as u128) << 112)
                | ((segments[1] as u128) << 96)
                | ((segments[2] as u128) << 80)
                | ((segments[3] as u128) << 64)
                | ((segments[4] as u128) << 48)
                | ((segments[5] as u128) << 32)
                | ((segments[6] as u128) << 16)
                | segments[7] as u128;
            num = num.wrapping_sub(1);
            IpAddr::V6(Ipv6Addr::from(num))
        }
    }
}

fn get_last_ip_in_v6_subnet(subnet: &Ipv6Network) -> IpAddr {
    // get subnet IP portion as u128
    let first_ip = subnet.ip().to_bits();

    let last_ip = first_ip | (!u128::from(subnet.mask()));

    IpAddr::V6(last_ip.into())
}

/// Converts an arbitrary list of ip address ranges into the smallest possible list
/// of non-overlapping elements which can be used in a firewall rule.
/// It assumes that all ranges with an invalid IP version have already been filtered out.
fn merge_addrs(addr_ranges: Vec<Range<IpAddr>>) -> Vec<IpAddress> {
    // merge into non-overlapping ranges
    let addr_ranges = merge_ranges(addr_ranges);

    // convert to gRPC format
    let mut result = Vec::new();
    for range in addr_ranges {
        let (range_start, range_end) = range_to_ip(range);
        if range_start == range_end {
            // single IP address
            result.push(IpAddress {
                address: Some(Address::Ip(range_start.to_string())),
            });
        } else {
            // TODO: find largest subnet in range
            // address range
            result.push(IpAddress {
                address: Some(Address::IpRange(IpRange {
                    start: range_start.to_string(),
                    end: range_end.to_string(),
                })),
            });
        }
    }

    result
}

/// Takes a list of port ranges and returns the smallest possible non-overlapping list of `Port`s.
fn merge_port_ranges(port_ranges: Vec<PortRange>) -> Vec<Port> {
    // convert ranges to a list of tuples for merging
    let port_ranges = port_ranges.into_iter().map(|range| range.0).collect();

    // merge into non-overlapping ranges
    let port_ranges = merge_ranges(port_ranges);

    // convert resulting ranges into gRPC format
    port_ranges
        .into_iter()
        .map(|range| {
            let range_start = range.start;
            let range_end = range.end - 1;
            if range_start == range_end {
                Port {
                    port: Some(PortInner::SinglePort(range_start as u32)),
                }
            } else {
                Port {
                    port: Some(PortInner::PortRange(PortRangeProto {
                        start: range_start as u32,
                        end: range_end as u32,
                    })),
                }
            }
        })
        .collect()
}

/// Helper function which implements merging a set of ranges of arbitrary elements
/// into the smallest possible set of non-overlapping ranges.
/// It can then be reused for merging port and address ranges.
fn merge_ranges<T: Ord + std::fmt::Debug>(mut ranges: Vec<Range<T>>) -> Vec<Range<T>> {
    // return early if list is empty
    if ranges.is_empty() {
        return Vec::new();
    }

    // sort elements by range start
    ranges.sort_by(|a, b| {
        let a_start = &a.start;
        let b_start = &b.start;
        a_start.cmp(b_start)
    });

    // initialize result vector
    let mut merged_ranges = Vec::new();

    // start with first range
    let current_range = ranges.remove(0);
    let mut current_range_start = current_range.start;
    let mut current_range_end = current_range.end;

    // iterate over remaining ranges
    for range in ranges {
        let range_start = range.start;
        let range_end = range.end;

        // compare with current range
        if range_start <= current_range_end {
            // ranges are overlapping, merge them
            // if range is not contained within current range
            if range_end > current_range_end {
                current_range_end = range_end;
            }
        } else {
            // ranges are not overlapping, add current range to result
            merged_ranges.push(current_range_start..current_range_end);
            current_range_start = range_start;
            current_range_end = range_end;
        }
    }

    // add last remaining range
    merged_ranges.push(Range {
        start: current_range_start,
        end: current_range_end,
    });

    // return resulting list
    merged_ranges
}

impl WireguardNetwork<Id> {
    /// Fetches all active ACL rules for a given location.
    /// Filters out rules which are disabled, expired or have not been deployed yet.
    pub(crate) async fn get_active_acl_rules(
        &self,
        conn: &mut PgConnection,
        // TODO(jck) maybe flatten here already?
    ) -> Result<Vec<AclRuleInfo<Id>>, SqlxError> {
        debug!("Fetching active ACL rules for location {self}");
        let rules: Vec<AclRule<Id>> = query_as(
            "SELECT DISTINCT ON (a.id) a.id, name, allow_all_users, deny_all_users, all_networks, allow_all_network_devices, \
                deny_all_network_devices, destination, ports, protocols, expires, enabled, parent_id, state \
                FROM aclrule a \
                LEFT JOIN aclrulenetwork an \
                ON a.id = an.rule_id \
                WHERE (an.network_id = $1 OR a.all_networks = true) AND enabled = true \
                AND state = 'applied'::aclrule_state \
                AND (expires IS NULL OR expires > NOW())",
        )
        .bind(self.id)
        .fetch_all(&mut *conn)
        .await?;
        debug!("Found {} active ACL rules for location {self}", rules.len());

        // convert to `AclRuleInfo`
        let mut rules_info = Vec::new();
        for rule in rules {
            let rule_info = rule.to_info(&mut *conn).await?;
            rules_info.push(rule_info);
        }
        Ok(rules_info)
    }

    /// Prepares firewall configuration for a gateway based on location config and ACLs
    /// Returns `None` if firewall management is disabled for a given location.
    pub async fn try_get_firewall_config(
        &self,
        conn: &mut PgConnection,
    ) -> Result<Option<FirewallConfig>, FirewallError> {
        // do a license check
        if !is_enterprise_enabled() {
            debug!(
                "Enterprise features are disabled, skipping generating firewall config for location {self}"
            );
            return Ok(None);
        }

        // check if ACLs are enabled
        if !self.acl_enabled {
            debug!(
                "ACL rules are disabled for location {self}, skipping generating firewall config"
            );
            return Ok(None);
        }

        info!("Generating firewall config for location {self}");
        // fetch all active ACLs for location
        let location_acls = self.get_active_acl_rules(&mut *conn).await?;

        let default_policy = match self.acl_default_allow {
            true => FirewallPolicy::Allow,
            false => FirewallPolicy::Deny,
        };
        let firewall_rules =
            generate_firewall_rules_from_acls(self.id, location_acls, &mut *conn)
                .await?;
        let firewall_config = FirewallConfig {
            default_policy: default_policy.into(),
            rules: firewall_rules,
        };

        debug!("Firewall config generated for location {self}: {firewall_config:?}");
        Ok(Some(firewall_config))
    }

}

#[cfg(test)]
mod test {
    use std::net::{IpAddr, Ipv4Addr, Ipv6Addr};

    use chrono::NaiveDateTime;
    use ipnetwork::Ipv6Network;
    use rand::{thread_rng, Rng};
    use sqlx::{query, PgPool};

    use super::{
        get_last_ip_in_v6_subnet, get_source_users, merge_addrs, merge_port_ranges,
        process_destination_addrs,
    };
    use crate::{
        db::{
            models::device::{DeviceType, WireguardNetworkDevice},
            Device, Group, Id, NoId, User, WireguardNetwork,
        },
        enterprise::{
            db::models::acl::{
                AclRule, AclRuleAlias, AclRuleDestinationRange, AclRuleDevice, AclRuleGroup,
                AclRuleInfo, AclRuleNetwork, AclRuleUser, PortRange, RuleState,
            },
            firewall::{
                get_source_addrs, get_source_network_devices, ip_to_range, next_ip, previous_ip,
            },
        },
        grpc::proto::enterprise::firewall::{
            ip_address::Address, port::Port as PortInner, FirewallPolicy, IpAddress, IpRange,
            IpVersion, Port, PortRange as PortRangeProto, Protocol,
        },
    };

    fn random_user_with_id<R: Rng>(rng: &mut R, id: Id) -> User<Id> {
        let mut user: User<Id> = rng.gen();
        user.id = id;
        user
    }

    fn random_network_device_with_id<R: Rng>(rng: &mut R, id: Id) -> Device<Id> {
        let mut device: Device<Id> = rng.gen();
        device.id = id;
        device.device_type = DeviceType::Network;
        device
    }

    #[test]
    fn test_get_relevant_users() {
        let mut rng = thread_rng();

        // prepare allowed and denied users lists with shared elements
        let user_1 = random_user_with_id(&mut rng, 1);
        let user_2 = random_user_with_id(&mut rng, 2);
        let user_3 = random_user_with_id(&mut rng, 3);
        let user_4 = random_user_with_id(&mut rng, 4);
        let user_5 = random_user_with_id(&mut rng, 5);
        let allowed_users = vec![user_1.clone(), user_2.clone(), user_4.clone()];
        let denied_users = vec![user_3.clone(), user_4, user_5.clone()];

        let users = get_source_users(allowed_users, denied_users);
        assert_eq!(users, vec![user_1, user_2]);
    }

    #[test]
    fn test_get_relevant_network_devices() {
        let mut rng = thread_rng();

        // prepare allowed and denied network devices lists with shared elements
        let device_1 = random_network_device_with_id(&mut rng, 1);
        let device_2 = random_network_device_with_id(&mut rng, 2);
        let device_3 = random_network_device_with_id(&mut rng, 3);
        let device_4 = random_network_device_with_id(&mut rng, 4);
        let device_5 = random_network_device_with_id(&mut rng, 5);
        let allowed_devices = vec![
            device_1.clone(),
            device_3.clone(),
            device_4.clone(),
            device_5.clone(),
        ];
        let denied_devices = vec![device_2.clone(), device_4, device_5.clone()];

        let devices = get_source_network_devices(allowed_devices, denied_devices);
        assert_eq!(devices, vec![device_1, device_3]);
    }

    #[test]
    fn test_process_source_addrs_v4() {
        // Test data with mixed IPv4 and IPv6 addresses
        let user_device_ips = vec![
            IpAddr::V4(Ipv4Addr::new(10, 0, 1, 1)),
            IpAddr::V4(Ipv4Addr::new(10, 0, 1, 2)),
            IpAddr::V4(Ipv4Addr::new(10, 0, 1, 5)),
            IpAddr::V6(Ipv6Addr::new(0x2001, 0xdb8, 0, 0, 0, 0, 0, 1)), // Should be filtered out
            IpAddr::V4(Ipv4Addr::new(192, 168, 1, 100)),
        ];

        let network_device_ips = vec![
            IpAddr::V4(Ipv4Addr::new(10, 0, 1, 3)),
            IpAddr::V4(Ipv4Addr::new(10, 0, 1, 4)),
            IpAddr::V6(Ipv6Addr::new(0x2001, 0xdb8, 0, 0, 0, 0, 0, 2)), // Should be filtered out
            IpAddr::V4(Ipv4Addr::new(172, 16, 1, 1)),
        ];

        let source_addrs = get_source_addrs(user_device_ips, network_device_ips, IpVersion::Ipv4);

        // Should merge consecutive IPs into ranges and keep separate non-consecutive ranges
        assert_eq!(
            source_addrs,
            vec![
                IpAddress {
                    address: Some(Address::IpRange(IpRange {
                        start: "10.0.1.1".to_string(),
                        end: "10.0.1.5".to_string(),
                    })),
                },
                IpAddress {
                    address: Some(Address::Ip("172.16.1.1".to_string())),
                },
                IpAddress {
                    address: Some(Address::Ip("192.168.1.100".to_string())),
                },
            ]
        );

        // Test with empty input
        let empty_addrs = get_source_addrs(vec![], vec![], IpVersion::Ipv4);
        assert!(empty_addrs.is_empty());

        // Test with only IPv6 addresses - should return empty result for IPv4
        let ipv6_only = get_source_addrs(
            vec![IpAddr::V6(Ipv6Addr::new(0x2001, 0xdb8, 0, 0, 0, 0, 0, 1))],
            vec![IpAddr::V6(Ipv6Addr::new(0x2001, 0xdb8, 0, 0, 0, 0, 0, 2))],
            IpVersion::Ipv4,
        );
        assert!(ipv6_only.is_empty());
    }

    #[test]
    fn test_process_source_addrs_v6() {
        // Test data with mixed IPv4 and IPv6 addresses
        let user_device_ips = vec![
            IpAddr::V6(Ipv6Addr::new(0x2001, 0xdb8, 0, 0, 0, 0, 0, 1)),
            IpAddr::V6(Ipv6Addr::new(0x2001, 0xdb8, 0, 0, 0, 0, 0, 2)),
            IpAddr::V6(Ipv6Addr::new(0x2001, 0xdb8, 0, 0, 0, 0, 0, 5)),
            IpAddr::V4(Ipv4Addr::new(192, 168, 1, 100)), // Should be filtered out
            IpAddr::V6(Ipv6Addr::new(0x2001, 0xdb8, 0, 1, 0, 0, 0, 1)),
        ];

        let network_device_ips = vec![
            IpAddr::V6(Ipv6Addr::new(0x2001, 0xdb8, 0, 0, 0, 0, 0, 3)),
            IpAddr::V6(Ipv6Addr::new(0x2001, 0xdb8, 0, 0, 0, 0, 0, 4)),
            IpAddr::V4(Ipv4Addr::new(10, 0, 1, 1)), // Should be filtered out
            IpAddr::V6(Ipv6Addr::new(0x2001, 0xdb8, 0, 2, 0, 0, 0, 1)),
        ];

        let source_addrs = get_source_addrs(user_device_ips, network_device_ips, IpVersion::Ipv6);

        // Should merge consecutive IPs into ranges and keep separate non-consecutive ranges
        assert_eq!(
            source_addrs,
            vec![
                IpAddress {
                    address: Some(Address::IpRange(IpRange {
                        start: "2001:db8::1".to_string(),
                        end: "2001:db8::5".to_string(),
                    })),
                },
                IpAddress {
                    address: Some(Address::Ip("2001:db8:0:1::1".to_string())),
                },
                IpAddress {
                    address: Some(Address::Ip("2001:db8:0:2::1".to_string())),
                },
            ]
        );

        // Test with empty input
        let empty_addrs = get_source_addrs(vec![], vec![], IpVersion::Ipv6);
        assert!(empty_addrs.is_empty());

        // Test with only IPv4 addresses - should return empty result for IPv6
        let ipv4_only = get_source_addrs(
            vec![IpAddr::V4(Ipv4Addr::new(192, 168, 1, 1))],
            vec![IpAddr::V4(Ipv4Addr::new(192, 168, 1, 2))],
            IpVersion::Ipv6,
        );
        assert!(ipv4_only.is_empty());
    }

    #[test]
    fn test_process_destination_addrs_v4() {
        // Test data with mixed IPv4 and IPv6 networks
        let destination_ips = vec![
            "10.0.1.0/24".parse().unwrap(),
            "10.0.2.0/24".parse().unwrap(),
            "2001:db8::/64".parse().unwrap(), // Should be filtered out
            "192.168.1.0/24".parse().unwrap(),
        ];

        let destination_ranges = vec![
            AclRuleDestinationRange {
                start: IpAddr::V4(Ipv4Addr::new(10, 0, 3, 1)),
                end: IpAddr::V4(Ipv4Addr::new(10, 0, 3, 100)),
                ..Default::default()
            },
            AclRuleDestinationRange {
                start: IpAddr::V6(Ipv6Addr::new(0x2001, 0xdb8, 0, 0, 0, 0, 0, 1)), // Should be filtered out
                end: IpAddr::V6(Ipv6Addr::new(0x2001, 0xdb8, 0, 0, 0, 0, 0, 100)),
                ..Default::default()
            },
        ];

        let destination_addrs =
            process_destination_addrs(destination_ips, destination_ranges, IpVersion::Ipv4);

        assert_eq!(
            destination_addrs,
            vec![
                IpAddress {
                    address: Some(Address::IpRange(IpRange {
                        start: "10.0.1.0".to_string(),
                        end: "10.0.2.255".to_string(),
                    })),
                },
                IpAddress {
                    address: Some(Address::IpRange(IpRange {
                        start: "10.0.3.1".to_string(),
                        end: "10.0.3.100".to_string(),
                    })),
                },
                IpAddress {
                    address: Some(Address::IpRange(IpRange {
                        start: "192.168.1.0".to_string(),
                        end: "192.168.1.255".to_string(),
                    })),
                },
            ]
        );

        // Test with empty input
        let empty_addrs = process_destination_addrs(vec![], vec![], IpVersion::Ipv4);
        assert!(empty_addrs.is_empty());

        // Test with only IPv6 addresses - should return empty result for IPv4
        let ipv6_only = process_destination_addrs(
            vec!["2001:db8::/64".parse().unwrap()],
            vec![],
            IpVersion::Ipv4,
        );
        assert!(ipv6_only.is_empty());
    }

    #[test]
    fn test_process_destination_addrs_v6() {
        // Test data with mixed IPv4 and IPv6 networks
        let destination_ips = vec![
            "2001:db8:1::/64".parse().unwrap(),
            "2001:db8:2::/64".parse().unwrap(),
            "10.0.1.0/24".parse().unwrap(), // Should be filtered out
            "2001:db8:3::/64".parse().unwrap(),
        ];

        let destination_ranges = vec![
            AclRuleDestinationRange {
                start: IpAddr::V6(Ipv6Addr::new(0x2001, 0xdb8, 4, 0, 0, 0, 0, 1)),
                end: IpAddr::V6(Ipv6Addr::new(0x2001, 0xdb8, 4, 0, 0, 0, 0, 100)),
                ..Default::default()
            },
            AclRuleDestinationRange {
                start: IpAddr::V4(Ipv4Addr::new(192, 168, 1, 1)), // Should be filtered out
                end: IpAddr::V4(Ipv4Addr::new(192, 168, 1, 100)),
                ..Default::default()
            },
        ];

        let destination_addrs =
            process_destination_addrs(destination_ips, destination_ranges, IpVersion::Ipv6);

        assert_eq!(
            destination_addrs,
            vec![
                IpAddress {
                    address: Some(Address::IpRange(IpRange {
                        start: "2001:db8:1::".to_string(),
                        end: "2001:db8:1:0:ffff:ffff:ffff:ffff".to_string(),
                    })),
                },
                IpAddress {
                    address: Some(Address::IpRange(IpRange {
                        start: "2001:db8:2::".to_string(),
                        end: "2001:db8:2:0:ffff:ffff:ffff:ffff".to_string(),
                    })),
                },
                IpAddress {
                    address: Some(Address::IpRange(IpRange {
                        start: "2001:db8:3::".to_string(),
                        end: "2001:db8:3:0:ffff:ffff:ffff:ffff".to_string(),
                    })),
                },
                IpAddress {
                    address: Some(Address::IpRange(IpRange {
                        start: "2001:db8:4::1".to_string(),
                        end: "2001:db8:4::64".to_string(),
                    })),
                },
            ]
        );

        // Test with empty input
        let empty_addrs = process_destination_addrs(vec![], vec![], IpVersion::Ipv6);
        assert!(empty_addrs.is_empty());

        // Test with only IPv4 addresses - should return empty result for IPv6
        let ipv4_only = process_destination_addrs(
            vec!["192.168.1.0/24".parse().unwrap()],
            vec![],
            IpVersion::Ipv6,
        );
        assert!(ipv4_only.is_empty());
    }

    #[test]
    fn test_merge_v4_addrs() {
        let addr_ranges = vec![
            ip_to_range(
                IpAddr::V4(Ipv4Addr::new(10, 0, 60, 20)),
                IpAddr::V4(Ipv4Addr::new(10, 0, 60, 25)),
            ),
            ip_to_range(
                IpAddr::V4(Ipv4Addr::new(10, 0, 10, 1)),
                IpAddr::V4(Ipv4Addr::new(10, 0, 10, 22)),
            ),
            ip_to_range(
                IpAddr::V4(Ipv4Addr::new(10, 0, 8, 51)),
                IpAddr::V4(Ipv4Addr::new(10, 0, 9, 12)),
            ),
            ip_to_range(
                IpAddr::V4(Ipv4Addr::new(10, 0, 9, 1)),
                IpAddr::V4(Ipv4Addr::new(10, 0, 10, 12)),
            ),
            ip_to_range(
                IpAddr::V4(Ipv4Addr::new(10, 0, 9, 20)),
                IpAddr::V4(Ipv4Addr::new(10, 0, 10, 32)),
            ),
            ip_to_range(
                IpAddr::V4(Ipv4Addr::new(192, 168, 0, 20)),
                IpAddr::V4(Ipv4Addr::new(192, 168, 0, 20)),
            ),
            ip_to_range(
                IpAddr::V4(Ipv4Addr::new(10, 0, 20, 20)),
                IpAddr::V4(Ipv4Addr::new(10, 0, 20, 20)),
            ),
        ];

        let merged_addrs = merge_addrs(addr_ranges);
        assert_eq!(
            merged_addrs,
            vec![
                IpAddress {
                    address: Some(Address::IpRange(IpRange {
                        start: "10.0.8.51".to_string(),
                        end: "10.0.10.32".to_string(),
                    })),
                },
                IpAddress {
                    address: Some(Address::Ip("10.0.20.20".to_string())),
                },
                IpAddress {
                    address: Some(Address::IpRange(IpRange {
                        start: "10.0.60.20".to_string(),
                        end: "10.0.60.25".to_string(),
                    })),
                },
                IpAddress {
                    address: Some(Address::Ip("192.168.0.20".to_string())),
                },
            ]
        );

        // merge single IPs into a range
        let addr_ranges = vec![
            ip_to_range(
                IpAddr::V4(Ipv4Addr::new(10, 0, 10, 1)),
                IpAddr::V4(Ipv4Addr::new(10, 0, 10, 1)),
            ),
            ip_to_range(
                IpAddr::V4(Ipv4Addr::new(10, 0, 10, 2)),
                IpAddr::V4(Ipv4Addr::new(10, 0, 10, 2)),
            ),
            ip_to_range(
                IpAddr::V4(Ipv4Addr::new(10, 0, 10, 3)),
                IpAddr::V4(Ipv4Addr::new(10, 0, 10, 3)),
            ),
            ip_to_range(
                IpAddr::V4(Ipv4Addr::new(10, 0, 10, 4)),
                IpAddr::V4(Ipv4Addr::new(10, 0, 10, 4)),
            ),
            ip_to_range(
                IpAddr::V4(Ipv4Addr::new(10, 0, 10, 20)),
                IpAddr::V4(Ipv4Addr::new(10, 0, 10, 20)),
            ),
        ];

        let merged_addrs = merge_addrs(addr_ranges);
        assert_eq!(
            merged_addrs,
            vec![
                IpAddress {
                    address: Some(Address::IpRange(IpRange {
                        start: "10.0.10.1".to_string(),
                        end: "10.0.10.4".to_string(),
                    })),
                },
                IpAddress {
                    address: Some(Address::Ip("10.0.10.20".to_string())),
                },
            ]
        );
    }

    #[test]
    fn test_merge_v6_addrs() {
        let addr_ranges = vec![
            ip_to_range(
                IpAddr::V6(Ipv6Addr::new(0x2001, 0xdb8, 0x1, 0x0, 0x0, 0x0, 0x0, 0x1)),
                IpAddr::V6(Ipv6Addr::new(0x2001, 0xdb8, 0x1, 0x0, 0x0, 0x0, 0x0, 0x5)),
            ),
            ip_to_range(
                IpAddr::V6(Ipv6Addr::new(0x2001, 0xdb8, 0x1, 0x0, 0x0, 0x0, 0x0, 0x3)),
                IpAddr::V6(Ipv6Addr::new(0x2001, 0xdb8, 0x1, 0x0, 0x0, 0x0, 0x0, 0x8)),
            ),
            ip_to_range(
                IpAddr::V6(Ipv6Addr::new(0x2001, 0xdb8, 0x2, 0x0, 0x0, 0x0, 0x0, 0x1)),
                IpAddr::V6(Ipv6Addr::new(0x2001, 0xdb8, 0x2, 0x0, 0x0, 0x0, 0x0, 0x1)),
            ),
            ip_to_range(
                IpAddr::V6(Ipv6Addr::new(0x2001, 0xdb8, 0x3, 0x0, 0x0, 0x0, 0x0, 0x1)),
                IpAddr::V6(Ipv6Addr::new(0x2001, 0xdb8, 0x3, 0x0, 0x0, 0x0, 0x0, 0x3)),
            ),
        ];

        let merged_addrs = merge_addrs(addr_ranges);
        assert_eq!(
            merged_addrs,
            vec![
                IpAddress {
                    address: Some(Address::IpRange(IpRange {
                        start: "2001:db8:1::1".to_string(),
                        end: "2001:db8:1::8".to_string(),
                    })),
                },
                IpAddress {
                    address: Some(Address::Ip("2001:db8:2::1".to_string())),
                },
                IpAddress {
                    address: Some(Address::IpRange(IpRange {
                        start: "2001:db8:3::1".to_string(),
                        end: "2001:db8:3::3".to_string(),
                    })),
                },
            ]
        );
    }

    #[test]
    fn test_merge_port_ranges() {
        // single port
        let input_ranges = vec![PortRange::new(100, 100)];
        let merged = merge_port_ranges(input_ranges);
        assert_eq!(
            merged,
            vec![Port {
                port: Some(PortInner::SinglePort(100))
            }]
        );

        // overlapping ranges
        let input_ranges = vec![
            PortRange::new(100, 200),
            PortRange::new(150, 220),
            PortRange::new(210, 300),
        ];
        let merged = merge_port_ranges(input_ranges);
        assert_eq!(
            merged,
            vec![Port {
                port: Some(PortInner::PortRange(PortRangeProto {
                    start: 100,
                    end: 300
                }))
            }]
        );

        // duplicate ranges
        let input_ranges = vec![
            PortRange::new(100, 200),
            PortRange::new(100, 200),
            PortRange::new(150, 220),
            PortRange::new(150, 220),
            PortRange::new(210, 300),
            PortRange::new(210, 300),
            PortRange::new(350, 400),
            PortRange::new(350, 400),
            PortRange::new(350, 400),
        ];
        let merged = merge_port_ranges(input_ranges);
        assert_eq!(
            merged,
            vec![
                Port {
                    port: Some(PortInner::PortRange(PortRangeProto {
                        start: 100,
                        end: 300
                    }))
                },
                Port {
                    port: Some(PortInner::PortRange(PortRangeProto {
                        start: 350,
                        end: 400
                    }))
                }
            ]
        );

        // non-consecutive ranges
        let input_ranges = vec![
            PortRange::new(501, 699),
            PortRange::new(151, 220),
            PortRange::new(210, 300),
            PortRange::new(800, 800),
            PortRange::new(200, 210),
            PortRange::new(50, 50),
        ];
        let merged = merge_port_ranges(input_ranges);
        assert_eq!(
            merged,
            vec![
                Port {
                    port: Some(PortInner::SinglePort(50))
                },
                Port {
                    port: Some(PortInner::PortRange(PortRangeProto {
                        start: 151,
                        end: 300
                    }))
                },
                Port {
                    port: Some(PortInner::PortRange(PortRangeProto {
                        start: 501,
                        end: 699
                    }))
                },
                Port {
                    port: Some(PortInner::SinglePort(800))
                }
            ]
        );

        // fully contained range
        let input_ranges = vec![PortRange::new(100, 200), PortRange::new(120, 180)];
        let merged = merge_port_ranges(input_ranges);
        assert_eq!(
            merged,
            vec![Port {
                port: Some(PortInner::PortRange(PortRangeProto {
                    start: 100,
                    end: 200
                }))
            }]
        );
    }

    #[test]
    fn test_next_ip() {
        // Test IPv4
        let ip = IpAddr::V4(Ipv4Addr::new(192, 168, 1, 1));
        assert_eq!(next_ip(ip), IpAddr::V4(Ipv4Addr::new(192, 168, 1, 2)));
        let ip = IpAddr::V4(Ipv4Addr::new(10, 0, 2, 255));
        assert_eq!(next_ip(ip), IpAddr::V4(Ipv4Addr::new(10, 0, 3, 0)));

        // Test IPv4 overflow
        let ip = IpAddr::V4(Ipv4Addr::new(255, 255, 255, 255));
        assert_eq!(next_ip(ip), IpAddr::V4(Ipv4Addr::new(0, 0, 0, 0)));

        // Test IPv6
        let ip = IpAddr::V6(Ipv6Addr::new(0x2001, 0xdb8, 0, 0, 0, 0, 0, 1));
        assert_eq!(
            next_ip(ip),
            IpAddr::V6(Ipv6Addr::new(0x2001, 0xdb8, 0, 0, 0, 0, 0, 2))
        );

        // Test IPv6 overflow
        let ip = IpAddr::V6(Ipv6Addr::new(
            0xffff, 0xffff, 0xffff, 0xffff, 0xffff, 0xffff, 0xffff, 0xffff,
        ));
        assert_eq!(
            next_ip(ip),
            IpAddr::V6(Ipv6Addr::new(0, 0, 0, 0, 0, 0, 0, 0))
        );
    }

    #[test]
    fn test_previous_ip() {
        // Test IPv4
        let ip = IpAddr::V4(Ipv4Addr::new(192, 168, 1, 2));
        assert_eq!(previous_ip(ip), IpAddr::V4(Ipv4Addr::new(192, 168, 1, 1)));
        let ip = IpAddr::V4(Ipv4Addr::new(192, 168, 2, 0));
        assert_eq!(previous_ip(ip), IpAddr::V4(Ipv4Addr::new(192, 168, 1, 255)));

        // Test IPv4 underflow
        let ip = IpAddr::V4(Ipv4Addr::new(0, 0, 0, 0));
        assert_eq!(
            previous_ip(ip),
            IpAddr::V4(Ipv4Addr::new(255, 255, 255, 255))
        );

        // Test IPv6
        let ip = IpAddr::V6(Ipv6Addr::new(0x2001, 0xdb8, 0, 0, 0, 0, 0, 2));
        assert_eq!(
            previous_ip(ip),
            IpAddr::V6(Ipv6Addr::new(0x2001, 0xdb8, 0, 0, 0, 0, 0, 1))
        );

        // Test IPv6 underflow
        let ip = IpAddr::V6(Ipv6Addr::new(0, 0, 0, 0, 0, 0, 0, 0));
        assert_eq!(
            previous_ip(ip),
            IpAddr::V6(Ipv6Addr::new(
                0xffff, 0xffff, 0xffff, 0xffff, 0xffff, 0xffff, 0xffff, 0xffff
            ))
        );
    }

    #[test]
    fn test_last_ip_in_v6_subnet() {
        let subnet: Ipv6Network = "2001:db8:85a3::8a2e:370:7334/64".parse().unwrap();
        let last_ip = get_last_ip_in_v6_subnet(&subnet);
        assert_eq!(
            last_ip,
            IpAddr::V6(Ipv6Addr::new(
                0x2001, 0x0db8, 0x85a3, 0x0000, 0xffff, 0xffff, 0xffff, 0xffff
            ))
        );

        let subnet: Ipv6Network = "280b:47f8:c9d7:634c:cb35:11f3:14e1:5016/119"
            .parse()
            .unwrap();
        let last_ip = get_last_ip_in_v6_subnet(&subnet);
        assert_eq!(
            last_ip,
            IpAddr::V6(Ipv6Addr::new(
                0x280b, 0x47f8, 0xc9d7, 0x634c, 0xcb35, 0x11f3, 0x14e1, 0x51ff
            ))
        )
    }

    async fn create_acl_rule(
        pool: &PgPool,
        rule: AclRule,
        locations: Vec<Id>,
        allowed_users: Vec<Id>,
        denied_users: Vec<Id>,
        allowed_groups: Vec<Id>,
        denied_groups: Vec<Id>,
        allowed_network_devices: Vec<Id>,
        denied_network_devices: Vec<Id>,
        destination_ranges: Vec<(IpAddr, IpAddr)>,
        aliases: Vec<Id>,
    ) -> AclRuleInfo<Id> {
        let mut conn = pool.acquire().await.unwrap();

        // create base rule
        let rule = rule.save(&mut *conn).await.unwrap();
        let rule_id = rule.id;

        // create related objects
        // locations
        for location_id in locations {
            let obj = AclRuleNetwork {
                id: NoId,
                rule_id,
                network_id: location_id,
            };
            obj.save(&mut *conn).await.unwrap();
        }

        // allowed users
        for user_id in allowed_users {
            let obj = AclRuleUser {
                id: NoId,
                allow: true,
                rule_id,
                user_id,
            };
            obj.save(&mut *conn).await.unwrap();
        }

        // denied users
        for user_id in denied_users {
            let obj = AclRuleUser {
                id: NoId,
                allow: false,
                rule_id,
                user_id,
            };
            obj.save(&mut *conn).await.unwrap();
        }

        // allowed groups
        for group_id in allowed_groups {
            let obj = AclRuleGroup {
                id: NoId,
                allow: true,
                rule_id,
                group_id,
            };
            obj.save(&mut *conn).await.unwrap();
        }

        // denied groups
        for group_id in denied_groups {
            let obj = AclRuleGroup {
                id: NoId,
                allow: false,
                rule_id,
                group_id,
            };
            obj.save(&mut *conn).await.unwrap();
        }

        // allowed devices
        for device_id in allowed_network_devices {
            let obj = AclRuleDevice {
                id: NoId,
                allow: true,
                rule_id,
                device_id,
            };
            obj.save(&mut *conn).await.unwrap();
        }

        // denied devices
        for device_id in denied_network_devices {
            let obj = AclRuleDevice {
                id: NoId,
                allow: false,
                rule_id,
                device_id,
            };
            obj.save(&mut *conn).await.unwrap();
        }

        // destination ranges
        for range in destination_ranges {
            let obj = AclRuleDestinationRange {
                id: NoId,
                rule_id,
                start: range.0,
                end: range.1,
            };
            obj.save(&mut *conn).await.unwrap();
        }

        // aliases
        for alias_id in aliases {
            let obj = AclRuleAlias {
                id: NoId,
                rule_id,
                alias_id,
            };
            obj.save(&mut *conn).await.unwrap();
        }

        // convert to output format
        rule.to_info(&mut conn).await.unwrap()
    }

    #[sqlx::test]
    async fn test_generate_firewall_rules(pool: PgPool) {
        let mut rng = thread_rng();

        // Create test location
        let location = WireguardNetwork {
            id: NoId,
            acl_enabled: false,
            ..Default::default()
        };
        let mut location = location.save(&pool).await.unwrap();

        // Setup test users and their devices
        let user_1: User<NoId> = rng.gen();
        let user_1 = user_1.save(&pool).await.unwrap();
        let user_2: User<NoId> = rng.gen();
        let user_2 = user_2.save(&pool).await.unwrap();
        let user_3: User<NoId> = rng.gen();
        let user_3 = user_3.save(&pool).await.unwrap();
        let user_4: User<NoId> = rng.gen();
        let user_4 = user_4.save(&pool).await.unwrap();
        let user_5: User<NoId> = rng.gen();
        let user_5 = user_5.save(&pool).await.unwrap();

        for user in [&user_1, &user_2, &user_3, &user_4, &user_5] {
            // Create 2 devices per user
            for device_num in 1..3 {
                let device = Device {
                    id: NoId,
                    name: format!("device-{}-{}", user.id, device_num),
                    user_id: user.id,
                    device_type: DeviceType::User,
                    description: None,
                    wireguard_pubkey: Default::default(),
                    created: Default::default(),
                    configured: true,
                };
                let device = device.save(&pool).await.unwrap();

                // Add device to location's VPN network
                let network_device = WireguardNetworkDevice {
                    device_id: device.id,
                    wireguard_network_id: location.id,
                    wireguard_ip: vec![IpAddr::V4(Ipv4Addr::new(
                        10,
                        0,
                        user.id as u8,
                        device_num as u8,
                    ))],
                    preshared_key: None,
                    is_authorized: true,
                    authorized_at: None,
                };
                network_device.insert(&pool).await.unwrap();
            }
        }

        // Setup test groups
        let group_1 = Group {
            id: NoId,
            name: "group_1".into(),
            ..Default::default()
        };
        let group_1 = group_1.save(&pool).await.unwrap();
        let group_2 = Group {
            id: NoId,
            name: "group_2".into(),
            ..Default::default()
        };
        let group_2 = group_2.save(&pool).await.unwrap();

        // Assign users to groups:
        // Group 1: users 1,2
        // Group 2: users 3,4
        let group_assignments = vec![
            (&group_1, vec![&user_1, &user_2]),
            (&group_2, vec![&user_3, &user_4]),
        ];

        for (group, users) in group_assignments {
            for user in users {
                query!(
                    "INSERT INTO group_user (user_id, group_id) VALUES ($1, $2)",
                    user.id,
                    group.id
                )
                .execute(&pool)
                .await
                .unwrap();
            }
        }

        // Create some network devices
        let network_device_1 = Device {
            id: NoId,
            name: "network-device-1".into(),
            user_id: user_1.id, // Owned by user 1
            device_type: DeviceType::Network,
            description: Some("Test network device 1".into()),
            wireguard_pubkey: Default::default(),
            created: Default::default(),
            configured: true,
        };
        let network_device_1 = network_device_1.save(&pool).await.unwrap();

        let network_device_2 = Device {
            id: NoId,
            name: "network-device-2".into(),
            user_id: user_2.id, // Owned by user 2
            device_type: DeviceType::Network,
            description: Some("Test network device 2".into()),
            wireguard_pubkey: Default::default(),
            created: Default::default(),
            configured: true,
        };
        let network_device_2 = network_device_2.save(&pool).await.unwrap();

        let network_device_3 = Device {
            id: NoId,
            name: "network-device-3".into(),
            user_id: user_3.id, // Owned by user 3
            device_type: DeviceType::Network,
            description: Some("Test network device 3".into()),
            wireguard_pubkey: Default::default(),
            created: Default::default(),
            configured: true,
        };
        let network_device_3 = network_device_3.save(&pool).await.unwrap();

        // Add network devices to location's VPN network
        let network_devices = vec![
            (
                network_device_1.id,
                IpAddr::V4(Ipv4Addr::new(10, 0, 100, 1)),
            ),
            (
                network_device_2.id,
                IpAddr::V4(Ipv4Addr::new(10, 0, 100, 2)),
            ),
            (
                network_device_3.id,
                IpAddr::V4(Ipv4Addr::new(10, 0, 100, 3)),
            ),
        ];

        for (device_id, ip) in network_devices {
            let network_device = WireguardNetworkDevice {
                device_id,
                wireguard_network_id: location.id,
                wireguard_ip: vec![ip],
                preshared_key: None,
                is_authorized: true,
                authorized_at: None,
            };
            network_device.insert(&pool).await.unwrap();
        }

        // Create first ACL rule - Web access
        let acl_rule_1 = AclRule {
            id: NoId,
            name: "Web Access".into(),
            all_networks: false,
            expires: None,
            allow_all_users: false,
            deny_all_users: false,
            allow_all_network_devices: false,
            deny_all_network_devices: false,
            destination: vec!["192.168.1.0/24".parse().unwrap()],
            ports: vec![
                PortRange::new(80, 80).into(),
                PortRange::new(443, 443).into(),
            ],
            protocols: vec![Protocol::Tcp.into()],
            enabled: true,
            parent_id: None,
            state: RuleState::Applied,
        };
        let locations = vec![location.id];
        let allowed_users = vec![user_1.id, user_2.id]; // First two users can access web
        let denied_users = vec![user_3.id]; // Third user explicitly denied
        let allowed_groups = vec![group_1.id]; // First group allowed
        let denied_groups = vec![];
        let allowed_devices = vec![network_device_1.id];
        let denied_devices = vec![network_device_2.id, network_device_3.id];
        let destination_ranges = vec![];
        let aliases = vec![];

        let _acl_rule_1 = create_acl_rule(
            &pool,
            acl_rule_1,
            locations,
            allowed_users,
            denied_users,
            allowed_groups,
            denied_groups,
            allowed_devices,
            denied_devices,
            destination_ranges,
            aliases,
        )
        .await;

        // Create second ACL rule - DNS access
        let acl_rule_2 = AclRule {
            id: NoId,
            name: "DNS Access".into(),
            all_networks: false,
            expires: None,
            allow_all_users: true, // Allow all users
            deny_all_users: false,
            allow_all_network_devices: false,
            deny_all_network_devices: false,
            destination: vec![], // Will use destination ranges instead
            ports: vec![PortRange::new(53, 53).into()],
            protocols: vec![Protocol::Udp.into(), Protocol::Tcp.into()],
            enabled: true,
            parent_id: None,
            state: RuleState::Applied,
        };
        let locations_2 = vec![location.id];
        let allowed_users_2 = vec![];
        let denied_users_2 = vec![user_5.id]; // Fifth user denied DNS
        let allowed_groups_2 = vec![];
        let denied_groups_2 = vec![group_2.id];
        let allowed_devices_2 = vec![network_device_1.id, network_device_2.id]; // First two network devices allowed
        let denied_devices_2 = vec![network_device_3.id]; // Third network device denied
        let destination_ranges_2 = vec![
            ("10.0.1.13".parse().unwrap(), "10.0.1.43".parse().unwrap()),
            ("10.0.1.52".parse().unwrap(), "10.0.2.43".parse().unwrap()),
        ];
        let aliases_2 = vec![];

        let _acl_rule_2 = create_acl_rule(
            &pool,
            acl_rule_2,
            locations_2,
            allowed_users_2,
            denied_users_2,
            allowed_groups_2,
            denied_groups_2,
            allowed_devices_2,
            denied_devices_2,
            destination_ranges_2,
            aliases_2,
        )
        .await;

        let mut conn = pool.acquire().await.unwrap();

        // try to generate firewall config with ACL disabled
        location.acl_enabled = false;
        let generated_firewall_config = location.try_get_firewall_config(&mut conn).await.unwrap();
        assert!(generated_firewall_config.is_none());

        // generate firewall config with default policy Allow
        location.acl_enabled = true;
        location.acl_default_allow = true;
        let generated_firewall_config = location
            .try_get_firewall_config(&mut conn)
            .await
            .unwrap()
            .unwrap();
        assert_eq!(
            generated_firewall_config.default_policy,
            i32::from(FirewallPolicy::Allow)
        );

        let generated_firewall_rules = generated_firewall_config.rules;

        assert_eq!(generated_firewall_rules.len(), 4);

        // First ACL - Web Access ALLOW
        let web_allow_rule = &generated_firewall_rules[0];
        assert_eq!(web_allow_rule.verdict, i32::from(FirewallPolicy::Allow));
        assert_eq!(web_allow_rule.protocols, vec![i32::from(Protocol::Tcp)]);
        assert_eq!(
            web_allow_rule.destination_addrs,
            vec![IpAddress {
                address: Some(Address::IpRange(IpRange {
                    start: "192.168.1.0".to_string(),
                    end: "192.168.1.255".to_string(),
                })),
            }]
        );
        assert_eq!(
            web_allow_rule.destination_ports,
            vec![
                Port {
                    port: Some(PortInner::SinglePort(80))
                },
                Port {
                    port: Some(PortInner::SinglePort(443))
                }
            ]
        );
        // Source addresses should include devices of users 1,2 and network_device_1
        assert_eq!(
            web_allow_rule.source_addrs,
            vec![
                IpAddress {
                    address: Some(Address::IpRange(IpRange {
                        start: "10.0.1.1".to_string(),
                        end: "10.0.1.2".to_string(),
                    })),
                },
                IpAddress {
                    address: Some(Address::IpRange(IpRange {
                        start: "10.0.2.1".to_string(),
                        end: "10.0.2.2".to_string(),
                    })),
                },
                IpAddress {
                    address: Some(Address::Ip("10.0.100.1".to_string())),
                },
            ]
        );

        // First ACL - Web Access DENY
        let web_deny_rule = &generated_firewall_rules[2];
        assert_eq!(web_deny_rule.verdict, i32::from(FirewallPolicy::Deny));
        assert!(web_deny_rule.protocols.is_empty());
        assert!(web_deny_rule.destination_ports.is_empty());
        assert!(web_deny_rule.source_addrs.is_empty());
        assert_eq!(
            web_deny_rule.destination_addrs,
            vec![IpAddress {
                address: Some(Address::IpRange(IpRange {
                    start: "192.168.1.0".to_string(),
                    end: "192.168.1.255".to_string(),
                })),
            }]
        );

        // Second ACL - DNS Access ALLOW
        let dns_allow_rule = &generated_firewall_rules[1];
        assert_eq!(dns_allow_rule.verdict, i32::from(FirewallPolicy::Allow));
        assert_eq!(
            dns_allow_rule.protocols,
            vec![i32::from(Protocol::Tcp), i32::from(Protocol::Udp)]
        );
        assert_eq!(
            dns_allow_rule.destination_ports,
            vec![Port {
                port: Some(PortInner::SinglePort(53))
            }]
        );
        // Source addresses should include network_devices 1,2
        assert_eq!(
            dns_allow_rule.source_addrs,
            vec![
                IpAddress {
                    address: Some(Address::IpRange(IpRange {
                        start: "10.0.1.1".to_string(),
                        end: "10.0.1.2".to_string(),
                    })),
                },
                IpAddress {
                    address: Some(Address::IpRange(IpRange {
                        start: "10.0.2.1".to_string(),
                        end: "10.0.2.2".to_string(),
                    })),
                },
                IpAddress {
                    address: Some(Address::IpRange(IpRange {
                        start: "10.0.100.1".to_string(),
                        end: "10.0.100.2".to_string(),
                    })),
                },
            ]
        );
        assert_eq!(
            dns_allow_rule.destination_addrs,
            vec![
                IpAddress {
                    address: Some(Address::IpRange(IpRange {
                        start: "10.0.1.13".to_string(),
                        end: "10.0.1.43".to_string(),
                    })),
                },
                IpAddress {
                    address: Some(Address::IpRange(IpRange {
                        start: "10.0.1.52".to_string(),
                        end: "10.0.2.43".to_string(),
                    })),
                }
            ]
        );

        // Second ACL - DNS Access DENY
        let dns_deny_rule = &generated_firewall_rules[3];
        assert_eq!(dns_deny_rule.verdict, i32::from(FirewallPolicy::Deny));
        assert!(dns_deny_rule.protocols.is_empty(),);
        assert!(dns_deny_rule.destination_ports.is_empty(),);
        assert!(dns_deny_rule.source_addrs.is_empty(),);
        assert_eq!(
            dns_deny_rule.destination_addrs,
            vec![
                IpAddress {
                    address: Some(Address::IpRange(IpRange {
                        start: "10.0.1.13".to_string(),
                        end: "10.0.1.43".to_string(),
                    })),
                },
                IpAddress {
                    address: Some(Address::IpRange(IpRange {
                        start: "10.0.1.52".to_string(),
                        end: "10.0.2.43".to_string(),
                    })),
                }
            ]
        );
    }

    #[sqlx::test]
    async fn test_expired_acl_rules(pool: PgPool) {
        // Create test location
        let location = WireguardNetwork {
            id: NoId,
            acl_enabled: true,
            ..Default::default()
        };
        let location = location.save(&pool).await.unwrap();

        // create expired ACL rules
        let mut acl_rule_1 = AclRule {
            id: NoId,
            expires: Some(NaiveDateTime::UNIX_EPOCH),
            enabled: true,
            state: RuleState::Applied,
            ..Default::default()
        }
        .save(&pool)
        .await
        .unwrap();
        let mut acl_rule_2 = AclRule {
            id: NoId,
            expires: Some(NaiveDateTime::UNIX_EPOCH),
            enabled: true,
            state: RuleState::Applied,
            ..Default::default()
        }
        .save(&pool)
        .await
        .unwrap();

        // assign rules to location
        for rule in [&acl_rule_1, &acl_rule_2] {
            let obj = AclRuleNetwork {
                id: NoId,
                rule_id: rule.id,
                network_id: location.id,
            };
            obj.save(&pool).await.unwrap();
        }

        let mut conn = pool.acquire().await.unwrap();
        let generated_firewall_rules = location
            .try_get_firewall_config(&mut conn)
            .await
            .unwrap()
            .unwrap()
            .rules;

        // both rules were expired
        assert_eq!(generated_firewall_rules.len(), 0);

        // make both rules not expired
        acl_rule_1.expires = None;
        acl_rule_1.save(&pool).await.unwrap();

        acl_rule_2.expires = Some(NaiveDateTime::MAX);
        acl_rule_2.save(&pool).await.unwrap();

        let generated_firewall_rules = location
            .try_get_firewall_config(&mut conn)
            .await
            .unwrap()
            .unwrap()
            .rules;
        assert_eq!(generated_firewall_rules.len(), 2);
    }

    #[sqlx::test]
    async fn test_disabled_acl_rules(pool: PgPool) {
        // Create test location
        let location = WireguardNetwork {
            id: NoId,
            acl_enabled: true,
            ..Default::default()
        };
        let location = location.save(&pool).await.unwrap();

        // create disabled ACL rules
        let mut acl_rule_1 = AclRule {
            id: NoId,
            expires: None,
            enabled: false,
            state: RuleState::Applied,
            ..Default::default()
        }
        .save(&pool)
        .await
        .unwrap();
        let mut acl_rule_2 = AclRule {
            id: NoId,
            expires: None,
            enabled: false,
            state: RuleState::Applied,
            ..Default::default()
        }
        .save(&pool)
        .await
        .unwrap();

        // assign rules to location
        for rule in [&acl_rule_1, &acl_rule_2] {
            let obj = AclRuleNetwork {
                id: NoId,
                rule_id: rule.id,
                network_id: location.id,
            };
            obj.save(&pool).await.unwrap();
        }

        let mut conn = pool.acquire().await.unwrap();
        let generated_firewall_rules = location
            .try_get_firewall_config(&mut conn)
            .await
            .unwrap()
            .unwrap()
            .rules;

        // both rules were disabled
        assert_eq!(generated_firewall_rules.len(), 0);

        // make both rules enabled
        acl_rule_1.enabled = true;
        acl_rule_1.save(&pool).await.unwrap();

        acl_rule_2.enabled = true;
        acl_rule_2.save(&pool).await.unwrap();

        let generated_firewall_rules = location
            .try_get_firewall_config(&mut conn)
            .await
            .unwrap()
            .unwrap()
            .rules;
        assert_eq!(generated_firewall_rules.len(), 2);
    }

    #[sqlx::test]
    async fn test_unapplied_acl_rules(pool: PgPool) {
        // Create test location
        let location = WireguardNetwork {
            id: NoId,
            acl_enabled: true,
            ..Default::default()
        };
        let location = location.save(&pool).await.unwrap();

        // create unapplied ACL rules
        let mut acl_rule_1 = AclRule {
            id: NoId,
            expires: None,
            enabled: true,
            state: RuleState::New,
            ..Default::default()
        }
        .save(&pool)
        .await
        .unwrap();
        let mut acl_rule_2 = AclRule {
            id: NoId,
            expires: None,
            enabled: true,
            state: RuleState::Modified,
            ..Default::default()
        }
        .save(&pool)
        .await
        .unwrap();

        // assign rules to location
        for rule in [&acl_rule_1, &acl_rule_2] {
            let obj = AclRuleNetwork {
                id: NoId,
                rule_id: rule.id,
                network_id: location.id,
            };
            obj.save(&pool).await.unwrap();
        }

        let mut conn = pool.acquire().await.unwrap();
        let generated_firewall_rules = location
            .try_get_firewall_config(&mut conn)
            .await
            .unwrap()
            .unwrap()
            .rules;

        // both rules were not applied
        assert_eq!(generated_firewall_rules.len(), 0);

        // make both rules applied
        acl_rule_1.state = RuleState::Applied;
        acl_rule_1.save(&pool).await.unwrap();

        acl_rule_2.state = RuleState::Applied;
        acl_rule_2.save(&pool).await.unwrap();

        let generated_firewall_rules = location
            .try_get_firewall_config(&mut conn)
            .await
            .unwrap()
            .unwrap()
            .rules;
        assert_eq!(generated_firewall_rules.len(), 2);
    }

    #[sqlx::test]
    async fn test_acl_rules_all_locations(pool: PgPool) {
        let mut rng = thread_rng();

        // Create test location
        let location_1 = WireguardNetwork {
            id: NoId,
            acl_enabled: true,
            ..Default::default()
        };
        let location_1 = location_1.save(&pool).await.unwrap();

        // Create another test location
        let location_2 = WireguardNetwork {
            id: NoId,
            acl_enabled: true,
            ..Default::default()
        };
        let location_2 = location_2.save(&pool).await.unwrap();
        // Setup some test users and their devices
        let user_1: User<NoId> = rng.gen();
        let user_1 = user_1.save(&pool).await.unwrap();
        let user_2: User<NoId> = rng.gen();
        let user_2 = user_2.save(&pool).await.unwrap();

        for user in [&user_1, &user_2] {
            // Create 2 devices per user
            for device_num in 1..3 {
                let device = Device {
                    id: NoId,
                    name: format!("device-{}-{}", user.id, device_num),
                    user_id: user.id,
                    device_type: DeviceType::User,
                    description: None,
                    wireguard_pubkey: Default::default(),
                    created: Default::default(),
                    configured: true,
                };
                let device = device.save(&pool).await.unwrap();

                // Add device to location's VPN network
                let network_device = WireguardNetworkDevice {
                    device_id: device.id,
                    wireguard_network_id: location_1.id,
                    wireguard_ip: vec![IpAddr::V4(Ipv4Addr::new(
                        10,
                        0,
                        user.id as u8,
                        device_num as u8,
                    ))],
                    preshared_key: None,
                    is_authorized: true,
                    authorized_at: None,
                };
                network_device.insert(&pool).await.unwrap();
                let network_device = WireguardNetworkDevice {
                    device_id: device.id,
                    wireguard_network_id: location_2.id,
                    wireguard_ip: vec![IpAddr::V4(Ipv4Addr::new(
                        10,
                        10,
                        user.id as u8,
                        device_num as u8,
                    ))],
                    preshared_key: None,
                    is_authorized: true,
                    authorized_at: None,
                };
                network_device.insert(&pool).await.unwrap();
            }
        }

        // create ACL rules
        let acl_rule_1 = AclRule {
            id: NoId,
            expires: None,
            enabled: true,
            state: RuleState::Applied,
            destination: vec!["192.168.1.0/24".parse().unwrap()],
            ..Default::default()
        }
        .save(&pool)
        .await
        .unwrap();

        let acl_rule_2 = AclRule {
            id: NoId,
            expires: None,
            enabled: true,
            all_networks: true,
            state: RuleState::Applied,
            ..Default::default()
        }
        .save(&pool)
        .await
        .unwrap();

        let _acl_rule_3 = AclRule {
            id: NoId,
            expires: None,
            enabled: true,
            all_networks: true,
            allow_all_users: true,
            state: RuleState::Applied,
            ..Default::default()
        }
        .save(&pool)
        .await
        .unwrap();

        // assign rules to locations
        for rule in [&acl_rule_1, &acl_rule_2] {
            let obj = AclRuleNetwork {
                id: NoId,
                rule_id: rule.id,
                network_id: location_1.id,
            };
            obj.save(&pool).await.unwrap();
        }
        for rule in [&acl_rule_2] {
            let obj = AclRuleNetwork {
                id: NoId,
                rule_id: rule.id,
                network_id: location_2.id,
            };
            obj.save(&pool).await.unwrap();
        }

        let mut conn = pool.acquire().await.unwrap();
        let generated_firewall_rules = location_1
            .try_get_firewall_config(&mut conn)
            .await
            .unwrap()
            .unwrap()
            .rules;

        // both rules were assigned to this location
        assert_eq!(generated_firewall_rules.len(), 4);

        let generated_firewall_rules = location_2
            .try_get_firewall_config(&mut conn)
            .await
            .unwrap()
            .unwrap()
            .rules;

        // rule with `all_networks` enabled was used for this location
        assert_eq!(generated_firewall_rules.len(), 3);
    }
}<|MERGE_RESOLUTION|>--- conflicted
+++ resolved
@@ -103,10 +103,7 @@
 
         // extract destination parameters from ACL rule
         let AclRuleInfo {
-<<<<<<< HEAD
-=======
             id,
->>>>>>> 5fe0063f
             destination,
             destination_ranges,
             ports,
@@ -115,32 +112,31 @@
             ..
         } = acl;
 
-<<<<<<< HEAD
-        // separate IPv4 and IPv6 destination addresses
-        let destination = destination
-            .iter()
-            .fold((Vec::new(), Vec::new()), |mut acc, ip| {
-                match ip {
-                    IpNetwork::V4(_) => acc.0.push(*ip),
-                    IpNetwork::V6(_) => acc.1.push(*ip),
-                };
-                acc
-            });
-        let destination_ranges =
-            destination_ranges
-                .iter()
-                .fold((Vec::new(), Vec::new()), |mut acc, range| {
-                    // TODO(jck) make sure ranges only accept the same IP versions
-                    match range.start {
-                        IpAddr::V4(_) => acc.0.push(range.clone()),
-                        IpAddr::V6(_) => acc.1.push(range.clone()),
-                    };
-                    acc
-                });
+        // // separate IPv4 and IPv6 destination addresses
+        // let destination = destination
+        //     .iter()
+        //     .fold((Vec::new(), Vec::new()), |mut acc, ip| {
+        //         match ip {
+        //             IpNetwork::V4(_) => acc.0.push(*ip),
+        //             IpNetwork::V6(_) => acc.1.push(*ip),
+        //         };
+        //         acc
+        //     });
+        // let destination_ranges =
+        //     destination_ranges
+        //         .iter()
+        //         .fold((Vec::new(), Vec::new()), |mut acc, range| {
+        //             // TODO(jck) make sure ranges only accept the same IP versions
+        //             match range.start {
+        //                 IpAddr::V4(_) => acc.0.push(range.clone()),
+        //                 IpAddr::V6(_) => acc.1.push(range.clone()),
+        //             };
+        //             acc
+        //         });
 
         // TODO(jck): handle aliases with separate alias.destination for IPv4 and IPv6
         // store alias ranges separately since they use a different struct
-        let mut alias_destination_ranges = Vec::new();
+        // let mut alias_destination_ranges = Vec::new();
         // // process aliases by appending destination parameters from each of them to existing lists
         // for alias in aliases {
         //     // fetch destination ranges for a fiven alias
@@ -159,32 +155,22 @@
         // }
 
         // prepare destination addresses
-        let ipv4_destination_addrs = process_destination_addrs(
-            destination.0,
-            destination_ranges.0,
-            // TODO(jck) ipv4 only
-            alias_destination_ranges.clone(),
-            IpVersion::Ipv4,
-        );
-
-        let ipv6_destination_addrs = process_destination_addrs(
-            destination.1,
-            destination_ranges.1,
-            // TODO(jck) ipv6 only
-            alias_destination_ranges,
-            IpVersion::Ipv6,
-        );
-=======
-        // prepare destination addresses
-        let destination_addrs =
-            process_destination_addrs(destination, destination_ranges, ip_version);
->>>>>>> 5fe0063f
+        let destination_addrs = process_destination_addrs(
+            destination,
+            destination_ranges,
+        );
+
+        // let ipv6_destination_addrs = process_destination_addrs(
+        //     destination.1,
+        //     destination_ranges.1,
+        //     IpVersion::Ipv6,
+        // );
 
         // prepare destination ports
         // TODO(jck) what should happen to ports when we have separate rules for ipv4 and ipv6?
         let destination_ports = merge_port_ranges(ports);
 
-        // remove duplicates protocol entries
+        // remove duplicate protocol entries
         protocols.sort();
         protocols.dedup();
 
@@ -196,9 +182,8 @@
             // prepare ALLOW rule for this ACL
             let allow_rule = FirewallRule {
                 id: acl.id,
-<<<<<<< HEAD
-                source_addrs: ipv4_source_addrs,
-                destination_addrs: ipv4_destination_addrs.clone(),
+                source_addrs: ipv4_source_addrs.clone(),
+                destination_addrs: destination_addrs.0.clone(),
                 destination_ports: destination_ports.clone(),
                 protocols: protocols.clone(),
                 verdict: i32::from(FirewallPolicy::Allow),
@@ -209,6 +194,21 @@
             allow_rules.push(allow_rule);
         };
 
+        // create IPv4 DENY rule
+        // it should specify only the destination addrs to block all remaining traffic
+        let deny_rule = FirewallRule {
+            id: acl.id,
+            source_addrs: Vec::new(),
+            destination_addrs: destination_addrs.0,
+            destination_ports: Vec::new(),
+            protocols: Vec::new(),
+            verdict: i32::from(FirewallPolicy::Deny),
+            comment: Some(format!("ACL {} - {} DENY", acl.id, acl.name)),
+            ip_version: i32::from(IpVersion::Ipv4),
+        };
+        debug!("DENY rule generated from ACL: {deny_rule:?}");
+        deny_rules.push(deny_rule);
+
         // create IPv6 ALLOW rule
         // check if source addrs list is empty
         if ipv6_source_addrs.is_empty() {
@@ -217,12 +217,8 @@
             // prepare ALLOW rule for this ACL
             let allow_rule = FirewallRule {
                 id: acl.id,
-                source_addrs: ipv6_source_addrs,
-                destination_addrs: ipv6_destination_addrs.clone(),
-=======
-                source_addrs: source_addrs.clone(),
-                destination_addrs: destination_addrs.clone(),
->>>>>>> 5fe0063f
+                source_addrs: ipv6_source_addrs.clone(),
+                destination_addrs: destination_addrs.1.clone(),
                 destination_ports,
                 protocols,
                 verdict: i32::from(FirewallPolicy::Allow),
@@ -233,52 +229,17 @@
             allow_rules.push(allow_rule);
         };
 
-        // create IPv4 DENY rule
-        // it should specify only the destination addrs to block all remaining traffic
-<<<<<<< HEAD
-        if ipv4_destination_addrs.is_empty() {
-            debug!("IPv4 destination address list is empty. Skipping generating the DENY rule for this ACL");
-        } else {
-            let deny_rule = FirewallRule {
-                id: acl.id,
-                source_addrs: Vec::new(),
-                destination_addrs: ipv4_destination_addrs,
-                destination_ports: Vec::new(),
-                protocols: Vec::new(),
-                verdict: i32::from(FirewallPolicy::Deny),
-                comment: Some(format!("ACL {} - {} DENY", acl.id, acl.name)),
-                ip_version: i32::from(IpVersion::Ipv4),
-            };
-            debug!("DENY rule generated from ACL: {deny_rule:?}");
-            deny_rules.push(deny_rule);
-        }
-
         // create IPv6 DENY rule
         // it should specify only the destination addrs to block all remaining traffic
-        if ipv6_destination_addrs.is_empty() {
-            debug!("IPv6 destination address list is empty. Skipping generating the DENY rule for this ACL");
-        } else {
-            let deny_rule = FirewallRule {
-                id: acl.id,
-                source_addrs: Vec::new(),
-                destination_addrs: ipv6_destination_addrs,
-                destination_ports: Vec::new(),
-                protocols: Vec::new(),
-                verdict: i32::from(FirewallPolicy::Deny),
-                comment: Some(format!("ACL {} - {} DENY", acl.id, acl.name)),
-                ip_version: i32::from(IpVersion::Ipv6),
-            };
-            debug!("DENY rule generated from ACL: {deny_rule:?}");
-            deny_rules.push(deny_rule);
-=======
         let deny_rule = FirewallRule {
             id: acl.id,
             source_addrs: Vec::new(),
-            destination_addrs,
+            destination_addrs: destination_addrs.1,
             destination_ports: Vec::new(),
             protocols: Vec::new(),
             verdict: i32::from(FirewallPolicy::Deny),
             comment: Some(format!("ACL {} - {} DENY", acl.id, acl.name)),
+            ip_version: i32::from(IpVersion::Ipv6),
         };
         debug!("DENY rule generated from ACL: {deny_rule:?}");
         deny_rules.push(deny_rule);
@@ -295,12 +256,22 @@
 
             // fetch destination ranges for a given alias
             let alias_destination_ranges = alias.get_destination_ranges(&mut *conn).await?;
+            // let alias_destination_ranges =
+            //     alias_destination_ranges
+            //         .iter()
+            //         .fold((Vec::new(), Vec::new()), |mut acc, range| {
+            //             // TODO(jck) make sure ranges only accept the same IP versions
+            //             match range.start {
+            //                 IpAddr::V4(_) => acc.0.push(range.clone()),
+            //                 IpAddr::V6(_) => acc.1.push(range.clone()),
+            //             };
+            //             acc
+            //         });
 
             // combine destination addrs
             let destination_addrs = process_alias_destination_addrs(
                 alias.destination,
                 alias_destination_ranges,
-                ip_version,
             );
 
             // process alias ports
@@ -316,7 +287,8 @@
             protocols.sort();
             protocols.dedup();
 
-            if source_addrs.is_empty() {
+            // create IPv4 ALLOW rule
+            if ipv4_source_addrs.is_empty() {
                 debug!(
                     "Source address list is empty. Skipping generating the ALLOW rule for this alias"
                 );
@@ -324,8 +296,50 @@
                 // prepare ALLOW rule for this alias
                 let alias_allow_rule = FirewallRule {
                     id: acl.id,
-                    source_addrs: source_addrs.clone(),
-                    destination_addrs: destination_addrs.clone(),
+                    source_addrs: ipv4_source_addrs.clone(),
+                    destination_addrs: destination_addrs.0.clone(),
+                    destination_ports: destination_ports.clone(),
+                    protocols: protocols.clone(),
+                    verdict: i32::from(FirewallPolicy::Allow),
+                    comment: Some(format!(
+                        "ACL {} - {}, ALIAS {} - {} ALLOW",
+                        acl.id, acl.name, alias.id, alias.name
+                    )),
+                    ip_version: i32::from(IpVersion::Ipv4),
+                };
+                debug!("ALLOW rule generated from ACL: {alias_allow_rule:?}");
+                allow_rules.push(alias_allow_rule);
+            };
+
+            // create IPv4 DENY rule
+            // it should specify only the destination addrs to block all remaining traffic
+            let alias_deny_rule = FirewallRule {
+                id: acl.id,
+                source_addrs: Vec::new(),
+                destination_addrs: destination_addrs.0,
+                destination_ports: Vec::new(),
+                protocols: Vec::new(),
+                verdict: i32::from(FirewallPolicy::Deny),
+                comment: Some(format!(
+                    "ACL {} - {}, ALIAS {} - {} DENY",
+                    acl.id, acl.name, alias.id, alias.name
+                )),
+                ip_version: i32::from(IpVersion::Ipv4),
+            };
+            debug!("DENY rule generated from ACL: {alias_deny_rule:?}");
+            deny_rules.push(alias_deny_rule);
+
+            // create IPv6 ALLOW rule
+            if ipv6_source_addrs.is_empty() {
+                debug!(
+                    "Source address list is empty. Skipping generating the ALLOW rule for this alias"
+                );
+            } else {
+                // prepare ALLOW rule for this alias
+                let alias_allow_rule = FirewallRule {
+                    id: acl.id,
+                    source_addrs: ipv6_source_addrs.clone(),
+                    destination_addrs: destination_addrs.1.clone(),
                     destination_ports,
                     protocols,
                     verdict: i32::from(FirewallPolicy::Allow),
@@ -333,18 +347,18 @@
                         "ACL {} - {}, ALIAS {} - {} ALLOW",
                         acl.id, acl.name, alias.id, alias.name
                     )),
+                    ip_version: i32::from(IpVersion::Ipv6),
                 };
                 debug!("ALLOW rule generated from ACL: {alias_allow_rule:?}");
                 allow_rules.push(alias_allow_rule);
             };
 
-            // prepare DENY rule for this ACL
-            //
+            // create IPv6 DENY rule
             // it should specify only the destination addrs to block all remaining traffic
             let alias_deny_rule = FirewallRule {
                 id: acl.id,
                 source_addrs: Vec::new(),
-                destination_addrs,
+                destination_addrs: destination_addrs.1,
                 destination_ports: Vec::new(),
                 protocols: Vec::new(),
                 verdict: i32::from(FirewallPolicy::Deny),
@@ -352,10 +366,10 @@
                     "ACL {} - {}, ALIAS {} - {} DENY",
                     acl.id, acl.name, alias.id, alias.name
                 )),
+                ip_version: i32::from(IpVersion::Ipv6),
             };
             debug!("DENY rule generated from ACL: {alias_deny_rule:?}");
             deny_rules.push(alias_deny_rule);
->>>>>>> 5fe0063f
         }
     }
 
@@ -378,6 +392,7 @@
 
 /// Fetches all IPs of devices belonging to specified users within a given location's VPN subnet.
 /// We specifically only fetch user devices since network devices are handled separately.
+// TODO(jck) return 2-tupes (IpV4, IpV6)
 async fn get_user_device_ips<'e, E: sqlx::PgExecutor<'e>>(
     users: &[User<Id>],
     location_id: Id,
@@ -416,6 +431,7 @@
 }
 
 /// Fetches all IPs of specified network devices within a given location's VPN subnet.
+// TODO(jck) return 2-tuple (IPv4, IPv6)
 async fn get_network_device_ips(
     network_devices: &[Device<Id>],
     location_id: Id,
@@ -475,129 +491,186 @@
 /// into the correct format for a firewall rule. This includes:
 /// - combining all addr lists
 /// - converting to gRPC IpAddress struct
-/// - filtering out incompatible IP version
 /// - merging into the smallest possible list of non-overlapping ranges,
 ///   subnets and addresses
+///
+/// Returs a 2-tuple of `Vec<IpAddress>` with all IPv4 addresses in the
+/// first field and IPv6 addresses in the second.
 fn process_destination_addrs(
     destination_ips: Vec<IpNetwork>,
     destination_ranges: Vec<AclRuleDestinationRange<Id>>,
-    ip_version: IpVersion,
-) -> Vec<IpAddress> {
+) -> (Vec<IpAddress>, Vec<IpAddress>) {
     // filter out destinations with incompatible IP version and convert to intermediate
     // range representation for merging
-    let destination_iterator = destination_ips.iter().filter_map(|dst| match ip_version {
-        IpVersion::Ipv4 => {
-            if dst.is_ipv4() {
-                Some(ip_to_range(dst.network(), dst.broadcast()))
-            } else {
-                None
-            }
-        }
-        IpVersion::Ipv6 => {
+    // let destination_iterator = destination_ips.iter().filter_map(|dst| match ip_version {
+    //     IpVersion::Ipv4 => {
+    //         if dst.is_ipv4() {
+    //             Some(ip_to_range(dst.network(), dst.broadcast()))
+    //         } else {
+    //             None
+    //         }
+    //     }
+    //     IpVersion::Ipv6 => {
+    //         if let IpNetwork::V6(subnet) = dst {
+    //             let range_start = subnet.network().into();
+    //             let range_end = get_last_ip_in_v6_subnet(subnet);
+    //             Some(ip_to_range(range_start, range_end))
+    //         } else {
+    //             None
+    //         }
+    //     }
+    // });
+
+    // separate ipv4 and ipv6 addresses and convert to intermediate range
+    // representation for merging
+    let ipv4_destination_iterator = destination_ips
+        .iter()
+        .filter(|dst| dst.is_ipv4())
+        .map(|dst| ip_to_range(dst.network(), dst.broadcast()));
+    let ipv6_destination_iterator = destination_ips
+        .iter()
+        .filter(|dst| dst.is_ipv6())
+        .filter_map(|dst| 
             if let IpNetwork::V6(subnet) = dst {
                 let range_start = subnet.network().into();
                 let range_end = get_last_ip_in_v6_subnet(subnet);
                 Some(ip_to_range(range_start, range_end))
             } else {
                 None
-            }
-        }
-    });
+            });
 
     // filter out destination ranges with incompatible IP version and convert to intermediate
     // range representation for merging
-    let destination_range_iterator = destination_ranges
+    // let destination_range_iterator = destination_ranges
+    //     .iter()
+    //     .filter_map(|dst| match ip_version {
+    //         IpVersion::Ipv4 => {
+    //             if dst.start.is_ipv4() && dst.end.is_ipv4() {
+    //                 Some(ip_to_range(dst.start, dst.end))
+    //             } else {
+    //                 None
+    //             }
+    //         }
+    //         IpVersion::Ipv6 => {
+    //             if dst.start.is_ipv6() && dst.end.is_ipv6() {
+    //                 Some(ip_to_range(dst.start, dst.end))
+    //             } else {
+    //                 None
+    //             }
+    //         }
+    //     });
+    let ipv4_destination_range_iterator = destination_ranges
         .iter()
-        .filter_map(|dst| match ip_version {
-            IpVersion::Ipv4 => {
-                if dst.start.is_ipv4() && dst.end.is_ipv4() {
-                    Some(ip_to_range(dst.start, dst.end))
-                } else {
-                    None
-                }
-            }
-            IpVersion::Ipv6 => {
-                if dst.start.is_ipv6() && dst.end.is_ipv6() {
-                    Some(ip_to_range(dst.start, dst.end))
-                } else {
-                    None
-                }
-            }
-        });
-
-    // combine both iterators to return a single list
-    let destination_addrs = destination_iterator
-        .chain(destination_range_iterator)
+        .filter(|dst| dst.start.is_ipv4() && dst.end.is_ipv4())
+        .map(|dst| (ip_to_range(dst.start, dst.end)));
+    let ipv6_destination_range_iterator = destination_ranges
+        .iter()
+        .filter(|dst| dst.start.is_ipv6() && dst.end.is_ipv6())
+        .map(|dst| (ip_to_range(dst.start, dst.end)));
+
+    // combine iterators to return a single list
+    let ipv4_destination_addrs = ipv4_destination_iterator
+        .chain(ipv4_destination_range_iterator)
         .collect();
+    let ipv6_destination_addrs = ipv6_destination_iterator
+        .chain(ipv6_destination_range_iterator)
+        .collect();
 
     // merge address ranges into non-overlapping elements
-    merge_addrs(destination_addrs)
+    (merge_addrs(ipv4_destination_addrs), merge_addrs(ipv6_destination_addrs))
 }
 
 /// Convert destination networks and ranges configured in an ACL alias
 /// into the correct format for a firewall rule. This includes:
 /// - combining all addr lists
 /// - converting to gRPC IpAddress struct
-/// - filtering out incompatible IP version
 /// - merging into the smallest possible list of non-overlapping ranges,
 ///   subnets and addresses
+///
+/// Returs a 2-tuple of `Vec<IpAddress>` with all IPv4 addresses in the
+/// first field and IPv6 addresses in the second.
 fn process_alias_destination_addrs(
     alias_destination_ips: Vec<IpNetwork>,
     alias_destination_ranges: Vec<AclAliasDestinationRange<Id>>,
-    ip_version: IpVersion,
-) -> Vec<IpAddress> {
+) -> (Vec<IpAddress>, Vec<IpAddress>) {
     // filter out destinations with incompatible IP version and convert to intermediate
     // range representation for merging
-    let destination_iterator = alias_destination_ips
+    // let destination_iterator = alias_destination_ips
+    //     .iter()
+    //     .filter_map(|dst| match ip_version {
+    //         IpVersion::Ipv4 => {
+    //             if dst.is_ipv4() {
+    //                 Some(ip_to_range(dst.network(), dst.broadcast()))
+    //             } else {
+    //                 None
+    //             }
+    //         }
+    //         IpVersion::Ipv6 => {
+    //             if let IpNetwork::V6(subnet) = dst {
+    //                 let range_start = subnet.network().into();
+    //                 let range_end = get_last_ip_in_v6_subnet(subnet);
+    //                 Some(ip_to_range(range_start, range_end))
+    //             } else {
+    //                 None
+    //             }
+    //         }
+    //     });
+    let ipv4_destination_iterator = alias_destination_ips
         .iter()
-        .filter_map(|dst| match ip_version {
-            IpVersion::Ipv4 => {
-                if dst.is_ipv4() {
-                    Some(ip_to_range(dst.network(), dst.broadcast()))
-                } else {
-                    None
-                }
-            }
-            IpVersion::Ipv6 => {
-                if let IpNetwork::V6(subnet) = dst {
-                    let range_start = subnet.network().into();
-                    let range_end = get_last_ip_in_v6_subnet(subnet);
-                    Some(ip_to_range(range_start, range_end))
-                } else {
-                    None
-                }
-            }
-        });
+        .filter(|dst| dst.is_ipv4())
+        .map(|dst| ip_to_range(dst.network(), dst.broadcast()));
+    let ipv6_destination_iterator = alias_destination_ips
+        .iter()
+        .filter(|dst| dst.is_ipv6())
+        .filter_map(|dst| 
+            if let IpNetwork::V6(subnet) = dst {
+                let range_start = subnet.network().into();
+                let range_end = get_last_ip_in_v6_subnet(subnet);
+                Some(ip_to_range(range_start, range_end))
+            } else {
+                None
+            });
 
     // filter out destination ranges with incompatible IP version and convert to intermediate
     // range representation for merging
-    let alias_destination_range_iterator =
-        alias_destination_ranges
-            .iter()
-            .filter_map(|dst| match ip_version {
-                IpVersion::Ipv4 => {
-                    if dst.start.is_ipv4() && dst.end.is_ipv4() {
-                        Some(ip_to_range(dst.start, dst.end))
-                    } else {
-                        None
-                    }
-                }
-                IpVersion::Ipv6 => {
-                    if dst.start.is_ipv6() && dst.end.is_ipv6() {
-                        Some(ip_to_range(dst.start, dst.end))
-                    } else {
-                        None
-                    }
-                }
-            });
-
-    // combine both iterators to return a single list
-    let destination_addrs = destination_iterator
-        .chain(alias_destination_range_iterator)
+    // let destination_range_iterator =
+    //     alias_destination_ranges
+    //         .iter()
+    //         .filter_map(|dst| match ip_version {
+    //             IpVersion::Ipv4 => {
+    //                 if dst.start.is_ipv4() && dst.end.is_ipv4() {
+    //                     Some(ip_to_range(dst.start, dst.end))
+    //                 } else {
+    //                     None
+    //                 }
+    //             }
+    //             IpVersion::Ipv6 => {
+    //                 if dst.start.is_ipv6() && dst.end.is_ipv6() {
+    //                     Some(ip_to_range(dst.start, dst.end))
+    //                 } else {
+    //                     None
+    //                 }
+    //             }
+    //         });
+    let ipv4_destination_range_iterator = alias_destination_ranges
+        .iter()
+        .filter(|dst| dst.start.is_ipv4() && dst.end.is_ipv4())
+        .map(|dst| ip_to_range(dst.start, dst.end));
+    let ipv6_destination_range_iterator = alias_destination_ranges
+        .iter()
+        .filter(|dst| dst.start.is_ipv6() && dst.end.is_ipv6())
+        .map(|dst| ip_to_range(dst.start, dst.end));
+
+    // combine iterators to return a single list
+    let ipv4_destination_addrs = ipv4_destination_iterator
+        .chain(ipv4_destination_range_iterator)
         .collect();
+    let ipv6_destination_addrs = ipv6_destination_iterator
+        .chain(ipv6_destination_range_iterator)
+        .collect();
 
     // merge address ranges into non-overlapping elements
-    merge_addrs(destination_addrs)
+    (merge_addrs(ipv4_destination_addrs), merge_addrs(ipv6_destination_addrs))
 }
 
 fn ip_to_range(first_ip: IpAddr, last_ip: IpAddr) -> Range<IpAddr> {
