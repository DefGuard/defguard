use std::{
    net::{IpAddr, Ipv4Addr, Ipv6Addr},
    ops::RangeInclusive,
};

use ipnetwork::IpNetwork;
use sqlx::{query_as, query_scalar, Error as SqlxError, PgConnection};

use super::{
    db::models::acl::{
        AclAliasDestinationRange, AclRule, AclRuleDestinationRange, AclRuleInfo, PortRange,
        Protocol,
    },
    utils::merge_ranges,
};
use crate::{
    db::{models::error::ModelError, Device, Id, User, WireguardNetwork},
    enterprise::{db::models::acl::AliasKind, is_enterprise_enabled},
    grpc::proto::enterprise::firewall::{
        ip_address::Address, port::Port as PortInner, FirewallConfig, FirewallPolicy, FirewallRule,
        IpAddress, IpRange, IpVersion, Port, PortRange as PortRangeProto,
    },
};

#[derive(Debug, thiserror::Error)]
pub enum FirewallError {
    #[error("Database error")]
    DbError(#[from] sqlx::Error),
    #[error(transparent)]
    ModelError(#[from] ModelError),
}

/// Converts ACLs into firewall rules which can be sent to a gateway over gRPC.
///
/// Each ACL is translated into two rules:
/// - ALLOW which determines which devices can access a destination
/// - DENY which stops all other traffic to a given destination
///
/// In the resulting list all ALLOW rules are placed first and then DENY rules are added to the
/// end. This way we can avoid conflicts when some ACLs are overlapping.
pub async fn generate_firewall_rules_from_acls(
    location_id: Id,
    acl_rules: Vec<AclRuleInfo<Id>>,
    conn: &mut PgConnection,
) -> Result<Vec<FirewallRule>, FirewallError> {
    debug!("Generating firewall rules for location {location_id}");
    // initialize empty rules Vec
    let mut allow_rules = Vec::new();
    let mut deny_rules = Vec::new();
    let location = WireguardNetwork::find_by_id(&mut *conn, location_id)
        .await?
        .ok_or(ModelError::NotFound)?;
    let has_ipv4_addresses = location.address.iter().any(IpNetwork::is_ipv4);
    let has_ipv6_addresses = location.address.iter().any(IpNetwork::is_ipv6);

    // convert each ACL into a corresponding `FirewallRule`s
    for acl in acl_rules {
        debug!("Processing ACL rule: {acl:?}");
        // fetch allowed users
        let allowed_users = acl.get_all_allowed_users(&mut *conn).await?;

        // fetch denied users
        let denied_users = acl.get_all_denied_users(&mut *conn).await?;

        // get relevant users for determining source IPs
        let users = get_source_users(allowed_users, &denied_users);

        // get network IPs for devices belonging to those users
        let user_device_ips = get_user_device_ips(&users, location_id, &mut *conn).await?;
        // separate IPv4 and IPv6 user-device addresses
        let user_device_ips = user_device_ips
            .iter()
            .flatten()
            .partition(|ip| ip.is_ipv4());

        // fetch allowed network devices
        let allowed_network_devices = acl.get_all_allowed_devices(&mut *conn, location_id).await?;

        // fetch denied network devices
        let denied_network_devices = acl.get_all_denied_devices(&mut *conn, location_id).await?;

        // get network device IPs for rule source
        let network_devices =
            get_source_network_devices(allowed_network_devices, &denied_network_devices);
        let network_device_ips =
            get_network_device_ips(&network_devices, location_id, &mut *conn).await?;
        // separate IPv4 and IPv6 network-device addresses
        let network_device_ips = network_device_ips
            .iter()
            .flatten()
            .partition(|ip| ip.is_ipv4());

        // convert device IPs into source addresses for a firewall rule
        let ipv4_source_addrs =
            get_source_addrs(user_device_ips.0, network_device_ips.0, IpVersion::Ipv4);
        let ipv6_source_addrs =
            get_source_addrs(user_device_ips.1, network_device_ips.1, IpVersion::Ipv6);

        // extract destination parameters from ACL rule
        let AclRuleInfo {
            id,
            mut destination,
            destination_ranges,
            mut ports,
            mut protocols,
            aliases,
            ..
        } = acl;

        // split aliases into types
        let (destination_aliases, component_aliases): (Vec<_>, Vec<_>) = aliases
            .into_iter()
            .partition(|alias| alias.kind == AliasKind::Destination);

        // store alias ranges separately since they use a different struct
        let mut alias_destination_ranges = Vec::new();

        // process component aliases by appending destination parameters from each of them to
        // existing lists
        for alias in component_aliases {
            // fetch destination ranges for a given alias
            alias_destination_ranges.extend(alias.get_destination_ranges(&mut *conn).await?);

            // extend existing parameter lists
            destination.extend(alias.destination);
            ports.extend(alias.ports.into_iter().map(Into::into).collect::<Vec<_>>());
            protocols.extend(alias.protocols);
        }

        // prepare destination addresses
<<<<<<< HEAD
        let (dest_addrs_v4, dest_addrs_v6) =
            process_destination_addrs(&destination, destination_ranges);
=======
        let (destination_addrs_v4, destination_addrs_v6) =
            process_destination_addrs(destination, destination_ranges);
>>>>>>> 22085255

        // prepare destination ports
        let destination_ports = merge_port_ranges(ports);

        // remove duplicate protocol entries
        protocols.sort_unstable();
        protocols.dedup();

<<<<<<< HEAD
        let comment = format!("ACL {} - {}", acl.id, acl.name);
        if has_ipv4_addresses {
            // create IPv4 rules
            let ipv4_rules = create_rules(
                acl.id,
                IpVersion::Ipv4,
                &ipv4_source_addrs,
                &dest_addrs_v4,
                &destination_ports,
                &protocols,
                &comment,
            );
            if let Some(rule) = ipv4_rules.0 {
                allow_rules.push(rule);
=======
        // skip creating default firewall rules if given ACL includes only destination aliases and no manual destination config
        // at this point component aliases have been added to the manual config so they don't need to be handled separately
        let has_no_manual_destination = destination_addrs_v4.is_empty()
            && destination_addrs_v6.is_empty()
            && destination_ports.is_empty()
            && protocols.is_empty();
        let has_destination_aliases = !destination_aliases.is_empty();
        let is_destination_alias_only_rule = has_destination_aliases && has_no_manual_destination;

        if !is_destination_alias_only_rule {
            let comment = format!("ACL {} - {}", acl.id, acl.name);
            if has_ipv4_addresses {
                // create IPv4 rules
                let ipv4_rules = create_rules(
                    acl.id,
                    IpVersion::Ipv4,
                    &ipv4_source_addrs,
                    &destination_addrs_v4,
                    &destination_ports,
                    &protocols,
                    &comment,
                );
                if let Some(rule) = ipv4_rules.0 {
                    allow_rules.push(rule)
                }
                deny_rules.push(ipv4_rules.1);
>>>>>>> 22085255
            }

<<<<<<< HEAD
        if has_ipv6_addresses {
            // create IPv6 rules
            let ipv6_rules = create_rules(
                acl.id,
                IpVersion::Ipv6,
                &ipv6_source_addrs,
                &dest_addrs_v6,
                &destination_ports,
                &protocols,
                &comment,
            );
            if let Some(rule) = ipv6_rules.0 {
                allow_rules.push(rule);
=======
            if has_ipv6_addresses {
                // create IPv6 rules
                let ipv6_rules = create_rules(
                    acl.id,
                    IpVersion::Ipv6,
                    &ipv6_source_addrs,
                    &destination_addrs_v6,
                    &destination_ports,
                    &protocols,
                    &comment,
                );
                if let Some(rule) = ipv6_rules.0 {
                    allow_rules.push(rule)
                }
                deny_rules.push(ipv6_rules.1);
>>>>>>> 22085255
            }
        }

        // process destination aliases by creating a dedicated set of rules for each of them
        if !destination_aliases.is_empty() {
            debug!(
                "Generating firewall rules for {} aliases used in ACL rule {id:?}",
                destination_aliases.len()
            );
        }
        for alias in destination_aliases {
            debug!("Processing ACL alias: {alias:?}");

            // alias.simplify()

            // fetch destination ranges for a given alias
            let alias_destination_ranges = alias.get_destination_ranges(&mut *conn).await?;

            // combine destination addrs
            let (dest_addrs_v4, dest_addrs_v6) =
                process_alias_destination_addrs(&alias.destination, alias_destination_ranges);

            // process alias ports
            let alias_ports = alias.ports.into_iter().map(Into::into).collect::<Vec<_>>();
            let destination_ports = merge_port_ranges(alias_ports);

            // remove duplicate protocol entries
            let mut protocols = alias.protocols;
            protocols.sort_unstable();
            protocols.dedup();

            let comment = format!(
                "ACL {} - {}, ALIAS {} - {}",
                acl.id, acl.name, alias.id, alias.name
            );
            if has_ipv4_addresses {
                // create IPv4 rules
                let ipv4_rules = create_rules(
                    alias.id,
                    IpVersion::Ipv4,
                    &ipv4_source_addrs,
                    &dest_addrs_v4,
                    &destination_ports,
                    &protocols,
                    &comment,
                );
                if let Some(rule) = ipv4_rules.0 {
                    allow_rules.push(rule);
                }
                deny_rules.push(ipv4_rules.1);
            }

            if has_ipv6_addresses {
                // create IPv6 rules
                let ipv6_rules = create_rules(
                    alias.id,
                    IpVersion::Ipv6,
                    &ipv6_source_addrs,
                    &dest_addrs_v6,
                    &destination_ports,
                    &protocols,
                    &comment,
                );
                if let Some(rule) = ipv6_rules.0 {
                    allow_rules.push(rule);
                }
                deny_rules.push(ipv6_rules.1);
            }
        }
    }

    // combine both rule lists
    Ok(allow_rules.into_iter().chain(deny_rules).collect())
}

/// Creates ALLOW and DENY rules for given set of source, destination
/// addresses, ports and protocols. The DENY rule should block all
/// remaining traffic to the destination from sources other than specified.
///
/// Returs a 2-tuple where the first field is an `Option` with the ALLOW
/// rule if it should be created and the second field is the DENY rule.
fn create_rules(
    id: Id,
    ip_version: IpVersion,
    source_addrs: &[IpAddress],
    destination_addrs: &[IpAddress],
    destination_ports: &[Port],
    protocols: &[Protocol],
    comment: &str,
) -> (Option<FirewallRule>, FirewallRule) {
    let ip_version = i32::from(ip_version);
    let allow = if source_addrs.is_empty() {
        debug!("Source address list is empty. Skipping generating the ALLOW rule for this ACL");
        None
    } else {
        // prepare ALLOW rule
        let rule = FirewallRule {
            id,
            source_addrs: source_addrs.to_vec(),
            destination_addrs: destination_addrs.to_vec(),
            destination_ports: destination_ports.to_vec(),
            protocols: protocols.to_vec(),
            verdict: i32::from(FirewallPolicy::Allow),
            comment: Some(format!("{comment} ALLOW")),
            ip_version,
        };
        debug!("ALLOW rule generated from ACL: {rule:?}");
        Some(rule)
    };
    // prepare DENY rule
    // it should specify only the destination addrs to block all remaining traffic
    let deny = FirewallRule {
        id,
        source_addrs: Vec::new(),
        destination_addrs: destination_addrs.to_vec(),
        destination_ports: Vec::new(),
        protocols: Vec::new(),
        verdict: i32::from(FirewallPolicy::Deny),
        comment: Some(format!("{comment} DENY")),
        ip_version,
    };
    debug!("DENY rule generated from ACL: {deny:?}");

    (allow, deny)
}

/// Prepares a list of all relevant users whose device IPs we'll need to prepare
/// source config for a firewall rule.
///
/// Source addrs are only needed for the ALLOW rule, so we need to take the allowed users and
/// remove any explicitly denied users.
fn get_source_users(allowed_users: Vec<User<Id>>, denied_users: &[User<Id>]) -> Vec<User<Id>> {
    // start with allowed users and remove those explicitly denied
    allowed_users
        .into_iter()
        .filter(|user| !denied_users.contains(user))
        .collect()
}

/// Fetches all IPs of devices belonging to specified users within a given location's VPN subnet.
/// We specifically only fetch user devices since network devices are handled separately.
async fn get_user_device_ips<'e, E: sqlx::PgExecutor<'e>>(
    users: &[User<Id>],
    location_id: Id,
    executor: E,
) -> Result<Vec<Vec<IpAddr>>, SqlxError> {
    // prepare a list of user IDs
    let user_ids: Vec<Id> = users.iter().map(|user| user.id).collect();

    // fetch network IPs
    query_scalar!(
            "SELECT wireguard_ips \"wireguard_ips: Vec<IpAddr>\" \
            FROM wireguard_network_device wnd \
            JOIN device d ON d.id = wnd.device_id \
            WHERE wnd.wireguard_network_id = $1 AND d.device_type = 'user'::device_type AND d.user_id = ANY($2)",
            location_id,
            &user_ids
        )
        .fetch_all(executor)
        .await
}

/// Prepares a list of all relevant network devices whose IPs we'll need to prepare
/// source config for a firewall rule.
///
/// Source addrs are only needed for the ALLOW rule, so we need to take the allowed devices and
/// remove any explicitly denied devices.
fn get_source_network_devices(
    allowed_devices: Vec<Device<Id>>,
    denied_devices: &[Device<Id>],
) -> Vec<Device<Id>> {
    // start with allowed devices and remove those explicitly denied
    allowed_devices
        .into_iter()
        .filter(|device| !denied_devices.contains(device))
        .collect()
}

/// Fetches all IPs of specified network devices within a given location's VPN subnet.
async fn get_network_device_ips(
    network_devices: &[Device<Id>],
    location_id: Id,
    conn: &mut PgConnection,
) -> Result<Vec<Vec<IpAddr>>, SqlxError> {
    // prepare a list of IDs
    let network_device_ids: Vec<Id> = network_devices.iter().map(|device| device.id).collect();

    // fetch network IPs
    query_scalar!(
        "SELECT wireguard_ips \"wireguard_ips: Vec<IpAddr>\" \
            FROM wireguard_network_device wnd \
            WHERE wnd.wireguard_network_id = $1 AND wnd.device_id = ANY($2)",
        location_id,
        &network_device_ids,
    )
    .fetch_all(conn)
    .await
}

/// Combines user device IPs and network device IPs into a list of source addresses which can be
/// used by a firewall rule.
fn get_source_addrs(
    user_device_ips: Vec<IpAddr>,
    network_device_ips: Vec<IpAddr>,
    ip_version: IpVersion,
) -> Vec<IpAddress> {
    // combine both lists into a single iterator
    let source_ips = user_device_ips.into_iter().chain(network_device_ips);

    // prepare source addrs by removing incompatible IP version elements
    // and converting them to expected gRPC format
    let source_addrs = source_ips
        .filter_map(|ip| match ip_version {
            IpVersion::Ipv4 => {
                if ip.is_ipv4() {
                    Some(ip..=ip)
                } else {
                    None
                }
            }
            IpVersion::Ipv6 => {
                if ip.is_ipv6() {
                    Some(ip..=ip)
                } else {
                    None
                }
            }
        })
        .collect();

    // merge address ranges into non-overlapping elements
    merge_addrs(source_addrs)
}

/// Convert destination networks and ranges configured in an ACL rule
/// into the correct format for a firewall rule. This includes:
/// - combining all addr lists
/// - converting to gRPC IpAddress struct
/// - merging into the smallest possible list of non-overlapping ranges,
///   subnets and addresses
///
/// Return a 2-tuple of `Vec<IpAddress>` with all IPv4 addresses in the
/// first field and IPv6 addresses in the second.
fn process_destination_addrs(
    dest_ipnets: &[IpNetwork],
    mut dest_ranges: Vec<AclRuleDestinationRange<Id>>,
) -> (Vec<IpAddress>, Vec<IpAddress>) {
    // Remove all IP address ranges that fit in the networks.
    for dest in dest_ipnets {
        dest_ranges.retain(|range| !range.fits_in_network(dest));
    }

    // Separate IP v4 and v6 addresses.
    let mut ipv4_dest_addrs = dest_ipnets
        .iter()
        .filter(|dst| dst.is_ipv4())
        .map(|addr| IpAddress {
            address: Some(if u32::from(addr.prefix()) == Ipv4Addr::BITS {
                Address::Ip(addr.ip().to_string())
            } else {
                Address::IpSubnet(addr.to_string())
            }),
        })
        .collect::<Vec<_>>();
    let mut ipv6_dest_addrs = dest_ipnets
        .iter()
        .filter(|dst| dst.is_ipv6())
        .map(|addr| {
            let addr_string = addr.to_string();
            IpAddress {
                address: Some(if u32::from(addr.prefix()) == Ipv6Addr::BITS {
                    Address::Ip(addr.ip().to_string())
                } else {
                    Address::IpSubnet(addr_string)
                }),
            }
        })
        .collect::<Vec<_>>();

    // Separate IP v4 and v6 ranges.
    let ipv4_dest_ranges = dest_ranges
        .iter()
        .filter(|dst| dst.start.is_ipv4() && dst.end.is_ipv4())
        .map(RangeInclusive::from)
        .collect();
    let ipv6_dest_ranges = dest_ranges
        .iter()
        .filter(|dst| dst.start.is_ipv6() && dst.end.is_ipv6())
        .map(RangeInclusive::from)
        .collect();

    ipv4_dest_addrs.append(&mut merge_addrs(ipv4_dest_ranges));
    ipv6_dest_addrs.append(&mut merge_addrs(ipv6_dest_ranges));

    (ipv4_dest_addrs, ipv6_dest_addrs)
}

/// Convert destination networks and ranges configured in an ACL alias
/// into the correct format for a firewall rule. This includes:
/// - combining all addr lists
/// - converting to gRPC IpAddress struct
/// - merging into the smallest possible list of non-overlapping ranges,
///   subnets and addresses
///
/// Return a 2-tuple of `Vec<IpAddress>` with all IPv4 addresses in the
/// first field and IPv6 addresses in the second.
fn process_alias_destination_addrs(
    dest_ipnets: &[IpNetwork],
    mut dest_ranges: Vec<AclAliasDestinationRange<Id>>,
) -> (Vec<IpAddress>, Vec<IpAddress>) {
    // Remove all IP address ranges that fit in the networks.
    for dest in dest_ipnets {
        dest_ranges.retain(|range| !range.fits_in_network(dest));
    }

    // Separate IP v4 and v6 addresses.
    let mut ipv4_dest_addrs = dest_ipnets
        .iter()
        .filter(|dst| dst.is_ipv4())
        .map(|addr| IpAddress {
            address: Some(if u32::from(addr.prefix()) == Ipv4Addr::BITS {
                Address::Ip(addr.ip().to_string())
            } else {
                Address::IpSubnet(addr.to_string())
            }),
        })
        .collect::<Vec<_>>();
    let mut ipv6_dest_addrs = dest_ipnets
        .iter()
        .filter(|dst| dst.is_ipv6())
        .map(|addr| {
            let addr_string = addr.to_string();
            IpAddress {
                address: Some(if u32::from(addr.prefix()) == Ipv6Addr::BITS {
                    Address::Ip(addr.ip().to_string())
                } else {
                    Address::IpSubnet(addr_string)
                }),
            }
        })
        .collect::<Vec<_>>();

    // Separate IP v4 and v6 ranges.
    let ipv4_dest_ranges = dest_ranges
        .iter()
        .filter(|dst| dst.start.is_ipv4() && dst.end.is_ipv4())
        .map(RangeInclusive::from)
        .collect();
    let ipv6_dest_ranges = dest_ranges
        .iter()
        .filter(|dst| dst.start.is_ipv6() && dst.end.is_ipv6())
        .map(RangeInclusive::from)
        .collect();

    ipv4_dest_addrs.append(&mut merge_addrs(ipv4_dest_ranges));
    ipv6_dest_addrs.append(&mut merge_addrs(ipv6_dest_ranges));

    (ipv4_dest_addrs, ipv6_dest_addrs)
}

#[cfg(test)]
fn get_last_ip_in_v6_subnet(subnet: &ipnetwork::Ipv6Network) -> IpAddr {
    // get subnet IP portion as u128
    let first_ip = subnet.ip().to_bits();

    let last_ip = first_ip | (!u128::from(subnet.mask()));

    IpAddr::V6(last_ip.into())
}

/// Converts an arbitrary list of IP address ranges into the smallest possible list
/// of non-overlapping elements which can be used in a firewall rule.
/// It assumes that all ranges with an invalid IP version have already been filtered out.
fn merge_addrs(addr_ranges: Vec<RangeInclusive<IpAddr>>) -> Vec<IpAddress> {
    // merge into non-overlapping ranges
    let addr_ranges = merge_ranges(addr_ranges);

    // convert to gRPC format
    let mut result = Vec::new();
    for range in addr_ranges {
        let (range_start, range_end) = range.into_inner();
        if range_start == range_end {
            // single IP address
            result.push(IpAddress {
                address: Some(Address::Ip(range_start.to_string())),
            });
        } else {
            // TODO: find largest subnet in range
            // address range
            result.push(IpAddress {
                address: Some(Address::IpRange(IpRange {
                    start: range_start.to_string(),
                    end: range_end.to_string(),
                })),
            });
        }
    }

    result
}

/// Takes a list of port ranges and returns the smallest possible non-overlapping list of `Port`s.
fn merge_port_ranges(port_ranges: Vec<PortRange>) -> Vec<Port> {
    // convert ranges to a list of tuples for merging
    let port_ranges = port_ranges.into_iter().map(|range| range.0).collect();

    // merge into non-overlapping ranges
    let port_ranges = merge_ranges(port_ranges);

    // convert resulting ranges into gRPC format
    port_ranges
        .into_iter()
        .map(|range| {
            let range_start = *range.start();
            let range_end = *range.end();
            if range_start == range_end {
                Port {
                    port: Some(PortInner::SinglePort(u32::from(range_start))),
                }
            } else {
                Port {
                    port: Some(PortInner::PortRange(PortRangeProto {
                        start: u32::from(range_start),
                        end: u32::from(range_end),
                    })),
                }
            }
        })
        .collect()
}

impl WireguardNetwork<Id> {
    /// Fetches all active ACL rules for a given location.
    /// Filters out rules which are disabled, expired or have not been deployed yet.
    pub(crate) async fn get_active_acl_rules(
        &self,
        conn: &mut PgConnection,
    ) -> Result<Vec<AclRuleInfo<Id>>, SqlxError> {
        debug!("Fetching active ACL rules for location {self}");
        let rules: Vec<AclRule<Id>> = query_as(
            "SELECT DISTINCT ON (a.id) a.id, name, allow_all_users, deny_all_users, all_networks, \
            allow_all_network_devices, deny_all_network_devices, destination, ports, protocols, \
            expires, enabled, parent_id, state \
            FROM aclrule a \
            LEFT JOIN aclrulenetwork an \
            ON a.id = an.rule_id \
            WHERE (an.network_id = $1 OR a.all_networks = true) AND enabled = true \
            AND state = 'applied'::aclrule_state \
            AND (expires IS NULL OR expires > NOW())",
        )
        .bind(self.id)
        .fetch_all(&mut *conn)
        .await?;
        debug!("Found {} active ACL rules for location {self}", rules.len());

        // convert to `AclRuleInfo`
        let mut rules_info = Vec::new();
        for rule in rules {
            let rule_info = rule.to_info(&mut *conn).await?;
            rules_info.push(rule_info);
        }
        Ok(rules_info)
    }

    /// Prepares firewall configuration for a gateway based on location config and ACLs
    /// Returns `None` if firewall management is disabled for a given location.
    pub async fn try_get_firewall_config(
        &self,
        conn: &mut PgConnection,
    ) -> Result<Option<FirewallConfig>, FirewallError> {
        // do a license check
        if !is_enterprise_enabled() {
            debug!(
                "Enterprise features are disabled, skipping generating firewall config for \
                location {self}"
            );
            return Ok(None);
        }

        // check if ACLs are enabled
        if !self.acl_enabled {
            debug!(
                "ACL rules are disabled for location {self}, skipping generating firewall config"
            );
            return Ok(None);
        }

        info!("Generating firewall config for location {self}");
        // fetch all active ACLs for location
        let location_acls = self.get_active_acl_rules(&mut *conn).await?;

        let default_policy = if self.acl_default_allow {
            FirewallPolicy::Allow
        } else {
            FirewallPolicy::Deny
        };
        let firewall_rules =
            generate_firewall_rules_from_acls(self.id, location_acls, &mut *conn).await?;
        let firewall_config = FirewallConfig {
            default_policy: default_policy.into(),
            rules: firewall_rules,
        };

        debug!("Firewall config generated for location {self}: {firewall_config:?}");
        Ok(Some(firewall_config))
    }
}

#[cfg(test)]
<<<<<<< HEAD
mod tests;
=======
mod test {
    use std::net::{IpAddr, Ipv4Addr, Ipv6Addr};

    use chrono::{DateTime, NaiveDateTime};
    use ipnetwork::{IpNetwork, Ipv6Network};
    use rand::{thread_rng, Rng};
    use sqlx::{
        postgres::{PgConnectOptions, PgPoolOptions},
        query, PgPool,
    };

    use super::{
        get_last_ip_in_v6_subnet, get_source_users, merge_addrs, merge_port_ranges,
        process_destination_addrs,
    };
    use crate::{
        db::{
            models::device::{DeviceType, WireguardNetworkDevice},
            setup_pool, Device, Group, Id, NoId, User, WireguardNetwork,
        },
        enterprise::{
            db::models::acl::{
                AclAlias, AclRule, AclRuleAlias, AclRuleDestinationRange, AclRuleDevice,
                AclRuleGroup, AclRuleInfo, AclRuleNetwork, AclRuleUser, AliasKind, PortRange,
                RuleState,
            },
            firewall::{
                get_source_addrs, get_source_network_devices, ip_to_range, next_ip, previous_ip,
            },
        },
        grpc::proto::enterprise::firewall::{
            ip_address::Address, port::Port as PortInner, FirewallPolicy, IpAddress, IpRange,
            IpVersion, Port, PortRange as PortRangeProto, Protocol,
        },
    };

    fn random_user_with_id<R: Rng>(rng: &mut R, id: Id) -> User<Id> {
        let mut user: User<Id> = rng.gen();
        user.id = id;
        user
    }

    fn random_network_device_with_id<R: Rng>(rng: &mut R, id: Id) -> Device<Id> {
        let mut device: Device<Id> = rng.gen();
        device.id = id;
        device.device_type = DeviceType::Network;
        device
    }

    #[test]
    fn test_get_relevant_users() {
        let mut rng = thread_rng();

        // prepare allowed and denied users lists with shared elements
        let user_1 = random_user_with_id(&mut rng, 1);
        let user_2 = random_user_with_id(&mut rng, 2);
        let user_3 = random_user_with_id(&mut rng, 3);
        let user_4 = random_user_with_id(&mut rng, 4);
        let user_5 = random_user_with_id(&mut rng, 5);
        let allowed_users = vec![user_1.clone(), user_2.clone(), user_4.clone()];
        let denied_users = vec![user_3.clone(), user_4, user_5.clone()];

        let users = get_source_users(allowed_users, denied_users);
        assert_eq!(users, vec![user_1, user_2]);
    }

    #[test]
    fn test_get_relevant_network_devices() {
        let mut rng = thread_rng();

        // prepare allowed and denied network devices lists with shared elements
        let device_1 = random_network_device_with_id(&mut rng, 1);
        let device_2 = random_network_device_with_id(&mut rng, 2);
        let device_3 = random_network_device_with_id(&mut rng, 3);
        let device_4 = random_network_device_with_id(&mut rng, 4);
        let device_5 = random_network_device_with_id(&mut rng, 5);
        let allowed_devices = vec![
            device_1.clone(),
            device_3.clone(),
            device_4.clone(),
            device_5.clone(),
        ];
        let denied_devices = vec![device_2.clone(), device_4, device_5.clone()];

        let devices = get_source_network_devices(allowed_devices, denied_devices);
        assert_eq!(devices, vec![device_1, device_3]);
    }

    #[test]
    fn test_process_source_addrs_v4() {
        // Test data with mixed IPv4 and IPv6 addresses
        let user_device_ips = vec![
            IpAddr::V4(Ipv4Addr::new(10, 0, 1, 1)),
            IpAddr::V4(Ipv4Addr::new(10, 0, 1, 2)),
            IpAddr::V4(Ipv4Addr::new(10, 0, 1, 5)),
            IpAddr::V6(Ipv6Addr::new(0x2001, 0xdb8, 0, 0, 0, 0, 0, 1)), // Should be filtered out
            IpAddr::V4(Ipv4Addr::new(192, 168, 1, 100)),
        ];

        let network_device_ips = vec![
            IpAddr::V4(Ipv4Addr::new(10, 0, 1, 3)),
            IpAddr::V4(Ipv4Addr::new(10, 0, 1, 4)),
            IpAddr::V6(Ipv6Addr::new(0x2001, 0xdb8, 0, 0, 0, 0, 0, 2)), // Should be filtered out
            IpAddr::V4(Ipv4Addr::new(172, 16, 1, 1)),
        ];

        let source_addrs = get_source_addrs(user_device_ips, network_device_ips, IpVersion::Ipv4);

        // Should merge consecutive IPs into ranges and keep separate non-consecutive ranges
        assert_eq!(
            source_addrs,
            vec![
                IpAddress {
                    address: Some(Address::IpRange(IpRange {
                        start: "10.0.1.1".to_string(),
                        end: "10.0.1.5".to_string(),
                    })),
                },
                IpAddress {
                    address: Some(Address::Ip("172.16.1.1".to_string())),
                },
                IpAddress {
                    address: Some(Address::Ip("192.168.1.100".to_string())),
                },
            ]
        );

        // Test with empty input
        let empty_addrs = get_source_addrs(vec![], vec![], IpVersion::Ipv4);
        assert!(empty_addrs.is_empty());

        // Test with only IPv6 addresses - should return empty result for IPv4
        let ipv6_only = get_source_addrs(
            vec![IpAddr::V6(Ipv6Addr::new(0x2001, 0xdb8, 0, 0, 0, 0, 0, 1))],
            vec![IpAddr::V6(Ipv6Addr::new(0x2001, 0xdb8, 0, 0, 0, 0, 0, 2))],
            IpVersion::Ipv4,
        );
        assert!(ipv6_only.is_empty());
    }

    #[test]
    fn test_process_source_addrs_v6() {
        // Test data with mixed IPv4 and IPv6 addresses
        let user_device_ips = vec![
            IpAddr::V6(Ipv6Addr::new(0x2001, 0xdb8, 0, 0, 0, 0, 0, 1)),
            IpAddr::V6(Ipv6Addr::new(0x2001, 0xdb8, 0, 0, 0, 0, 0, 2)),
            IpAddr::V6(Ipv6Addr::new(0x2001, 0xdb8, 0, 0, 0, 0, 0, 5)),
            IpAddr::V4(Ipv4Addr::new(192, 168, 1, 100)), // Should be filtered out
            IpAddr::V6(Ipv6Addr::new(0x2001, 0xdb8, 0, 1, 0, 0, 0, 1)),
        ];

        let network_device_ips = vec![
            IpAddr::V6(Ipv6Addr::new(0x2001, 0xdb8, 0, 0, 0, 0, 0, 3)),
            IpAddr::V6(Ipv6Addr::new(0x2001, 0xdb8, 0, 0, 0, 0, 0, 4)),
            IpAddr::V4(Ipv4Addr::new(10, 0, 1, 1)), // Should be filtered out
            IpAddr::V6(Ipv6Addr::new(0x2001, 0xdb8, 0, 2, 0, 0, 0, 1)),
        ];

        let source_addrs = get_source_addrs(user_device_ips, network_device_ips, IpVersion::Ipv6);

        // Should merge consecutive IPs into ranges and keep separate non-consecutive ranges
        assert_eq!(
            source_addrs,
            vec![
                IpAddress {
                    address: Some(Address::IpRange(IpRange {
                        start: "2001:db8::1".to_string(),
                        end: "2001:db8::5".to_string(),
                    })),
                },
                IpAddress {
                    address: Some(Address::Ip("2001:db8:0:1::1".to_string())),
                },
                IpAddress {
                    address: Some(Address::Ip("2001:db8:0:2::1".to_string())),
                },
            ]
        );

        // Test with empty input
        let empty_addrs = get_source_addrs(vec![], vec![], IpVersion::Ipv6);
        assert!(empty_addrs.is_empty());

        // Test with only IPv4 addresses - should return empty result for IPv6
        let ipv4_only = get_source_addrs(
            vec![IpAddr::V4(Ipv4Addr::new(192, 168, 1, 1))],
            vec![IpAddr::V4(Ipv4Addr::new(192, 168, 1, 2))],
            IpVersion::Ipv6,
        );
        assert!(ipv4_only.is_empty());
    }

    #[test]
    fn test_process_destination_addrs_v4() {
        // Test data with mixed IPv4 and IPv6 networks
        let destination_ips = vec![
            "10.0.1.0/24".parse().unwrap(),
            "10.0.2.0/24".parse().unwrap(),
            "2001:db8::/64".parse().unwrap(), // Should be filtered out
            "192.168.1.0/24".parse().unwrap(),
        ];

        let destination_ranges = vec![
            AclRuleDestinationRange {
                start: IpAddr::V4(Ipv4Addr::new(10, 0, 3, 1)),
                end: IpAddr::V4(Ipv4Addr::new(10, 0, 3, 100)),
                ..Default::default()
            },
            AclRuleDestinationRange {
                start: IpAddr::V6(Ipv6Addr::new(0x2001, 0xdb8, 0, 0, 0, 0, 0, 1)), // Should be filtered out
                end: IpAddr::V6(Ipv6Addr::new(0x2001, 0xdb8, 0, 0, 0, 0, 0, 100)),
                ..Default::default()
            },
        ];

        let destination_addrs = process_destination_addrs(destination_ips, destination_ranges);

        assert_eq!(
            destination_addrs.0,
            vec![
                IpAddress {
                    address: Some(Address::IpRange(IpRange {
                        start: "10.0.1.0".to_string(),
                        end: "10.0.2.255".to_string(),
                    })),
                },
                IpAddress {
                    address: Some(Address::IpRange(IpRange {
                        start: "10.0.3.1".to_string(),
                        end: "10.0.3.100".to_string(),
                    })),
                },
                IpAddress {
                    address: Some(Address::IpRange(IpRange {
                        start: "192.168.1.0".to_string(),
                        end: "192.168.1.255".to_string(),
                    })),
                },
            ]
        );

        // Test with empty input
        let empty_addrs = process_destination_addrs(Vec::new(), Vec::new());
        assert!(empty_addrs.0.is_empty());

        // Test with only IPv6 addresses - should return empty result for IPv4
        let ipv6_only = process_destination_addrs(vec!["2001:db8::/64".parse().unwrap()], vec![]);
        assert!(ipv6_only.0.is_empty());
    }

    #[test]
    fn test_process_destination_addrs_v6() {
        // Test data with mixed IPv4 and IPv6 networks
        let destination_ips = vec![
            "2001:db8:1::/64".parse().unwrap(),
            "2001:db8:2::/64".parse().unwrap(),
            "10.0.1.0/24".parse().unwrap(), // Should be filtered out
            "2001:db8:3::/64".parse().unwrap(),
        ];

        let destination_ranges = vec![
            AclRuleDestinationRange {
                start: IpAddr::V6(Ipv6Addr::new(0x2001, 0xdb8, 4, 0, 0, 0, 0, 1)),
                end: IpAddr::V6(Ipv6Addr::new(0x2001, 0xdb8, 4, 0, 0, 0, 0, 100)),
                ..Default::default()
            },
            AclRuleDestinationRange {
                start: IpAddr::V4(Ipv4Addr::new(192, 168, 1, 1)), // Should be filtered out
                end: IpAddr::V4(Ipv4Addr::new(192, 168, 1, 100)),
                ..Default::default()
            },
        ];

        let destination_addrs = process_destination_addrs(destination_ips, destination_ranges);

        assert_eq!(
            destination_addrs.1,
            vec![
                IpAddress {
                    address: Some(Address::IpRange(IpRange {
                        start: "2001:db8:1::".to_string(),
                        end: "2001:db8:1:0:ffff:ffff:ffff:ffff".to_string(),
                    })),
                },
                IpAddress {
                    address: Some(Address::IpRange(IpRange {
                        start: "2001:db8:2::".to_string(),
                        end: "2001:db8:2:0:ffff:ffff:ffff:ffff".to_string(),
                    })),
                },
                IpAddress {
                    address: Some(Address::IpRange(IpRange {
                        start: "2001:db8:3::".to_string(),
                        end: "2001:db8:3:0:ffff:ffff:ffff:ffff".to_string(),
                    })),
                },
                IpAddress {
                    address: Some(Address::IpRange(IpRange {
                        start: "2001:db8:4::1".to_string(),
                        end: "2001:db8:4::64".to_string(),
                    })),
                },
            ]
        );

        // Test with empty input
        let empty_addrs = process_destination_addrs(vec![], vec![]);
        assert!(empty_addrs.1.is_empty());

        // Test with only IPv4 addresses - should return empty result for IPv6
        let ipv4_only = process_destination_addrs(vec!["192.168.1.0/24".parse().unwrap()], vec![]);
        assert!(ipv4_only.1.is_empty());
    }

    #[test]
    fn test_merge_v4_addrs() {
        let addr_ranges = vec![
            ip_to_range(
                IpAddr::V4(Ipv4Addr::new(10, 0, 60, 20)),
                IpAddr::V4(Ipv4Addr::new(10, 0, 60, 25)),
            ),
            ip_to_range(
                IpAddr::V4(Ipv4Addr::new(10, 0, 10, 1)),
                IpAddr::V4(Ipv4Addr::new(10, 0, 10, 22)),
            ),
            ip_to_range(
                IpAddr::V4(Ipv4Addr::new(10, 0, 8, 51)),
                IpAddr::V4(Ipv4Addr::new(10, 0, 9, 12)),
            ),
            ip_to_range(
                IpAddr::V4(Ipv4Addr::new(10, 0, 9, 1)),
                IpAddr::V4(Ipv4Addr::new(10, 0, 10, 12)),
            ),
            ip_to_range(
                IpAddr::V4(Ipv4Addr::new(10, 0, 9, 20)),
                IpAddr::V4(Ipv4Addr::new(10, 0, 10, 32)),
            ),
            ip_to_range(
                IpAddr::V4(Ipv4Addr::new(192, 168, 0, 20)),
                IpAddr::V4(Ipv4Addr::new(192, 168, 0, 20)),
            ),
            ip_to_range(
                IpAddr::V4(Ipv4Addr::new(10, 0, 20, 20)),
                IpAddr::V4(Ipv4Addr::new(10, 0, 20, 20)),
            ),
        ];

        let merged_addrs = merge_addrs(addr_ranges);
        assert_eq!(
            merged_addrs,
            vec![
                IpAddress {
                    address: Some(Address::IpRange(IpRange {
                        start: "10.0.8.51".to_string(),
                        end: "10.0.10.32".to_string(),
                    })),
                },
                IpAddress {
                    address: Some(Address::Ip("10.0.20.20".to_string())),
                },
                IpAddress {
                    address: Some(Address::IpRange(IpRange {
                        start: "10.0.60.20".to_string(),
                        end: "10.0.60.25".to_string(),
                    })),
                },
                IpAddress {
                    address: Some(Address::Ip("192.168.0.20".to_string())),
                },
            ]
        );

        // merge single IPs into a range
        let addr_ranges = vec![
            ip_to_range(
                IpAddr::V4(Ipv4Addr::new(10, 0, 10, 1)),
                IpAddr::V4(Ipv4Addr::new(10, 0, 10, 1)),
            ),
            ip_to_range(
                IpAddr::V4(Ipv4Addr::new(10, 0, 10, 2)),
                IpAddr::V4(Ipv4Addr::new(10, 0, 10, 2)),
            ),
            ip_to_range(
                IpAddr::V4(Ipv4Addr::new(10, 0, 10, 3)),
                IpAddr::V4(Ipv4Addr::new(10, 0, 10, 3)),
            ),
            ip_to_range(
                IpAddr::V4(Ipv4Addr::new(10, 0, 10, 4)),
                IpAddr::V4(Ipv4Addr::new(10, 0, 10, 4)),
            ),
            ip_to_range(
                IpAddr::V4(Ipv4Addr::new(10, 0, 10, 20)),
                IpAddr::V4(Ipv4Addr::new(10, 0, 10, 20)),
            ),
        ];

        let merged_addrs = merge_addrs(addr_ranges);
        assert_eq!(
            merged_addrs,
            vec![
                IpAddress {
                    address: Some(Address::IpRange(IpRange {
                        start: "10.0.10.1".to_string(),
                        end: "10.0.10.4".to_string(),
                    })),
                },
                IpAddress {
                    address: Some(Address::Ip("10.0.10.20".to_string())),
                },
            ]
        );
    }

    #[test]
    fn test_merge_v6_addrs() {
        let addr_ranges = vec![
            ip_to_range(
                IpAddr::V6(Ipv6Addr::new(0x2001, 0xdb8, 0x1, 0x0, 0x0, 0x0, 0x0, 0x1)),
                IpAddr::V6(Ipv6Addr::new(0x2001, 0xdb8, 0x1, 0x0, 0x0, 0x0, 0x0, 0x5)),
            ),
            ip_to_range(
                IpAddr::V6(Ipv6Addr::new(0x2001, 0xdb8, 0x1, 0x0, 0x0, 0x0, 0x0, 0x3)),
                IpAddr::V6(Ipv6Addr::new(0x2001, 0xdb8, 0x1, 0x0, 0x0, 0x0, 0x0, 0x8)),
            ),
            ip_to_range(
                IpAddr::V6(Ipv6Addr::new(0x2001, 0xdb8, 0x2, 0x0, 0x0, 0x0, 0x0, 0x1)),
                IpAddr::V6(Ipv6Addr::new(0x2001, 0xdb8, 0x2, 0x0, 0x0, 0x0, 0x0, 0x1)),
            ),
            ip_to_range(
                IpAddr::V6(Ipv6Addr::new(0x2001, 0xdb8, 0x3, 0x0, 0x0, 0x0, 0x0, 0x1)),
                IpAddr::V6(Ipv6Addr::new(0x2001, 0xdb8, 0x3, 0x0, 0x0, 0x0, 0x0, 0x3)),
            ),
        ];

        let merged_addrs = merge_addrs(addr_ranges);
        assert_eq!(
            merged_addrs,
            vec![
                IpAddress {
                    address: Some(Address::IpRange(IpRange {
                        start: "2001:db8:1::1".to_string(),
                        end: "2001:db8:1::8".to_string(),
                    })),
                },
                IpAddress {
                    address: Some(Address::Ip("2001:db8:2::1".to_string())),
                },
                IpAddress {
                    address: Some(Address::IpRange(IpRange {
                        start: "2001:db8:3::1".to_string(),
                        end: "2001:db8:3::3".to_string(),
                    })),
                },
            ]
        );
    }

    #[test]
    fn test_merge_port_ranges() {
        // single port
        let input_ranges = vec![PortRange::new(100, 100)];
        let merged = merge_port_ranges(input_ranges);
        assert_eq!(
            merged,
            vec![Port {
                port: Some(PortInner::SinglePort(100))
            }]
        );

        // overlapping ranges
        let input_ranges = vec![
            PortRange::new(100, 200),
            PortRange::new(150, 220),
            PortRange::new(210, 300),
        ];
        let merged = merge_port_ranges(input_ranges);
        assert_eq!(
            merged,
            vec![Port {
                port: Some(PortInner::PortRange(PortRangeProto {
                    start: 100,
                    end: 300
                }))
            }]
        );

        // duplicate ranges
        let input_ranges = vec![
            PortRange::new(100, 200),
            PortRange::new(100, 200),
            PortRange::new(150, 220),
            PortRange::new(150, 220),
            PortRange::new(210, 300),
            PortRange::new(210, 300),
            PortRange::new(350, 400),
            PortRange::new(350, 400),
            PortRange::new(350, 400),
        ];
        let merged = merge_port_ranges(input_ranges);
        assert_eq!(
            merged,
            vec![
                Port {
                    port: Some(PortInner::PortRange(PortRangeProto {
                        start: 100,
                        end: 300
                    }))
                },
                Port {
                    port: Some(PortInner::PortRange(PortRangeProto {
                        start: 350,
                        end: 400
                    }))
                }
            ]
        );

        // non-consecutive ranges
        let input_ranges = vec![
            PortRange::new(501, 699),
            PortRange::new(151, 220),
            PortRange::new(210, 300),
            PortRange::new(800, 800),
            PortRange::new(200, 210),
            PortRange::new(50, 50),
        ];
        let merged = merge_port_ranges(input_ranges);
        assert_eq!(
            merged,
            vec![
                Port {
                    port: Some(PortInner::SinglePort(50))
                },
                Port {
                    port: Some(PortInner::PortRange(PortRangeProto {
                        start: 151,
                        end: 300
                    }))
                },
                Port {
                    port: Some(PortInner::PortRange(PortRangeProto {
                        start: 501,
                        end: 699
                    }))
                },
                Port {
                    port: Some(PortInner::SinglePort(800))
                }
            ]
        );

        // fully contained range
        let input_ranges = vec![PortRange::new(100, 200), PortRange::new(120, 180)];
        let merged = merge_port_ranges(input_ranges);
        assert_eq!(
            merged,
            vec![Port {
                port: Some(PortInner::PortRange(PortRangeProto {
                    start: 100,
                    end: 200
                }))
            }]
        );
    }

    #[test]
    fn test_next_ip() {
        // Test IPv4
        let ip = IpAddr::V4(Ipv4Addr::new(192, 168, 1, 1));
        assert_eq!(next_ip(ip), IpAddr::V4(Ipv4Addr::new(192, 168, 1, 2)));
        let ip = IpAddr::V4(Ipv4Addr::new(10, 0, 2, 255));
        assert_eq!(next_ip(ip), IpAddr::V4(Ipv4Addr::new(10, 0, 3, 0)));

        // Test IPv4 overflow
        let ip = IpAddr::V4(Ipv4Addr::new(255, 255, 255, 255));
        assert_eq!(next_ip(ip), IpAddr::V4(Ipv4Addr::new(0, 0, 0, 0)));

        // Test IPv6
        let ip = IpAddr::V6(Ipv6Addr::new(0x2001, 0xdb8, 0, 0, 0, 0, 0, 1));
        assert_eq!(
            next_ip(ip),
            IpAddr::V6(Ipv6Addr::new(0x2001, 0xdb8, 0, 0, 0, 0, 0, 2))
        );

        // Test IPv6 overflow
        let ip = IpAddr::V6(Ipv6Addr::new(
            0xffff, 0xffff, 0xffff, 0xffff, 0xffff, 0xffff, 0xffff, 0xffff,
        ));
        assert_eq!(
            next_ip(ip),
            IpAddr::V6(Ipv6Addr::new(0, 0, 0, 0, 0, 0, 0, 0))
        );
    }

    #[test]
    fn test_previous_ip() {
        // Test IPv4
        let ip = IpAddr::V4(Ipv4Addr::new(192, 168, 1, 2));
        assert_eq!(previous_ip(ip), IpAddr::V4(Ipv4Addr::new(192, 168, 1, 1)));
        let ip = IpAddr::V4(Ipv4Addr::new(192, 168, 2, 0));
        assert_eq!(previous_ip(ip), IpAddr::V4(Ipv4Addr::new(192, 168, 1, 255)));

        // Test IPv4 underflow
        let ip = IpAddr::V4(Ipv4Addr::new(0, 0, 0, 0));
        assert_eq!(
            previous_ip(ip),
            IpAddr::V4(Ipv4Addr::new(255, 255, 255, 255))
        );

        // Test IPv6
        let ip = IpAddr::V6(Ipv6Addr::new(0x2001, 0xdb8, 0, 0, 0, 0, 0, 2));
        assert_eq!(
            previous_ip(ip),
            IpAddr::V6(Ipv6Addr::new(0x2001, 0xdb8, 0, 0, 0, 0, 0, 1))
        );

        // Test IPv6 underflow
        let ip = IpAddr::V6(Ipv6Addr::new(0, 0, 0, 0, 0, 0, 0, 0));
        assert_eq!(
            previous_ip(ip),
            IpAddr::V6(Ipv6Addr::new(
                0xffff, 0xffff, 0xffff, 0xffff, 0xffff, 0xffff, 0xffff, 0xffff
            ))
        );
    }

    #[test]
    fn test_last_ip_in_v6_subnet() {
        let subnet: Ipv6Network = "2001:db8:85a3::8a2e:370:7334/64".parse().unwrap();
        let last_ip = get_last_ip_in_v6_subnet(&subnet);
        assert_eq!(
            last_ip,
            IpAddr::V6(Ipv6Addr::new(
                0x2001, 0x0db8, 0x85a3, 0x0000, 0xffff, 0xffff, 0xffff, 0xffff
            ))
        );

        let subnet: Ipv6Network = "280b:47f8:c9d7:634c:cb35:11f3:14e1:5016/119"
            .parse()
            .unwrap();
        let last_ip = get_last_ip_in_v6_subnet(&subnet);
        assert_eq!(
            last_ip,
            IpAddr::V6(Ipv6Addr::new(
                0x280b, 0x47f8, 0xc9d7, 0x634c, 0xcb35, 0x11f3, 0x14e1, 0x51ff
            ))
        )
    }

    async fn create_acl_rule(
        pool: &PgPool,
        rule: AclRule,
        locations: Vec<Id>,
        allowed_users: Vec<Id>,
        denied_users: Vec<Id>,
        allowed_groups: Vec<Id>,
        denied_groups: Vec<Id>,
        allowed_network_devices: Vec<Id>,
        denied_network_devices: Vec<Id>,
        destination_ranges: Vec<(IpAddr, IpAddr)>,
        aliases: Vec<Id>,
    ) -> AclRuleInfo<Id> {
        let mut conn = pool.acquire().await.unwrap();

        // create base rule
        let rule = rule.save(&mut *conn).await.unwrap();
        let rule_id = rule.id;

        // create related objects
        // locations
        for location_id in locations {
            let obj = AclRuleNetwork {
                id: NoId,
                rule_id,
                network_id: location_id,
            };
            obj.save(&mut *conn).await.unwrap();
        }

        // allowed users
        for user_id in allowed_users {
            let obj = AclRuleUser {
                id: NoId,
                allow: true,
                rule_id,
                user_id,
            };
            obj.save(&mut *conn).await.unwrap();
        }

        // denied users
        for user_id in denied_users {
            let obj = AclRuleUser {
                id: NoId,
                allow: false,
                rule_id,
                user_id,
            };
            obj.save(&mut *conn).await.unwrap();
        }

        // allowed groups
        for group_id in allowed_groups {
            let obj = AclRuleGroup {
                id: NoId,
                allow: true,
                rule_id,
                group_id,
            };
            obj.save(&mut *conn).await.unwrap();
        }

        // denied groups
        for group_id in denied_groups {
            let obj = AclRuleGroup {
                id: NoId,
                allow: false,
                rule_id,
                group_id,
            };
            obj.save(&mut *conn).await.unwrap();
        }

        // allowed devices
        for device_id in allowed_network_devices {
            let obj = AclRuleDevice {
                id: NoId,
                allow: true,
                rule_id,
                device_id,
            };
            obj.save(&mut *conn).await.unwrap();
        }

        // denied devices
        for device_id in denied_network_devices {
            let obj = AclRuleDevice {
                id: NoId,
                allow: false,
                rule_id,
                device_id,
            };
            obj.save(&mut *conn).await.unwrap();
        }

        // destination ranges
        for range in destination_ranges {
            let obj = AclRuleDestinationRange {
                id: NoId,
                rule_id,
                start: range.0,
                end: range.1,
            };
            obj.save(&mut *conn).await.unwrap();
        }

        // aliases
        for alias_id in aliases {
            let obj = AclRuleAlias {
                id: NoId,
                rule_id,
                alias_id,
            };
            obj.save(&mut *conn).await.unwrap();
        }

        // convert to output format
        rule.to_info(&mut conn).await.unwrap()
    }

    #[sqlx::test]
    async fn test_generate_firewall_rules_ipv4(_: PgPoolOptions, options: PgConnectOptions) {
        let pool = setup_pool(options).await;

        let mut rng = thread_rng();

        // Create test location
        let location = WireguardNetwork {
            id: NoId,
            acl_enabled: false,
            ..Default::default()
        };
        let mut location = location.save(&pool).await.unwrap();

        // Setup test users and their devices
        let user_1: User<NoId> = rng.gen();
        let user_1 = user_1.save(&pool).await.unwrap();
        let user_2: User<NoId> = rng.gen();
        let user_2 = user_2.save(&pool).await.unwrap();
        let user_3: User<NoId> = rng.gen();
        let user_3 = user_3.save(&pool).await.unwrap();
        let user_4: User<NoId> = rng.gen();
        let user_4 = user_4.save(&pool).await.unwrap();
        let user_5: User<NoId> = rng.gen();
        let user_5 = user_5.save(&pool).await.unwrap();

        for user in [&user_1, &user_2, &user_3, &user_4, &user_5] {
            // Create 2 devices per user
            for device_num in 1..3 {
                let device = Device {
                    id: NoId,
                    name: format!("device-{}-{}", user.id, device_num),
                    user_id: user.id,
                    device_type: DeviceType::User,
                    description: None,
                    wireguard_pubkey: Default::default(),
                    created: Default::default(),
                    configured: true,
                };
                let device = device.save(&pool).await.unwrap();

                // Add device to location's VPN network
                let network_device = WireguardNetworkDevice {
                    device_id: device.id,
                    wireguard_network_id: location.id,
                    wireguard_ips: vec![IpAddr::V4(Ipv4Addr::new(
                        10,
                        0,
                        user.id as u8,
                        device_num as u8,
                    ))],
                    preshared_key: None,
                    is_authorized: true,
                    authorized_at: None,
                };
                network_device.insert(&pool).await.unwrap();
            }
        }

        // Setup test groups
        let group_1 = Group {
            id: NoId,
            name: "group_1".into(),
            ..Default::default()
        };
        let group_1 = group_1.save(&pool).await.unwrap();
        let group_2 = Group {
            id: NoId,
            name: "group_2".into(),
            ..Default::default()
        };
        let group_2 = group_2.save(&pool).await.unwrap();

        // Assign users to groups:
        // Group 1: users 1,2
        // Group 2: users 3,4
        let group_assignments = vec![
            (&group_1, vec![&user_1, &user_2]),
            (&group_2, vec![&user_3, &user_4]),
        ];

        for (group, users) in group_assignments {
            for user in users {
                query!(
                    "INSERT INTO group_user (user_id, group_id) VALUES ($1, $2)",
                    user.id,
                    group.id
                )
                .execute(&pool)
                .await
                .unwrap();
            }
        }

        // Create some network devices
        let network_device_1 = Device {
            id: NoId,
            name: "network-device-1".into(),
            user_id: user_1.id, // Owned by user 1
            device_type: DeviceType::Network,
            description: Some("Test network device 1".into()),
            wireguard_pubkey: Default::default(),
            created: Default::default(),
            configured: true,
        };
        let network_device_1 = network_device_1.save(&pool).await.unwrap();

        let network_device_2 = Device {
            id: NoId,
            name: "network-device-2".into(),
            user_id: user_2.id, // Owned by user 2
            device_type: DeviceType::Network,
            description: Some("Test network device 2".into()),
            wireguard_pubkey: Default::default(),
            created: Default::default(),
            configured: true,
        };
        let network_device_2 = network_device_2.save(&pool).await.unwrap();

        let network_device_3 = Device {
            id: NoId,
            name: "network-device-3".into(),
            user_id: user_3.id, // Owned by user 3
            device_type: DeviceType::Network,
            description: Some("Test network device 3".into()),
            wireguard_pubkey: Default::default(),
            created: Default::default(),
            configured: true,
        };
        let network_device_3 = network_device_3.save(&pool).await.unwrap();

        // Add network devices to location's VPN network
        let network_devices = vec![
            (
                network_device_1.id,
                IpAddr::V4(Ipv4Addr::new(10, 0, 100, 1)),
            ),
            (
                network_device_2.id,
                IpAddr::V4(Ipv4Addr::new(10, 0, 100, 2)),
            ),
            (
                network_device_3.id,
                IpAddr::V4(Ipv4Addr::new(10, 0, 100, 3)),
            ),
        ];

        for (device_id, ip) in network_devices {
            let network_device = WireguardNetworkDevice {
                device_id,
                wireguard_network_id: location.id,
                wireguard_ips: vec![ip],
                preshared_key: None,
                is_authorized: true,
                authorized_at: None,
            };
            network_device.insert(&pool).await.unwrap();
        }

        // Create first ACL rule - Web access
        let acl_rule_1 = AclRule {
            id: NoId,
            name: "Web Access".into(),
            all_networks: false,
            expires: None,
            allow_all_users: false,
            deny_all_users: false,
            allow_all_network_devices: false,
            deny_all_network_devices: false,
            destination: vec!["192.168.1.0/24".parse().unwrap()],
            ports: vec![
                PortRange::new(80, 80).into(),
                PortRange::new(443, 443).into(),
            ],
            protocols: vec![Protocol::Tcp.into()],
            enabled: true,
            parent_id: None,
            state: RuleState::Applied,
        };
        let locations = vec![location.id];
        let allowed_users = vec![user_1.id, user_2.id]; // First two users can access web
        let denied_users = vec![user_3.id]; // Third user explicitly denied
        let allowed_groups = vec![group_1.id]; // First group allowed
        let denied_groups = vec![];
        let allowed_devices = vec![network_device_1.id];
        let denied_devices = vec![network_device_2.id, network_device_3.id];
        let destination_ranges = vec![];
        let aliases = vec![];

        let _acl_rule_1 = create_acl_rule(
            &pool,
            acl_rule_1,
            locations,
            allowed_users,
            denied_users,
            allowed_groups,
            denied_groups,
            allowed_devices,
            denied_devices,
            destination_ranges,
            aliases,
        )
        .await;

        // Create second ACL rule - DNS access
        let acl_rule_2 = AclRule {
            id: NoId,
            name: "DNS Access".into(),
            all_networks: false,
            expires: None,
            allow_all_users: true, // Allow all users
            deny_all_users: false,
            allow_all_network_devices: false,
            deny_all_network_devices: false,
            destination: vec![], // Will use destination ranges instead
            ports: vec![PortRange::new(53, 53).into()],
            protocols: vec![Protocol::Udp.into(), Protocol::Tcp.into()],
            enabled: true,
            parent_id: None,
            state: RuleState::Applied,
        };
        let locations_2 = vec![location.id];
        let allowed_users_2 = vec![];
        let denied_users_2 = vec![user_5.id]; // Fifth user denied DNS
        let allowed_groups_2 = vec![];
        let denied_groups_2 = vec![group_2.id];
        let allowed_devices_2 = vec![network_device_1.id, network_device_2.id]; // First two network devices allowed
        let denied_devices_2 = vec![network_device_3.id]; // Third network device denied
        let destination_ranges_2 = vec![
            ("10.0.1.13".parse().unwrap(), "10.0.1.43".parse().unwrap()),
            ("10.0.1.52".parse().unwrap(), "10.0.2.43".parse().unwrap()),
        ];
        let aliases_2 = vec![];

        let _acl_rule_2 = create_acl_rule(
            &pool,
            acl_rule_2,
            locations_2,
            allowed_users_2,
            denied_users_2,
            allowed_groups_2,
            denied_groups_2,
            allowed_devices_2,
            denied_devices_2,
            destination_ranges_2,
            aliases_2,
        )
        .await;

        let mut conn = pool.acquire().await.unwrap();

        // try to generate firewall config with ACL disabled
        location.acl_enabled = false;
        let generated_firewall_config = location.try_get_firewall_config(&mut conn).await.unwrap();
        assert!(generated_firewall_config.is_none());

        // generate firewall config with default policy Allow
        location.acl_enabled = true;
        location.acl_default_allow = true;
        let generated_firewall_config = location
            .try_get_firewall_config(&mut conn)
            .await
            .unwrap()
            .unwrap();
        assert_eq!(
            generated_firewall_config.default_policy,
            i32::from(FirewallPolicy::Allow)
        );

        let generated_firewall_rules = generated_firewall_config.rules;

        assert_eq!(generated_firewall_rules.len(), 4);

        // First ACL - Web Access ALLOW
        let web_allow_rule = &generated_firewall_rules[0];
        assert_eq!(web_allow_rule.verdict, i32::from(FirewallPolicy::Allow));
        assert_eq!(web_allow_rule.protocols, vec![i32::from(Protocol::Tcp)]);
        assert_eq!(
            web_allow_rule.destination_addrs,
            vec![IpAddress {
                address: Some(Address::IpRange(IpRange {
                    start: "192.168.1.0".to_string(),
                    end: "192.168.1.255".to_string(),
                })),
            }]
        );
        assert_eq!(
            web_allow_rule.destination_ports,
            vec![
                Port {
                    port: Some(PortInner::SinglePort(80))
                },
                Port {
                    port: Some(PortInner::SinglePort(443))
                }
            ]
        );
        // Source addresses should include devices of users 1,2 and network_device_1
        assert_eq!(
            web_allow_rule.source_addrs,
            vec![
                IpAddress {
                    address: Some(Address::IpRange(IpRange {
                        start: "10.0.1.1".to_string(),
                        end: "10.0.1.2".to_string(),
                    })),
                },
                IpAddress {
                    address: Some(Address::IpRange(IpRange {
                        start: "10.0.2.1".to_string(),
                        end: "10.0.2.2".to_string(),
                    })),
                },
                IpAddress {
                    address: Some(Address::Ip("10.0.100.1".to_string())),
                },
            ]
        );

        // First ACL - Web Access DENY
        let web_deny_rule = &generated_firewall_rules[2];
        assert_eq!(web_deny_rule.verdict, i32::from(FirewallPolicy::Deny));
        assert!(web_deny_rule.protocols.is_empty());
        assert!(web_deny_rule.destination_ports.is_empty());
        assert!(web_deny_rule.source_addrs.is_empty());
        assert_eq!(
            web_deny_rule.destination_addrs,
            vec![IpAddress {
                address: Some(Address::IpRange(IpRange {
                    start: "192.168.1.0".to_string(),
                    end: "192.168.1.255".to_string(),
                })),
            }]
        );

        // Second ACL - DNS Access ALLOW
        let dns_allow_rule = &generated_firewall_rules[1];
        assert_eq!(dns_allow_rule.verdict, i32::from(FirewallPolicy::Allow));
        assert_eq!(
            dns_allow_rule.protocols,
            vec![i32::from(Protocol::Tcp), i32::from(Protocol::Udp)]
        );
        assert_eq!(
            dns_allow_rule.destination_ports,
            vec![Port {
                port: Some(PortInner::SinglePort(53))
            }]
        );
        // Source addresses should include network_devices 1,2
        assert_eq!(
            dns_allow_rule.source_addrs,
            vec![
                IpAddress {
                    address: Some(Address::IpRange(IpRange {
                        start: "10.0.1.1".to_string(),
                        end: "10.0.1.2".to_string(),
                    })),
                },
                IpAddress {
                    address: Some(Address::IpRange(IpRange {
                        start: "10.0.2.1".to_string(),
                        end: "10.0.2.2".to_string(),
                    })),
                },
                IpAddress {
                    address: Some(Address::IpRange(IpRange {
                        start: "10.0.100.1".to_string(),
                        end: "10.0.100.2".to_string(),
                    })),
                },
            ]
        );
        assert_eq!(
            dns_allow_rule.destination_addrs,
            vec![
                IpAddress {
                    address: Some(Address::IpRange(IpRange {
                        start: "10.0.1.13".to_string(),
                        end: "10.0.1.43".to_string(),
                    })),
                },
                IpAddress {
                    address: Some(Address::IpRange(IpRange {
                        start: "10.0.1.52".to_string(),
                        end: "10.0.2.43".to_string(),
                    })),
                }
            ]
        );

        // Second ACL - DNS Access DENY
        let dns_deny_rule = &generated_firewall_rules[3];
        assert_eq!(dns_deny_rule.verdict, i32::from(FirewallPolicy::Deny));
        assert!(dns_deny_rule.protocols.is_empty(),);
        assert!(dns_deny_rule.destination_ports.is_empty(),);
        assert!(dns_deny_rule.source_addrs.is_empty(),);
        assert_eq!(
            dns_deny_rule.destination_addrs,
            vec![
                IpAddress {
                    address: Some(Address::IpRange(IpRange {
                        start: "10.0.1.13".to_string(),
                        end: "10.0.1.43".to_string(),
                    })),
                },
                IpAddress {
                    address: Some(Address::IpRange(IpRange {
                        start: "10.0.1.52".to_string(),
                        end: "10.0.2.43".to_string(),
                    })),
                }
            ]
        );
    }

    #[sqlx::test]
    async fn test_generate_firewall_rules_ipv6(_: PgPoolOptions, options: PgConnectOptions) {
        let pool = setup_pool(options).await;
        let mut rng = thread_rng();

        // Create test location
        let location = WireguardNetwork {
            id: NoId,
            acl_enabled: false,
            address: vec![IpNetwork::new(IpAddr::V6(Ipv6Addr::UNSPECIFIED), 0).unwrap()],
            ..Default::default()
        };
        let mut location = location.save(&pool).await.unwrap();

        // Setup test users and their devices
        let user_1: User<NoId> = rng.gen();
        let user_1 = user_1.save(&pool).await.unwrap();
        let user_2: User<NoId> = rng.gen();
        let user_2 = user_2.save(&pool).await.unwrap();
        let user_3: User<NoId> = rng.gen();
        let user_3 = user_3.save(&pool).await.unwrap();
        let user_4: User<NoId> = rng.gen();
        let user_4 = user_4.save(&pool).await.unwrap();
        let user_5: User<NoId> = rng.gen();
        let user_5 = user_5.save(&pool).await.unwrap();

        for user in [&user_1, &user_2, &user_3, &user_4, &user_5] {
            // Create 2 devices per user
            for device_num in 1..3 {
                let device = Device {
                    id: NoId,
                    name: format!("device-{}-{}", user.id, device_num),
                    user_id: user.id,
                    device_type: DeviceType::User,
                    description: None,
                    wireguard_pubkey: Default::default(),
                    created: Default::default(),
                    configured: true,
                };
                let device = device.save(&pool).await.unwrap();

                // Add device to location's VPN network
                let network_device = WireguardNetworkDevice {
                    device_id: device.id,
                    wireguard_network_id: location.id,
                    wireguard_ips: vec![IpAddr::V6(Ipv6Addr::new(
                        0xff00,
                        0,
                        0,
                        0,
                        0,
                        0,
                        user.id as u16,
                        device_num as u16,
                    ))],
                    preshared_key: None,
                    is_authorized: true,
                    authorized_at: None,
                };
                network_device.insert(&pool).await.unwrap();
            }
        }

        // Setup test groups
        let group_1 = Group {
            id: NoId,
            name: "group_1".into(),
            ..Default::default()
        };
        let group_1 = group_1.save(&pool).await.unwrap();
        let group_2 = Group {
            id: NoId,
            name: "group_2".into(),
            ..Default::default()
        };
        let group_2 = group_2.save(&pool).await.unwrap();

        // Assign users to groups:
        // Group 1: users 1,2
        // Group 2: users 3,4
        let group_assignments = vec![
            (&group_1, vec![&user_1, &user_2]),
            (&group_2, vec![&user_3, &user_4]),
        ];

        for (group, users) in group_assignments {
            for user in users {
                query!(
                    "INSERT INTO group_user (user_id, group_id) VALUES ($1, $2)",
                    user.id,
                    group.id
                )
                .execute(&pool)
                .await
                .unwrap();
            }
        }

        // Create some network devices
        let network_device_1 = Device {
            id: NoId,
            name: "network-device-1".into(),
            user_id: user_1.id, // Owned by user 1
            device_type: DeviceType::Network,
            description: Some("Test network device 1".into()),
            wireguard_pubkey: Default::default(),
            created: Default::default(),
            configured: true,
        };
        let network_device_1 = network_device_1.save(&pool).await.unwrap();

        let network_device_2 = Device {
            id: NoId,
            name: "network-device-2".into(),
            user_id: user_2.id, // Owned by user 2
            device_type: DeviceType::Network,
            description: Some("Test network device 2".into()),
            wireguard_pubkey: Default::default(),
            created: Default::default(),
            configured: true,
        };
        let network_device_2 = network_device_2.save(&pool).await.unwrap();

        let network_device_3 = Device {
            id: NoId,
            name: "network-device-3".into(),
            user_id: user_3.id, // Owned by user 3
            device_type: DeviceType::Network,
            description: Some("Test network device 3".into()),
            wireguard_pubkey: Default::default(),
            created: Default::default(),
            configured: true,
        };
        let network_device_3 = network_device_3.save(&pool).await.unwrap();

        // Add network devices to location's VPN network
        let network_devices = vec![
            (
                network_device_1.id,
                IpAddr::V6(Ipv6Addr::new(0xff00, 0, 0, 0, 0, 0, 0x0100, 1)),
            ),
            (
                network_device_2.id,
                IpAddr::V6(Ipv6Addr::new(0xff00, 0, 0, 0, 0, 0, 0x0100, 2)),
            ),
            (
                network_device_3.id,
                IpAddr::V6(Ipv6Addr::new(0xff00, 0, 0, 0, 0, 0, 0x0100, 3)),
            ),
        ];

        for (device_id, ip) in network_devices {
            let network_device = WireguardNetworkDevice {
                device_id,
                wireguard_network_id: location.id,
                wireguard_ips: vec![ip],
                preshared_key: None,
                is_authorized: true,
                authorized_at: None,
            };
            network_device.insert(&pool).await.unwrap();
        }

        // Create first ACL rule - Web access
        let acl_rule_1 = AclRule {
            id: NoId,
            name: "Web Access".into(),
            all_networks: false,
            expires: None,
            allow_all_users: false,
            deny_all_users: false,
            allow_all_network_devices: false,
            deny_all_network_devices: false,
            destination: vec!["fc00::0/112".parse().unwrap()],
            ports: vec![
                PortRange::new(80, 80).into(),
                PortRange::new(443, 443).into(),
            ],
            protocols: vec![Protocol::Tcp.into()],
            enabled: true,
            parent_id: None,
            state: RuleState::Applied,
        };
        let locations = vec![location.id];
        let allowed_users = vec![user_1.id, user_2.id]; // First two users can access web
        let denied_users = vec![user_3.id]; // Third user explicitly denied
        let allowed_groups = vec![group_1.id]; // First group allowed
        let denied_groups = vec![];
        let allowed_devices = vec![network_device_1.id];
        let denied_devices = vec![network_device_2.id, network_device_3.id];
        let destination_ranges = vec![];
        let aliases = vec![];

        let _acl_rule_1 = create_acl_rule(
            &pool,
            acl_rule_1,
            locations,
            allowed_users,
            denied_users,
            allowed_groups,
            denied_groups,
            allowed_devices,
            denied_devices,
            destination_ranges,
            aliases,
        )
        .await;

        // Create second ACL rule - DNS access
        let acl_rule_2 = AclRule {
            id: NoId,
            name: "DNS Access".into(),
            all_networks: false,
            expires: None,
            allow_all_users: true, // Allow all users
            deny_all_users: false,
            allow_all_network_devices: false,
            deny_all_network_devices: false,
            destination: vec![], // Will use destination ranges instead
            ports: vec![PortRange::new(53, 53).into()],
            protocols: vec![Protocol::Udp.into(), Protocol::Tcp.into()],
            enabled: true,
            parent_id: None,
            state: RuleState::Applied,
        };
        let locations_2 = vec![location.id];
        let allowed_users_2 = vec![];
        let denied_users_2 = vec![user_5.id]; // Fifth user denied DNS
        let allowed_groups_2 = vec![];
        let denied_groups_2 = vec![group_2.id];
        let allowed_devices_2 = vec![network_device_1.id, network_device_2.id]; // First two network devices allowed
        let denied_devices_2 = vec![network_device_3.id]; // Third network device denied
        let destination_ranges_2 = vec![
            ("fc00::1:13".parse().unwrap(), "fc00::1:43".parse().unwrap()),
            ("fc00::1:52".parse().unwrap(), "fc00::2:43".parse().unwrap()),
        ];
        let aliases_2 = vec![];

        let _acl_rule_2 = create_acl_rule(
            &pool,
            acl_rule_2,
            locations_2,
            allowed_users_2,
            denied_users_2,
            allowed_groups_2,
            denied_groups_2,
            allowed_devices_2,
            denied_devices_2,
            destination_ranges_2,
            aliases_2,
        )
        .await;

        let mut conn = pool.acquire().await.unwrap();

        // try to generate firewall config with ACL disabled
        location.acl_enabled = false;
        let generated_firewall_config = location.try_get_firewall_config(&mut conn).await.unwrap();
        assert!(generated_firewall_config.is_none());

        // generate firewall config with default policy Allow
        location.acl_enabled = true;
        location.acl_default_allow = true;
        let generated_firewall_config = location
            .try_get_firewall_config(&mut conn)
            .await
            .unwrap()
            .unwrap();
        assert_eq!(
            generated_firewall_config.default_policy,
            i32::from(FirewallPolicy::Allow)
        );

        let generated_firewall_rules = generated_firewall_config.rules;

        assert_eq!(generated_firewall_rules.len(), 4);

        // First ACL - Web Access ALLOW
        let web_allow_rule = &generated_firewall_rules[0];
        assert_eq!(web_allow_rule.verdict, i32::from(FirewallPolicy::Allow));
        assert_eq!(web_allow_rule.protocols, vec![i32::from(Protocol::Tcp)]);
        assert_eq!(
            web_allow_rule.destination_addrs,
            vec![IpAddress {
                address: Some(Address::IpRange(IpRange {
                    start: "fc00::".to_string(),
                    end: "fc00::ffff".to_string(),
                })),
            }]
        );
        assert_eq!(
            web_allow_rule.destination_ports,
            vec![
                Port {
                    port: Some(PortInner::SinglePort(80))
                },
                Port {
                    port: Some(PortInner::SinglePort(443))
                }
            ]
        );
        // Source addresses should include devices of users 1,2 and network_device_1
        assert_eq!(
            web_allow_rule.source_addrs,
            vec![
                IpAddress {
                    address: Some(Address::IpRange(IpRange {
                        start: "ff00::1:1".to_string(),
                        end: "ff00::1:2".to_string(),
                    })),
                },
                IpAddress {
                    address: Some(Address::IpRange(IpRange {
                        start: "ff00::2:1".to_string(),
                        end: "ff00::2:2".to_string(),
                    })),
                },
                IpAddress {
                    address: Some(Address::Ip("ff00::100:1".to_string())),
                },
            ]
        );

        // First ACL - Web Access DENY
        let web_deny_rule = &generated_firewall_rules[2];
        assert_eq!(web_deny_rule.verdict, i32::from(FirewallPolicy::Deny));
        assert!(web_deny_rule.protocols.is_empty());
        assert!(web_deny_rule.destination_ports.is_empty());
        assert!(web_deny_rule.source_addrs.is_empty());
        assert_eq!(
            web_deny_rule.destination_addrs,
            vec![IpAddress {
                address: Some(Address::IpRange(IpRange {
                    start: "fc00::".to_string(),
                    end: "fc00::ffff".to_string(),
                })),
            }]
        );

        // Second ACL - DNS Access ALLOW
        let dns_allow_rule = &generated_firewall_rules[1];
        assert_eq!(dns_allow_rule.verdict, i32::from(FirewallPolicy::Allow));
        assert_eq!(
            dns_allow_rule.protocols,
            vec![i32::from(Protocol::Tcp), i32::from(Protocol::Udp)]
        );
        assert_eq!(
            dns_allow_rule.destination_ports,
            vec![Port {
                port: Some(PortInner::SinglePort(53))
            }]
        );
        // Source addresses should include network_devices 1,2
        assert_eq!(
            dns_allow_rule.source_addrs,
            vec![
                IpAddress {
                    address: Some(Address::IpRange(IpRange {
                        start: "ff00::1:1".to_string(),
                        end: "ff00::1:2".to_string(),
                    })),
                },
                IpAddress {
                    address: Some(Address::IpRange(IpRange {
                        start: "ff00::2:1".to_string(),
                        end: "ff00::2:2".to_string(),
                    })),
                },
                IpAddress {
                    address: Some(Address::IpRange(IpRange {
                        start: "ff00::100:1".to_string(),
                        end: "ff00::100:2".to_string(),
                    })),
                },
            ]
        );
        assert_eq!(
            dns_allow_rule.destination_addrs,
            vec![
                IpAddress {
                    address: Some(Address::IpRange(IpRange {
                        start: "fc00::1:13".to_string(),
                        end: "fc00::1:43".to_string(),
                    })),
                },
                IpAddress {
                    address: Some(Address::IpRange(IpRange {
                        start: "fc00::1:52".to_string(),
                        end: "fc00::2:43".to_string(),
                    })),
                }
            ]
        );

        // Second ACL - DNS Access DENY
        let dns_deny_rule = &generated_firewall_rules[3];
        assert_eq!(dns_deny_rule.verdict, i32::from(FirewallPolicy::Deny));
        assert!(dns_deny_rule.protocols.is_empty(),);
        assert!(dns_deny_rule.destination_ports.is_empty(),);
        assert!(dns_deny_rule.source_addrs.is_empty(),);
        assert_eq!(
            dns_deny_rule.destination_addrs,
            vec![
                IpAddress {
                    address: Some(Address::IpRange(IpRange {
                        start: "fc00::1:13".to_string(),
                        end: "fc00::1:43".to_string(),
                    })),
                },
                IpAddress {
                    address: Some(Address::IpRange(IpRange {
                        start: "fc00::1:52".to_string(),
                        end: "fc00::2:43".to_string(),
                    })),
                }
            ]
        );
    }

    #[sqlx::test]
    async fn test_generate_firewall_rules_ipv4_and_ipv6(
        _: PgPoolOptions,
        options: PgConnectOptions,
    ) {
        let pool = setup_pool(options).await;

        let mut rng = thread_rng();

        // Create test location
        let location = WireguardNetwork {
            id: NoId,
            acl_enabled: false,
            address: vec![
                IpNetwork::new(IpAddr::V4(Ipv4Addr::UNSPECIFIED), 0).unwrap(),
                IpNetwork::new(IpAddr::V6(Ipv6Addr::UNSPECIFIED), 0).unwrap(),
            ],
            ..Default::default()
        };
        let mut location = location.save(&pool).await.unwrap();

        // Setup test users and their devices
        let user_1: User<NoId> = rng.gen();
        let user_1 = user_1.save(&pool).await.unwrap();
        let user_2: User<NoId> = rng.gen();
        let user_2 = user_2.save(&pool).await.unwrap();
        let user_3: User<NoId> = rng.gen();
        let user_3 = user_3.save(&pool).await.unwrap();
        let user_4: User<NoId> = rng.gen();
        let user_4 = user_4.save(&pool).await.unwrap();
        let user_5: User<NoId> = rng.gen();
        let user_5 = user_5.save(&pool).await.unwrap();

        for user in [&user_1, &user_2, &user_3, &user_4, &user_5] {
            // Create 2 devices per user
            for device_num in 1..3 {
                let device = Device {
                    id: NoId,
                    name: format!("device-{}-{}", user.id, device_num),
                    user_id: user.id,
                    device_type: DeviceType::User,
                    description: None,
                    wireguard_pubkey: Default::default(),
                    created: Default::default(),
                    configured: true,
                };
                let device = device.save(&pool).await.unwrap();

                // Add device to location's VPN network
                let network_device = WireguardNetworkDevice {
                    device_id: device.id,
                    wireguard_network_id: location.id,
                    wireguard_ips: vec![
                        IpAddr::V4(Ipv4Addr::new(10, 0, user.id as u8, device_num as u8)),
                        IpAddr::V6(Ipv6Addr::new(
                            0xff00,
                            0,
                            0,
                            0,
                            0,
                            0,
                            user.id as u16,
                            device_num as u16,
                        )),
                    ],
                    preshared_key: None,
                    is_authorized: true,
                    authorized_at: None,
                };
                network_device.insert(&pool).await.unwrap();
            }
        }

        // Setup test groups
        let group_1 = Group {
            id: NoId,
            name: "group_1".into(),
            ..Default::default()
        };
        let group_1 = group_1.save(&pool).await.unwrap();
        let group_2 = Group {
            id: NoId,
            name: "group_2".into(),
            ..Default::default()
        };
        let group_2 = group_2.save(&pool).await.unwrap();

        // Assign users to groups:
        // Group 1: users 1,2
        // Group 2: users 3,4
        let group_assignments = vec![
            (&group_1, vec![&user_1, &user_2]),
            (&group_2, vec![&user_3, &user_4]),
        ];

        for (group, users) in group_assignments {
            for user in users {
                query!(
                    "INSERT INTO group_user (user_id, group_id) VALUES ($1, $2)",
                    user.id,
                    group.id
                )
                .execute(&pool)
                .await
                .unwrap();
            }
        }

        // Create some network devices
        let network_device_1 = Device {
            id: NoId,
            name: "network-device-1".into(),
            user_id: user_1.id, // Owned by user 1
            device_type: DeviceType::Network,
            description: Some("Test network device 1".into()),
            wireguard_pubkey: Default::default(),
            created: Default::default(),
            configured: true,
        };
        let network_device_1 = network_device_1.save(&pool).await.unwrap();

        let network_device_2 = Device {
            id: NoId,
            name: "network-device-2".into(),
            user_id: user_2.id, // Owned by user 2
            device_type: DeviceType::Network,
            description: Some("Test network device 2".into()),
            wireguard_pubkey: Default::default(),
            created: Default::default(),
            configured: true,
        };
        let network_device_2 = network_device_2.save(&pool).await.unwrap();

        let network_device_3 = Device {
            id: NoId,
            name: "network-device-3".into(),
            user_id: user_3.id, // Owned by user 3
            device_type: DeviceType::Network,
            description: Some("Test network device 3".into()),
            wireguard_pubkey: Default::default(),
            created: Default::default(),
            configured: true,
        };
        let network_device_3 = network_device_3.save(&pool).await.unwrap();

        // Add network devices to location's VPN network
        let network_devices = vec![
            (
                network_device_1.id,
                vec![
                    IpAddr::V4(Ipv4Addr::new(10, 0, 100, 1)),
                    IpAddr::V6(Ipv6Addr::new(0xff00, 0, 0, 0, 0, 0, 0x0100, 1)),
                ],
            ),
            (
                network_device_2.id,
                vec![
                    IpAddr::V4(Ipv4Addr::new(10, 0, 100, 2)),
                    IpAddr::V6(Ipv6Addr::new(0xff00, 0, 0, 0, 0, 0, 0x0100, 2)),
                ],
            ),
            (
                network_device_3.id,
                vec![
                    IpAddr::V4(Ipv4Addr::new(10, 0, 100, 3)),
                    IpAddr::V6(Ipv6Addr::new(0xff00, 0, 0, 0, 0, 0, 0x0100, 3)),
                ],
            ),
        ];

        for (device_id, ips) in network_devices {
            let network_device = WireguardNetworkDevice {
                device_id,
                wireguard_network_id: location.id,
                wireguard_ips: ips,
                preshared_key: None,
                is_authorized: true,
                authorized_at: None,
            };
            network_device.insert(&pool).await.unwrap();
        }

        // Create first ACL rule - Web access
        let acl_rule_1 = AclRule {
            id: NoId,
            name: "Web Access".into(),
            all_networks: false,
            expires: None,
            allow_all_users: false,
            deny_all_users: false,
            allow_all_network_devices: false,
            deny_all_network_devices: false,
            destination: vec![
                "192.168.1.0/24".parse().unwrap(),
                "fc00::0/112".parse().unwrap(),
            ],
            ports: vec![
                PortRange::new(80, 80).into(),
                PortRange::new(443, 443).into(),
            ],
            protocols: vec![Protocol::Tcp.into()],
            enabled: true,
            parent_id: None,
            state: RuleState::Applied,
        };
        let locations = vec![location.id];
        let allowed_users = vec![user_1.id, user_2.id]; // First two users can access web
        let denied_users = vec![user_3.id]; // Third user explicitly denied
        let allowed_groups = vec![group_1.id]; // First group allowed
        let denied_groups = vec![];
        let allowed_devices = vec![network_device_1.id];
        let denied_devices = vec![network_device_2.id, network_device_3.id];
        let destination_ranges = vec![];
        let aliases = vec![];

        let _acl_rule_1 = create_acl_rule(
            &pool,
            acl_rule_1,
            locations,
            allowed_users,
            denied_users,
            allowed_groups,
            denied_groups,
            allowed_devices,
            denied_devices,
            destination_ranges,
            aliases,
        )
        .await;

        // Create second ACL rule - DNS access
        let acl_rule_2 = AclRule {
            id: NoId,
            name: "DNS Access".into(),
            all_networks: false,
            expires: None,
            allow_all_users: true, // Allow all users
            deny_all_users: false,
            allow_all_network_devices: false,
            deny_all_network_devices: false,
            destination: vec![], // Will use destination ranges instead
            ports: vec![PortRange::new(53, 53).into()],
            protocols: vec![Protocol::Udp.into(), Protocol::Tcp.into()],
            enabled: true,
            parent_id: None,
            state: RuleState::Applied,
        };
        let locations_2 = vec![location.id];
        let allowed_users_2 = vec![];
        let denied_users_2 = vec![user_5.id]; // Fifth user denied DNS
        let allowed_groups_2 = vec![];
        let denied_groups_2 = vec![group_2.id];
        let allowed_devices_2 = vec![network_device_1.id, network_device_2.id]; // First two network devices allowed
        let denied_devices_2 = vec![network_device_3.id]; // Third network device denied
        let destination_ranges_2 = vec![
            ("10.0.1.13".parse().unwrap(), "10.0.1.43".parse().unwrap()),
            ("10.0.1.52".parse().unwrap(), "10.0.2.43".parse().unwrap()),
            ("fc00::1:13".parse().unwrap(), "fc00::1:43".parse().unwrap()),
            ("fc00::1:52".parse().unwrap(), "fc00::2:43".parse().unwrap()),
        ];
        let aliases_2 = vec![];

        let _acl_rule_2 = create_acl_rule(
            &pool,
            acl_rule_2,
            locations_2,
            allowed_users_2,
            denied_users_2,
            allowed_groups_2,
            denied_groups_2,
            allowed_devices_2,
            denied_devices_2,
            destination_ranges_2,
            aliases_2,
        )
        .await;

        let mut conn = pool.acquire().await.unwrap();

        // try to generate firewall config with ACL disabled
        location.acl_enabled = false;
        let generated_firewall_config = location.try_get_firewall_config(&mut conn).await.unwrap();
        assert!(generated_firewall_config.is_none());

        // generate firewall config with default policy Allow
        location.acl_enabled = true;
        location.acl_default_allow = true;
        let generated_firewall_config = location
            .try_get_firewall_config(&mut conn)
            .await
            .unwrap()
            .unwrap();
        assert_eq!(
            generated_firewall_config.default_policy,
            i32::from(FirewallPolicy::Allow)
        );

        let generated_firewall_rules = generated_firewall_config.rules;

        assert_eq!(generated_firewall_rules.len(), 8);

        // First ACL - Web Access ALLOW
        let web_allow_rule_ipv4 = &generated_firewall_rules[0];
        assert_eq!(
            web_allow_rule_ipv4.verdict,
            i32::from(FirewallPolicy::Allow)
        );
        assert_eq!(
            web_allow_rule_ipv4.protocols,
            vec![i32::from(Protocol::Tcp)]
        );
        assert_eq!(
            web_allow_rule_ipv4.destination_addrs,
            vec![IpAddress {
                address: Some(Address::IpRange(IpRange {
                    start: "192.168.1.0".to_string(),
                    end: "192.168.1.255".to_string(),
                })),
            }]
        );
        assert_eq!(
            web_allow_rule_ipv4.destination_ports,
            vec![
                Port {
                    port: Some(PortInner::SinglePort(80))
                },
                Port {
                    port: Some(PortInner::SinglePort(443))
                }
            ]
        );
        // Source addresses should include devices of users 1,2 and network_device_1
        assert_eq!(
            web_allow_rule_ipv4.source_addrs,
            vec![
                IpAddress {
                    address: Some(Address::IpRange(IpRange {
                        start: "10.0.1.1".to_string(),
                        end: "10.0.1.2".to_string(),
                    })),
                },
                IpAddress {
                    address: Some(Address::IpRange(IpRange {
                        start: "10.0.2.1".to_string(),
                        end: "10.0.2.2".to_string(),
                    })),
                },
                IpAddress {
                    address: Some(Address::Ip("10.0.100.1".to_string())),
                },
            ]
        );

        let web_allow_rule_ipv6 = &generated_firewall_rules[1];
        assert_eq!(
            web_allow_rule_ipv6.verdict,
            i32::from(FirewallPolicy::Allow)
        );
        assert_eq!(
            web_allow_rule_ipv6.protocols,
            vec![i32::from(Protocol::Tcp)]
        );
        assert_eq!(
            web_allow_rule_ipv6.destination_addrs,
            vec![IpAddress {
                address: Some(Address::IpRange(IpRange {
                    start: "fc00::".to_string(),
                    end: "fc00::ffff".to_string(),
                })),
            }]
        );
        assert_eq!(
            web_allow_rule_ipv6.destination_ports,
            vec![
                Port {
                    port: Some(PortInner::SinglePort(80))
                },
                Port {
                    port: Some(PortInner::SinglePort(443))
                }
            ]
        );
        // Source addresses should include devices of users 1,2 and network_device_1
        assert_eq!(
            web_allow_rule_ipv6.source_addrs,
            vec![
                IpAddress {
                    address: Some(Address::IpRange(IpRange {
                        start: "ff00::1:1".to_string(),
                        end: "ff00::1:2".to_string(),
                    })),
                },
                IpAddress {
                    address: Some(Address::IpRange(IpRange {
                        start: "ff00::2:1".to_string(),
                        end: "ff00::2:2".to_string(),
                    })),
                },
                IpAddress {
                    address: Some(Address::Ip("ff00::100:1".to_string())),
                },
            ]
        );

        // First ACL - Web Access DENY
        let web_deny_rule_ipv4 = &generated_firewall_rules[4];
        assert_eq!(web_deny_rule_ipv4.verdict, i32::from(FirewallPolicy::Deny));
        assert!(web_deny_rule_ipv4.protocols.is_empty());
        assert!(web_deny_rule_ipv4.destination_ports.is_empty());
        assert!(web_deny_rule_ipv4.source_addrs.is_empty());
        assert_eq!(
            web_deny_rule_ipv4.destination_addrs,
            vec![IpAddress {
                address: Some(Address::IpRange(IpRange {
                    start: "192.168.1.0".to_string(),
                    end: "192.168.1.255".to_string(),
                })),
            }]
        );

        let web_deny_rule_ipv6 = &generated_firewall_rules[5];
        assert_eq!(web_deny_rule_ipv6.verdict, i32::from(FirewallPolicy::Deny));
        assert!(web_deny_rule_ipv6.protocols.is_empty());
        assert!(web_deny_rule_ipv6.destination_ports.is_empty());
        assert!(web_deny_rule_ipv6.source_addrs.is_empty());
        assert_eq!(
            web_deny_rule_ipv6.destination_addrs,
            vec![IpAddress {
                address: Some(Address::IpRange(IpRange {
                    start: "fc00::".to_string(),
                    end: "fc00::ffff".to_string(),
                })),
            }]
        );

        // Second ACL - DNS Access ALLOW
        let dns_allow_rule_ipv4 = &generated_firewall_rules[2];
        assert_eq!(
            dns_allow_rule_ipv4.verdict,
            i32::from(FirewallPolicy::Allow)
        );
        assert_eq!(
            dns_allow_rule_ipv4.protocols,
            vec![i32::from(Protocol::Tcp), i32::from(Protocol::Udp)]
        );
        assert_eq!(
            dns_allow_rule_ipv4.destination_ports,
            vec![Port {
                port: Some(PortInner::SinglePort(53))
            }]
        );
        // Source addresses should include network_devices 1,2
        assert_eq!(
            dns_allow_rule_ipv4.source_addrs,
            vec![
                IpAddress {
                    address: Some(Address::IpRange(IpRange {
                        start: "10.0.1.1".to_string(),
                        end: "10.0.1.2".to_string(),
                    })),
                },
                IpAddress {
                    address: Some(Address::IpRange(IpRange {
                        start: "10.0.2.1".to_string(),
                        end: "10.0.2.2".to_string(),
                    })),
                },
                IpAddress {
                    address: Some(Address::IpRange(IpRange {
                        start: "10.0.100.1".to_string(),
                        end: "10.0.100.2".to_string(),
                    })),
                },
            ]
        );
        assert_eq!(
            dns_allow_rule_ipv4.destination_addrs,
            vec![
                IpAddress {
                    address: Some(Address::IpRange(IpRange {
                        start: "10.0.1.13".to_string(),
                        end: "10.0.1.43".to_string(),
                    })),
                },
                IpAddress {
                    address: Some(Address::IpRange(IpRange {
                        start: "10.0.1.52".to_string(),
                        end: "10.0.2.43".to_string(),
                    })),
                },
            ]
        );

        let dns_allow_rule_ipv6 = &generated_firewall_rules[3];
        assert_eq!(
            dns_allow_rule_ipv6.verdict,
            i32::from(FirewallPolicy::Allow)
        );
        assert_eq!(
            dns_allow_rule_ipv6.protocols,
            vec![i32::from(Protocol::Tcp), i32::from(Protocol::Udp)]
        );
        assert_eq!(
            dns_allow_rule_ipv6.destination_ports,
            vec![Port {
                port: Some(PortInner::SinglePort(53))
            }]
        );
        // Source addresses should include network_devices 1,2
        assert_eq!(
            dns_allow_rule_ipv6.source_addrs,
            vec![
                IpAddress {
                    address: Some(Address::IpRange(IpRange {
                        start: "ff00::1:1".to_string(),
                        end: "ff00::1:2".to_string(),
                    })),
                },
                IpAddress {
                    address: Some(Address::IpRange(IpRange {
                        start: "ff00::2:1".to_string(),
                        end: "ff00::2:2".to_string(),
                    })),
                },
                IpAddress {
                    address: Some(Address::IpRange(IpRange {
                        start: "ff00::100:1".to_string(),
                        end: "ff00::100:2".to_string(),
                    })),
                },
            ]
        );
        assert_eq!(
            dns_allow_rule_ipv6.destination_addrs,
            vec![
                IpAddress {
                    address: Some(Address::IpRange(IpRange {
                        start: "fc00::1:13".to_string(),
                        end: "fc00::1:43".to_string(),
                    })),
                },
                IpAddress {
                    address: Some(Address::IpRange(IpRange {
                        start: "fc00::1:52".to_string(),
                        end: "fc00::2:43".to_string(),
                    })),
                }
            ]
        );

        // Second ACL - DNS Access DENY
        let dns_deny_rule_ipv4 = &generated_firewall_rules[6];
        assert_eq!(dns_deny_rule_ipv4.verdict, i32::from(FirewallPolicy::Deny));
        assert!(dns_deny_rule_ipv4.protocols.is_empty(),);
        assert!(dns_deny_rule_ipv4.destination_ports.is_empty(),);
        assert!(dns_deny_rule_ipv4.source_addrs.is_empty(),);
        assert_eq!(
            dns_deny_rule_ipv4.destination_addrs,
            vec![
                IpAddress {
                    address: Some(Address::IpRange(IpRange {
                        start: "10.0.1.13".to_string(),
                        end: "10.0.1.43".to_string(),
                    })),
                },
                IpAddress {
                    address: Some(Address::IpRange(IpRange {
                        start: "10.0.1.52".to_string(),
                        end: "10.0.2.43".to_string(),
                    })),
                },
            ]
        );

        let dns_deny_rule_ipv6 = &generated_firewall_rules[7];
        assert_eq!(dns_deny_rule_ipv6.verdict, i32::from(FirewallPolicy::Deny));
        assert!(dns_deny_rule_ipv6.protocols.is_empty(),);
        assert!(dns_deny_rule_ipv6.destination_ports.is_empty(),);
        assert!(dns_deny_rule_ipv6.source_addrs.is_empty(),);
        assert_eq!(
            dns_deny_rule_ipv6.destination_addrs,
            vec![
                IpAddress {
                    address: Some(Address::IpRange(IpRange {
                        start: "fc00::1:13".to_string(),
                        end: "fc00::1:43".to_string(),
                    })),
                },
                IpAddress {
                    address: Some(Address::IpRange(IpRange {
                        start: "fc00::1:52".to_string(),
                        end: "fc00::2:43".to_string(),
                    })),
                }
            ]
        );
    }

    #[sqlx::test]
    async fn test_expired_acl_rules_ipv4(_: PgPoolOptions, options: PgConnectOptions) {
        let pool = setup_pool(options).await;
        // Create test location
        let location = WireguardNetwork {
            id: NoId,
            acl_enabled: true,
            ..Default::default()
        };
        let location = location.save(&pool).await.unwrap();

        // create expired ACL rules
        let mut acl_rule_1 = AclRule {
            id: NoId,
            expires: Some(DateTime::UNIX_EPOCH.naive_utc()),
            enabled: true,
            state: RuleState::Applied,
            ..Default::default()
        }
        .save(&pool)
        .await
        .unwrap();
        let mut acl_rule_2 = AclRule {
            id: NoId,
            expires: Some(DateTime::UNIX_EPOCH.naive_utc()),
            enabled: true,
            state: RuleState::Applied,
            ..Default::default()
        }
        .save(&pool)
        .await
        .unwrap();

        // assign rules to location
        for rule in [&acl_rule_1, &acl_rule_2] {
            let obj = AclRuleNetwork {
                id: NoId,
                rule_id: rule.id,
                network_id: location.id,
            };
            obj.save(&pool).await.unwrap();
        }

        let mut conn = pool.acquire().await.unwrap();
        let generated_firewall_rules = location
            .try_get_firewall_config(&mut conn)
            .await
            .unwrap()
            .unwrap()
            .rules;

        // both rules were expired
        assert_eq!(generated_firewall_rules.len(), 0);

        // make both rules not expired
        acl_rule_1.expires = None;
        acl_rule_1.save(&pool).await.unwrap();

        acl_rule_2.expires = Some(NaiveDateTime::MAX);
        acl_rule_2.save(&pool).await.unwrap();

        let generated_firewall_rules = location
            .try_get_firewall_config(&mut conn)
            .await
            .unwrap()
            .unwrap()
            .rules;
        assert_eq!(generated_firewall_rules.len(), 2);
    }

    #[sqlx::test]
    async fn test_expired_acl_rules_ipv6(_: PgPoolOptions, options: PgConnectOptions) {
        let pool = setup_pool(options).await;
        // Create test location
        let location = WireguardNetwork {
            id: NoId,
            acl_enabled: true,
            address: vec![IpNetwork::new(IpAddr::V6(Ipv6Addr::UNSPECIFIED), 0).unwrap()],
            ..Default::default()
        };
        let location = location.save(&pool).await.unwrap();

        // create expired ACL rules
        let mut acl_rule_1 = AclRule {
            id: NoId,
            expires: Some(DateTime::UNIX_EPOCH.naive_utc()),
            enabled: true,
            state: RuleState::Applied,
            ..Default::default()
        }
        .save(&pool)
        .await
        .unwrap();
        let mut acl_rule_2 = AclRule {
            id: NoId,
            expires: Some(DateTime::UNIX_EPOCH.naive_utc()),
            enabled: true,
            state: RuleState::Applied,
            ..Default::default()
        }
        .save(&pool)
        .await
        .unwrap();

        // assign rules to location
        for rule in [&acl_rule_1, &acl_rule_2] {
            let obj = AclRuleNetwork {
                id: NoId,
                rule_id: rule.id,
                network_id: location.id,
            };
            obj.save(&pool).await.unwrap();
        }

        let mut conn = pool.acquire().await.unwrap();
        let generated_firewall_rules = location
            .try_get_firewall_config(&mut conn)
            .await
            .unwrap()
            .unwrap()
            .rules;

        // both rules were expired
        assert_eq!(generated_firewall_rules.len(), 0);

        // make both rules not expired
        acl_rule_1.expires = None;
        acl_rule_1.save(&pool).await.unwrap();

        acl_rule_2.expires = Some(NaiveDateTime::MAX);
        acl_rule_2.save(&pool).await.unwrap();

        let generated_firewall_rules = location
            .try_get_firewall_config(&mut conn)
            .await
            .unwrap()
            .unwrap()
            .rules;
        assert_eq!(generated_firewall_rules.len(), 2);
    }

    #[sqlx::test]
    async fn test_expired_acl_rules_ipv4_and_ipv6(_: PgPoolOptions, options: PgConnectOptions) {
        let pool = setup_pool(options).await;
        // Create test location
        let location = WireguardNetwork {
            id: NoId,
            acl_enabled: true,
            address: vec![
                IpNetwork::new(IpAddr::V4(Ipv4Addr::UNSPECIFIED), 0).unwrap(),
                IpNetwork::new(IpAddr::V6(Ipv6Addr::UNSPECIFIED), 0).unwrap(),
            ],
            ..Default::default()
        };
        let location = location.save(&pool).await.unwrap();

        // create expired ACL rules
        let mut acl_rule_1 = AclRule {
            id: NoId,
            expires: Some(DateTime::UNIX_EPOCH.naive_utc()),
            enabled: true,
            state: RuleState::Applied,
            ..Default::default()
        }
        .save(&pool)
        .await
        .unwrap();
        let mut acl_rule_2 = AclRule {
            id: NoId,
            expires: Some(DateTime::UNIX_EPOCH.naive_utc()),
            enabled: true,
            state: RuleState::Applied,
            ..Default::default()
        }
        .save(&pool)
        .await
        .unwrap();

        // assign rules to location
        for rule in [&acl_rule_1, &acl_rule_2] {
            let obj = AclRuleNetwork {
                id: NoId,
                rule_id: rule.id,
                network_id: location.id,
            };
            obj.save(&pool).await.unwrap();
        }

        let mut conn = pool.acquire().await.unwrap();
        let generated_firewall_rules = location
            .try_get_firewall_config(&mut conn)
            .await
            .unwrap()
            .unwrap()
            .rules;

        // both rules were expired
        assert_eq!(generated_firewall_rules.len(), 0);

        // make both rules not expired
        acl_rule_1.expires = None;
        acl_rule_1.save(&pool).await.unwrap();

        acl_rule_2.expires = Some(NaiveDateTime::MAX);
        acl_rule_2.save(&pool).await.unwrap();

        let generated_firewall_rules = location
            .try_get_firewall_config(&mut conn)
            .await
            .unwrap()
            .unwrap()
            .rules;
        assert_eq!(generated_firewall_rules.len(), 4);
    }

    #[sqlx::test]
    async fn test_disabled_acl_rules_ipv4(_: PgPoolOptions, options: PgConnectOptions) {
        let pool = setup_pool(options).await;
        // Create test location
        let location = WireguardNetwork {
            id: NoId,
            acl_enabled: true,
            ..Default::default()
        };
        let location = location.save(&pool).await.unwrap();

        // create disabled ACL rules
        let mut acl_rule_1 = AclRule {
            id: NoId,
            expires: None,
            enabled: false,
            state: RuleState::Applied,
            ..Default::default()
        }
        .save(&pool)
        .await
        .unwrap();
        let mut acl_rule_2 = AclRule {
            id: NoId,
            expires: None,
            enabled: false,
            state: RuleState::Applied,
            ..Default::default()
        }
        .save(&pool)
        .await
        .unwrap();

        // assign rules to location
        for rule in [&acl_rule_1, &acl_rule_2] {
            let obj = AclRuleNetwork {
                id: NoId,
                rule_id: rule.id,
                network_id: location.id,
            };
            obj.save(&pool).await.unwrap();
        }

        let mut conn = pool.acquire().await.unwrap();
        let generated_firewall_rules = location
            .try_get_firewall_config(&mut conn)
            .await
            .unwrap()
            .unwrap()
            .rules;

        // both rules were disabled
        assert_eq!(generated_firewall_rules.len(), 0);

        // make both rules enabled
        acl_rule_1.enabled = true;
        acl_rule_1.save(&pool).await.unwrap();

        acl_rule_2.enabled = true;
        acl_rule_2.save(&pool).await.unwrap();

        let generated_firewall_rules = location
            .try_get_firewall_config(&mut conn)
            .await
            .unwrap()
            .unwrap()
            .rules;
        assert_eq!(generated_firewall_rules.len(), 2);
    }

    #[sqlx::test]
    async fn test_disabled_acl_rules_ipv6(_: PgPoolOptions, options: PgConnectOptions) {
        let pool = setup_pool(options).await;
        // Create test location
        let location = WireguardNetwork {
            id: NoId,
            acl_enabled: true,
            address: vec![IpNetwork::new(IpAddr::V6(Ipv6Addr::UNSPECIFIED), 0).unwrap()],
            ..Default::default()
        };
        let location = location.save(&pool).await.unwrap();

        // create disabled ACL rules
        let mut acl_rule_1 = AclRule {
            id: NoId,
            expires: None,
            enabled: false,
            state: RuleState::Applied,
            ..Default::default()
        }
        .save(&pool)
        .await
        .unwrap();
        let mut acl_rule_2 = AclRule {
            id: NoId,
            expires: None,
            enabled: false,
            state: RuleState::Applied,
            ..Default::default()
        }
        .save(&pool)
        .await
        .unwrap();

        // assign rules to location
        for rule in [&acl_rule_1, &acl_rule_2] {
            let obj = AclRuleNetwork {
                id: NoId,
                rule_id: rule.id,
                network_id: location.id,
            };
            obj.save(&pool).await.unwrap();
        }

        let mut conn = pool.acquire().await.unwrap();
        let generated_firewall_rules = location
            .try_get_firewall_config(&mut conn)
            .await
            .unwrap()
            .unwrap()
            .rules;

        // both rules were disabled
        assert_eq!(generated_firewall_rules.len(), 0);

        // make both rules enabled
        acl_rule_1.enabled = true;
        acl_rule_1.save(&pool).await.unwrap();

        acl_rule_2.enabled = true;
        acl_rule_2.save(&pool).await.unwrap();

        let generated_firewall_rules = location
            .try_get_firewall_config(&mut conn)
            .await
            .unwrap()
            .unwrap()
            .rules;
        assert_eq!(generated_firewall_rules.len(), 2);
    }

    #[sqlx::test]
    async fn test_disabled_acl_rules_ipv4_and_ipv6(_: PgPoolOptions, options: PgConnectOptions) {
        let pool = setup_pool(options).await;
        // Create test location
        let location = WireguardNetwork {
            id: NoId,
            acl_enabled: true,
            address: vec![
                IpNetwork::new(IpAddr::V4(Ipv4Addr::UNSPECIFIED), 0).unwrap(),
                IpNetwork::new(IpAddr::V6(Ipv6Addr::UNSPECIFIED), 0).unwrap(),
            ],
            ..Default::default()
        };
        let location = location.save(&pool).await.unwrap();

        // create disabled ACL rules
        let mut acl_rule_1 = AclRule {
            id: NoId,
            expires: None,
            enabled: false,
            state: RuleState::Applied,
            ..Default::default()
        }
        .save(&pool)
        .await
        .unwrap();
        let mut acl_rule_2 = AclRule {
            id: NoId,
            expires: None,
            enabled: false,
            state: RuleState::Applied,
            ..Default::default()
        }
        .save(&pool)
        .await
        .unwrap();

        // assign rules to location
        for rule in [&acl_rule_1, &acl_rule_2] {
            let obj = AclRuleNetwork {
                id: NoId,
                rule_id: rule.id,
                network_id: location.id,
            };
            obj.save(&pool).await.unwrap();
        }

        let mut conn = pool.acquire().await.unwrap();
        let generated_firewall_rules = location
            .try_get_firewall_config(&mut conn)
            .await
            .unwrap()
            .unwrap()
            .rules;

        // both rules were disabled
        assert_eq!(generated_firewall_rules.len(), 0);

        // make both rules enabled
        acl_rule_1.enabled = true;
        acl_rule_1.save(&pool).await.unwrap();

        acl_rule_2.enabled = true;
        acl_rule_2.save(&pool).await.unwrap();

        let generated_firewall_rules = location
            .try_get_firewall_config(&mut conn)
            .await
            .unwrap()
            .unwrap()
            .rules;
        assert_eq!(generated_firewall_rules.len(), 4);
    }

    #[sqlx::test]
    async fn test_unapplied_acl_rules_ipv4(_: PgPoolOptions, options: PgConnectOptions) {
        let pool = setup_pool(options).await;
        // Create test location
        let location = WireguardNetwork {
            id: NoId,
            acl_enabled: true,
            ..Default::default()
        };
        let location = location.save(&pool).await.unwrap();

        // create unapplied ACL rules
        let mut acl_rule_1 = AclRule {
            id: NoId,
            expires: None,
            enabled: true,
            state: RuleState::New,
            ..Default::default()
        }
        .save(&pool)
        .await
        .unwrap();
        let mut acl_rule_2 = AclRule {
            id: NoId,
            expires: None,
            enabled: true,
            state: RuleState::Modified,
            ..Default::default()
        }
        .save(&pool)
        .await
        .unwrap();

        // assign rules to location
        for rule in [&acl_rule_1, &acl_rule_2] {
            let obj = AclRuleNetwork {
                id: NoId,
                rule_id: rule.id,
                network_id: location.id,
            };
            obj.save(&pool).await.unwrap();
        }

        let mut conn = pool.acquire().await.unwrap();
        let generated_firewall_rules = location
            .try_get_firewall_config(&mut conn)
            .await
            .unwrap()
            .unwrap()
            .rules;

        // both rules were not applied
        assert_eq!(generated_firewall_rules.len(), 0);

        // make both rules applied
        acl_rule_1.state = RuleState::Applied;
        acl_rule_1.save(&pool).await.unwrap();

        acl_rule_2.state = RuleState::Applied;
        acl_rule_2.save(&pool).await.unwrap();

        let generated_firewall_rules = location
            .try_get_firewall_config(&mut conn)
            .await
            .unwrap()
            .unwrap()
            .rules;
        assert_eq!(generated_firewall_rules.len(), 2);
    }

    #[sqlx::test]
    async fn test_unapplied_acl_rules_ipv6(_: PgPoolOptions, options: PgConnectOptions) {
        let pool = setup_pool(options).await;
        // Create test location
        let location = WireguardNetwork {
            id: NoId,
            acl_enabled: true,
            address: vec![IpNetwork::new(IpAddr::V6(Ipv6Addr::UNSPECIFIED), 0).unwrap()],
            ..Default::default()
        };
        let location = location.save(&pool).await.unwrap();

        // create unapplied ACL rules
        let mut acl_rule_1 = AclRule {
            id: NoId,
            expires: None,
            enabled: true,
            state: RuleState::New,
            ..Default::default()
        }
        .save(&pool)
        .await
        .unwrap();
        let mut acl_rule_2 = AclRule {
            id: NoId,
            expires: None,
            enabled: true,
            state: RuleState::Modified,
            ..Default::default()
        }
        .save(&pool)
        .await
        .unwrap();

        // assign rules to location
        for rule in [&acl_rule_1, &acl_rule_2] {
            let obj = AclRuleNetwork {
                id: NoId,
                rule_id: rule.id,
                network_id: location.id,
            };
            obj.save(&pool).await.unwrap();
        }

        let mut conn = pool.acquire().await.unwrap();
        let generated_firewall_rules = location
            .try_get_firewall_config(&mut conn)
            .await
            .unwrap()
            .unwrap()
            .rules;

        // both rules were not applied
        assert_eq!(generated_firewall_rules.len(), 0);

        // make both rules applied
        acl_rule_1.state = RuleState::Applied;
        acl_rule_1.save(&pool).await.unwrap();

        acl_rule_2.state = RuleState::Applied;
        acl_rule_2.save(&pool).await.unwrap();

        let generated_firewall_rules = location
            .try_get_firewall_config(&mut conn)
            .await
            .unwrap()
            .unwrap()
            .rules;
        assert_eq!(generated_firewall_rules.len(), 2);
    }

    #[sqlx::test]
    async fn test_unapplied_acl_rules_ipv4_and_ipv6(_: PgPoolOptions, options: PgConnectOptions) {
        let pool = setup_pool(options).await;
        // Create test location
        let location = WireguardNetwork {
            id: NoId,
            acl_enabled: true,
            address: vec![
                IpNetwork::new(IpAddr::V4(Ipv4Addr::UNSPECIFIED), 0).unwrap(),
                IpNetwork::new(IpAddr::V6(Ipv6Addr::UNSPECIFIED), 0).unwrap(),
            ],
            ..Default::default()
        };
        let location = location.save(&pool).await.unwrap();

        // create unapplied ACL rules
        let mut acl_rule_1 = AclRule {
            id: NoId,
            expires: None,
            enabled: true,
            state: RuleState::New,
            ..Default::default()
        }
        .save(&pool)
        .await
        .unwrap();
        let mut acl_rule_2 = AclRule {
            id: NoId,
            expires: None,
            enabled: true,
            state: RuleState::Modified,
            ..Default::default()
        }
        .save(&pool)
        .await
        .unwrap();

        // assign rules to location
        for rule in [&acl_rule_1, &acl_rule_2] {
            let obj = AclRuleNetwork {
                id: NoId,
                rule_id: rule.id,
                network_id: location.id,
            };
            obj.save(&pool).await.unwrap();
        }

        let mut conn = pool.acquire().await.unwrap();
        let generated_firewall_rules = location
            .try_get_firewall_config(&mut conn)
            .await
            .unwrap()
            .unwrap()
            .rules;

        // both rules were not applied
        assert_eq!(generated_firewall_rules.len(), 0);

        // make both rules applied
        acl_rule_1.state = RuleState::Applied;
        acl_rule_1.save(&pool).await.unwrap();

        acl_rule_2.state = RuleState::Applied;
        acl_rule_2.save(&pool).await.unwrap();

        let generated_firewall_rules = location
            .try_get_firewall_config(&mut conn)
            .await
            .unwrap()
            .unwrap()
            .rules;
        assert_eq!(generated_firewall_rules.len(), 4);
    }

    #[sqlx::test]
    async fn test_acl_rules_all_locations_ipv4(_: PgPoolOptions, options: PgConnectOptions) {
        let pool = setup_pool(options).await;
        let mut rng = thread_rng();

        // Create test location
        let location_1 = WireguardNetwork {
            id: NoId,
            acl_enabled: true,
            ..Default::default()
        };
        let location_1 = location_1.save(&pool).await.unwrap();

        // Create another test location
        let location_2 = WireguardNetwork {
            id: NoId,
            acl_enabled: true,
            ..Default::default()
        };
        let location_2 = location_2.save(&pool).await.unwrap();
        // Setup some test users and their devices
        let user_1: User<NoId> = rng.gen();
        let user_1 = user_1.save(&pool).await.unwrap();
        let user_2: User<NoId> = rng.gen();
        let user_2 = user_2.save(&pool).await.unwrap();

        for user in [&user_1, &user_2] {
            // Create 2 devices per user
            for device_num in 1..3 {
                let device = Device {
                    id: NoId,
                    name: format!("device-{}-{}", user.id, device_num),
                    user_id: user.id,
                    device_type: DeviceType::User,
                    description: None,
                    wireguard_pubkey: Default::default(),
                    created: Default::default(),
                    configured: true,
                };
                let device = device.save(&pool).await.unwrap();

                // Add device to location's VPN network
                let network_device = WireguardNetworkDevice {
                    device_id: device.id,
                    wireguard_network_id: location_1.id,
                    wireguard_ips: vec![IpAddr::V4(Ipv4Addr::new(
                        10,
                        0,
                        user.id as u8,
                        device_num as u8,
                    ))],
                    preshared_key: None,
                    is_authorized: true,
                    authorized_at: None,
                };
                network_device.insert(&pool).await.unwrap();
                let network_device = WireguardNetworkDevice {
                    device_id: device.id,
                    wireguard_network_id: location_2.id,
                    wireguard_ips: vec![IpAddr::V4(Ipv4Addr::new(
                        10,
                        10,
                        user.id as u8,
                        device_num as u8,
                    ))],
                    preshared_key: None,
                    is_authorized: true,
                    authorized_at: None,
                };
                network_device.insert(&pool).await.unwrap();
            }
        }

        // create ACL rules
        let acl_rule_1 = AclRule {
            id: NoId,
            expires: None,
            enabled: true,
            state: RuleState::Applied,
            destination: vec!["192.168.1.0/24".parse().unwrap()],
            ..Default::default()
        }
        .save(&pool)
        .await
        .unwrap();

        let acl_rule_2 = AclRule {
            id: NoId,
            expires: None,
            enabled: true,
            all_networks: true,
            state: RuleState::Applied,
            ..Default::default()
        }
        .save(&pool)
        .await
        .unwrap();

        let _acl_rule_3 = AclRule {
            id: NoId,
            expires: None,
            enabled: true,
            all_networks: true,
            allow_all_users: true,
            state: RuleState::Applied,
            ..Default::default()
        }
        .save(&pool)
        .await
        .unwrap();

        // assign rules to locations
        for rule in [&acl_rule_1, &acl_rule_2] {
            let obj = AclRuleNetwork {
                id: NoId,
                rule_id: rule.id,
                network_id: location_1.id,
            };
            obj.save(&pool).await.unwrap();
        }
        for rule in [&acl_rule_2] {
            let obj = AclRuleNetwork {
                id: NoId,
                rule_id: rule.id,
                network_id: location_2.id,
            };
            obj.save(&pool).await.unwrap();
        }

        let mut conn = pool.acquire().await.unwrap();
        let generated_firewall_rules = location_1
            .try_get_firewall_config(&mut conn)
            .await
            .unwrap()
            .unwrap()
            .rules;

        // both rules were assigned to this location
        assert_eq!(generated_firewall_rules.len(), 4);

        let generated_firewall_rules = location_2
            .try_get_firewall_config(&mut conn)
            .await
            .unwrap()
            .unwrap()
            .rules;

        // rule with `all_networks` enabled was used for this location
        assert_eq!(generated_firewall_rules.len(), 3);
    }

    #[sqlx::test]
    async fn test_acl_rules_all_locations_ipv6(_: PgPoolOptions, options: PgConnectOptions) {
        let pool = setup_pool(options).await;
        let mut rng = thread_rng();

        // Create test location
        let location_1 = WireguardNetwork {
            id: NoId,
            acl_enabled: true,
            address: vec![IpNetwork::new(IpAddr::V6(Ipv6Addr::UNSPECIFIED), 0).unwrap()],
            ..Default::default()
        };
        let location_1 = location_1.save(&pool).await.unwrap();

        // Create another test location
        let location_2 = WireguardNetwork {
            id: NoId,
            acl_enabled: true,
            address: vec![IpNetwork::new(IpAddr::V6(Ipv6Addr::UNSPECIFIED), 0).unwrap()],
            ..Default::default()
        };
        let location_2 = location_2.save(&pool).await.unwrap();

        // Setup some test users and their devices
        let user_1: User<NoId> = rng.gen();
        let user_1 = user_1.save(&pool).await.unwrap();
        let user_2: User<NoId> = rng.gen();
        let user_2 = user_2.save(&pool).await.unwrap();

        for user in [&user_1, &user_2] {
            // Create 2 devices per user
            for device_num in 1..3 {
                let device = Device {
                    id: NoId,
                    name: format!("device-{}-{}", user.id, device_num),
                    user_id: user.id,
                    device_type: DeviceType::User,
                    description: None,
                    wireguard_pubkey: Default::default(),
                    created: Default::default(),
                    configured: true,
                };
                let device = device.save(&pool).await.unwrap();

                // Add device to location's VPN network
                let network_device = WireguardNetworkDevice {
                    device_id: device.id,
                    wireguard_network_id: location_1.id,
                    wireguard_ips: vec![IpAddr::V6(Ipv6Addr::new(
                        0xff00,
                        0,
                        0,
                        0,
                        0,
                        0,
                        user.id as u16,
                        device_num as u16,
                    ))],
                    preshared_key: None,
                    is_authorized: true,
                    authorized_at: None,
                };
                network_device.insert(&pool).await.unwrap();
                let network_device = WireguardNetworkDevice {
                    device_id: device.id,
                    wireguard_network_id: location_2.id,
                    wireguard_ips: vec![IpAddr::V6(Ipv6Addr::new(
                        0xff00,
                        0,
                        0,
                        0,
                        10,
                        10,
                        user.id as u16,
                        device_num as u16,
                    ))],
                    preshared_key: None,
                    is_authorized: true,
                    authorized_at: None,
                };
                network_device.insert(&pool).await.unwrap();
            }
        }

        // create ACL rules
        let acl_rule_1 = AclRule {
            id: NoId,
            expires: None,
            enabled: true,
            state: RuleState::Applied,
            destination: vec!["fc00::0/112".parse().unwrap()],
            ..Default::default()
        }
        .save(&pool)
        .await
        .unwrap();

        let acl_rule_2 = AclRule {
            id: NoId,
            expires: None,
            enabled: true,
            all_networks: true,
            state: RuleState::Applied,
            ..Default::default()
        }
        .save(&pool)
        .await
        .unwrap();

        let _acl_rule_3 = AclRule {
            id: NoId,
            expires: None,
            enabled: true,
            all_networks: true,
            allow_all_users: true,
            state: RuleState::Applied,
            ..Default::default()
        }
        .save(&pool)
        .await
        .unwrap();

        // assign rules to locations
        for rule in [&acl_rule_1, &acl_rule_2] {
            let obj = AclRuleNetwork {
                id: NoId,
                rule_id: rule.id,
                network_id: location_1.id,
            };
            obj.save(&pool).await.unwrap();
        }
        for rule in [&acl_rule_2] {
            let obj = AclRuleNetwork {
                id: NoId,
                rule_id: rule.id,
                network_id: location_2.id,
            };
            obj.save(&pool).await.unwrap();
        }

        let mut conn = pool.acquire().await.unwrap();
        let generated_firewall_rules = location_1
            .try_get_firewall_config(&mut conn)
            .await
            .unwrap()
            .unwrap()
            .rules;

        // both rules were assigned to this location
        assert_eq!(generated_firewall_rules.len(), 4);

        let generated_firewall_rules = location_2
            .try_get_firewall_config(&mut conn)
            .await
            .unwrap()
            .unwrap()
            .rules;

        // rule with `all_networks` enabled was used for this location
        assert_eq!(generated_firewall_rules.len(), 3);
    }

    #[sqlx::test]
    async fn test_acl_rules_all_locations_ipv4_and_ipv6(
        _: PgPoolOptions,
        options: PgConnectOptions,
    ) {
        let pool = setup_pool(options).await;
        let mut rng = thread_rng();

        // Create test location
        let location_1 = WireguardNetwork {
            id: NoId,
            acl_enabled: true,
            address: vec![
                IpNetwork::new(IpAddr::V4(Ipv4Addr::UNSPECIFIED), 0).unwrap(),
                IpNetwork::new(IpAddr::V6(Ipv6Addr::UNSPECIFIED), 0).unwrap(),
            ],
            ..Default::default()
        };
        let location_1 = location_1.save(&pool).await.unwrap();

        // Create another test location
        let location_2 = WireguardNetwork {
            id: NoId,
            acl_enabled: true,
            address: vec![
                IpNetwork::new(IpAddr::V4(Ipv4Addr::UNSPECIFIED), 0).unwrap(),
                IpNetwork::new(IpAddr::V6(Ipv6Addr::UNSPECIFIED), 0).unwrap(),
            ],
            ..Default::default()
        };
        let location_2 = location_2.save(&pool).await.unwrap();
        // Setup some test users and their devices
        let user_1: User<NoId> = rng.gen();
        let user_1 = user_1.save(&pool).await.unwrap();
        let user_2: User<NoId> = rng.gen();
        let user_2 = user_2.save(&pool).await.unwrap();

        for user in [&user_1, &user_2] {
            // Create 2 devices per user
            for device_num in 1..3 {
                let device = Device {
                    id: NoId,
                    name: format!("device-{}-{}", user.id, device_num),
                    user_id: user.id,
                    device_type: DeviceType::User,
                    description: None,
                    wireguard_pubkey: Default::default(),
                    created: Default::default(),
                    configured: true,
                };
                let device = device.save(&pool).await.unwrap();

                // Add device to location's VPN network
                let network_device = WireguardNetworkDevice {
                    device_id: device.id,
                    wireguard_network_id: location_1.id,
                    wireguard_ips: vec![
                        IpAddr::V4(Ipv4Addr::new(10, 0, user.id as u8, device_num as u8)),
                        IpAddr::V6(Ipv6Addr::new(
                            0xff00,
                            0,
                            0,
                            0,
                            0,
                            0,
                            user.id as u16,
                            device_num as u16,
                        )),
                    ],
                    preshared_key: None,
                    is_authorized: true,
                    authorized_at: None,
                };
                network_device.insert(&pool).await.unwrap();
                let network_device = WireguardNetworkDevice {
                    device_id: device.id,
                    wireguard_network_id: location_2.id,
                    wireguard_ips: vec![
                        IpAddr::V4(Ipv4Addr::new(10, 10, user.id as u8, device_num as u8)),
                        IpAddr::V6(Ipv6Addr::new(
                            0xff00,
                            0,
                            0,
                            0,
                            10,
                            10,
                            user.id as u16,
                            device_num as u16,
                        )),
                    ],
                    preshared_key: None,
                    is_authorized: true,
                    authorized_at: None,
                };
                network_device.insert(&pool).await.unwrap();
            }
        }

        // create ACL rules
        let acl_rule_1 = AclRule {
            id: NoId,
            expires: None,
            enabled: true,
            state: RuleState::Applied,
            destination: vec![
                "192.168.1.0/24".parse().unwrap(),
                "fc00::0/112".parse().unwrap(),
            ],
            ..Default::default()
        }
        .save(&pool)
        .await
        .unwrap();

        let acl_rule_2 = AclRule {
            id: NoId,
            expires: None,
            enabled: true,
            all_networks: true,
            state: RuleState::Applied,
            ..Default::default()
        }
        .save(&pool)
        .await
        .unwrap();

        let _acl_rule_3 = AclRule {
            id: NoId,
            expires: None,
            enabled: true,
            all_networks: true,
            allow_all_users: true,
            state: RuleState::Applied,
            ..Default::default()
        }
        .save(&pool)
        .await
        .unwrap();

        // assign rules to locations
        for rule in [&acl_rule_1, &acl_rule_2] {
            let obj = AclRuleNetwork {
                id: NoId,
                rule_id: rule.id,
                network_id: location_1.id,
            };
            obj.save(&pool).await.unwrap();
        }
        for rule in [&acl_rule_2] {
            let obj = AclRuleNetwork {
                id: NoId,
                rule_id: rule.id,
                network_id: location_2.id,
            };
            obj.save(&pool).await.unwrap();
        }

        let mut conn = pool.acquire().await.unwrap();
        let generated_firewall_rules = location_1
            .try_get_firewall_config(&mut conn)
            .await
            .unwrap()
            .unwrap()
            .rules;

        // both rules were assigned to this location
        assert_eq!(generated_firewall_rules.len(), 8);

        let generated_firewall_rules = location_2
            .try_get_firewall_config(&mut conn)
            .await
            .unwrap()
            .unwrap()
            .rules;

        // rule with `all_networks` enabled was used for this location
        assert_eq!(generated_firewall_rules.len(), 6);
    }

    #[sqlx::test]
    async fn test_alias_kinds(_: PgPoolOptions, options: PgConnectOptions) {
        let pool = setup_pool(options).await;

        let mut rng = thread_rng();

        // Create test location
        let location = WireguardNetwork {
            id: NoId,
            acl_enabled: true,
            ..Default::default()
        }
        .save(&pool)
        .await
        .unwrap();

        // Setup some test users and their devices
        let user_1: User<NoId> = rng.gen();
        let user_1 = user_1.save(&pool).await.unwrap();
        let user_2: User<NoId> = rng.gen();
        let user_2 = user_2.save(&pool).await.unwrap();

        for user in [&user_1, &user_2] {
            // Create 2 devices per user
            for device_num in 1..3 {
                let device = Device {
                    id: NoId,
                    name: format!("device-{}-{}", user.id, device_num),
                    user_id: user.id,
                    device_type: DeviceType::User,
                    description: None,
                    wireguard_pubkey: Default::default(),
                    created: Default::default(),
                    configured: true,
                };
                let device = device.save(&pool).await.unwrap();

                // Add device to location's VPN network
                let network_device = WireguardNetworkDevice {
                    device_id: device.id,
                    wireguard_network_id: location.id,
                    wireguard_ips: vec![IpAddr::V4(Ipv4Addr::new(
                        10,
                        0,
                        user.id as u8,
                        device_num as u8,
                    ))],
                    preshared_key: None,
                    is_authorized: true,
                    authorized_at: None,
                };
                network_device.insert(&pool).await.unwrap();
            }
        }

        // create ACL rule
        let acl_rule = AclRule {
            id: NoId,
            name: "test rule".to_string(),
            expires: None,
            enabled: true,
            state: RuleState::Applied,
            destination: vec!["192.168.1.0/24".parse().unwrap()],
            allow_all_users: true,
            ..Default::default()
        }
        .save(&pool)
        .await
        .unwrap();

        // create different kinds of aliases and add them to the rule
        let destination_alias = AclAlias {
            id: NoId,
            name: "destination alias".to_string(),
            kind: AliasKind::Destination,
            ports: vec![PortRange::new(100, 200).into()],
            ..Default::default()
        }
        .save(&pool)
        .await
        .unwrap();
        let component_alias = AclAlias {
            id: NoId,
            kind: AliasKind::Component,
            destination: vec!["10.0.2.3".parse().unwrap()],
            ..Default::default()
        }
        .save(&pool)
        .await
        .unwrap();
        for alias in [&destination_alias, &component_alias] {
            let obj = AclRuleAlias {
                id: NoId,
                rule_id: acl_rule.id,
                alias_id: alias.id,
            };
            obj.save(&pool).await.unwrap();
        }

        // assign rule to location
        let obj = AclRuleNetwork {
            id: NoId,
            rule_id: acl_rule.id,
            network_id: location.id,
        };
        obj.save(&pool).await.unwrap();

        let mut conn = pool.acquire().await.unwrap();
        let generated_firewall_rules = location
            .try_get_firewall_config(&mut conn)
            .await
            .unwrap()
            .unwrap()
            .rules;

        // check generated rules
        assert_eq!(generated_firewall_rules.len(), 4);
        let expected_source_addrs = vec![
            IpAddress {
                address: Some(Address::IpRange(IpRange {
                    start: "10.0.1.1".to_string(),
                    end: "10.0.1.2".to_string(),
                })),
            },
            IpAddress {
                address: Some(Address::IpRange(IpRange {
                    start: "10.0.2.1".to_string(),
                    end: "10.0.2.2".to_string(),
                })),
            },
        ];
        let expected_destination_addrs = vec![
            IpAddress {
                address: Some(Address::Ip("10.0.2.3".to_string())),
            },
            IpAddress {
                address: Some(Address::IpRange(IpRange {
                    start: "192.168.1.0".to_string(),
                    end: "192.168.1.255".to_string(),
                })),
            },
        ];

        let allow_rule = &generated_firewall_rules[0];
        assert_eq!(allow_rule.verdict, i32::from(FirewallPolicy::Allow));
        assert_eq!(allow_rule.source_addrs, expected_source_addrs);
        assert_eq!(allow_rule.destination_addrs, expected_destination_addrs);
        assert!(allow_rule.destination_ports.is_empty());
        assert!(allow_rule.protocols.is_empty());
        assert_eq!(
            allow_rule.comment,
            Some("ACL 1 - test rule ALLOW".to_string())
        );

        let alias_allow_rule = &generated_firewall_rules[1];
        assert_eq!(alias_allow_rule.verdict, i32::from(FirewallPolicy::Allow));
        assert_eq!(alias_allow_rule.source_addrs, expected_source_addrs);
        assert!(alias_allow_rule.destination_addrs.is_empty());
        assert_eq!(
            alias_allow_rule.destination_ports,
            vec![Port {
                port: Some(PortInner::PortRange(PortRangeProto {
                    start: 100,
                    end: 200,
                }))
            }]
        );
        assert!(alias_allow_rule.protocols.is_empty());
        assert_eq!(
            alias_allow_rule.comment,
            Some("ACL 1 - test rule, ALIAS 1 - destination alias ALLOW".to_string())
        );

        let deny_rule = &generated_firewall_rules[2];
        assert_eq!(deny_rule.verdict, i32::from(FirewallPolicy::Deny));
        assert!(deny_rule.source_addrs.is_empty());
        assert_eq!(deny_rule.destination_addrs, expected_destination_addrs);
        assert!(deny_rule.destination_ports.is_empty());
        assert!(deny_rule.protocols.is_empty());
        assert_eq!(
            deny_rule.comment,
            Some("ACL 1 - test rule DENY".to_string())
        );

        let alias_deny_rule = &generated_firewall_rules[3];
        assert_eq!(alias_deny_rule.verdict, i32::from(FirewallPolicy::Deny));
        assert!(alias_deny_rule.source_addrs.is_empty());
        assert!(alias_deny_rule.destination_addrs.is_empty());
        assert!(alias_deny_rule.destination_ports.is_empty());
        assert!(alias_deny_rule.protocols.is_empty());
        assert_eq!(
            alias_deny_rule.comment,
            Some("ACL 1 - test rule, ALIAS 1 - destination alias DENY".to_string())
        );
    }

    #[sqlx::test]
    async fn test_destination_alias_only_acl(_: PgPoolOptions, options: PgConnectOptions) {
        let pool = setup_pool(options).await;

        let mut rng = thread_rng();

        // Create test location
        let location = WireguardNetwork {
            id: NoId,
            acl_enabled: true,
            ..Default::default()
        }
        .save(&pool)
        .await
        .unwrap();

        // Setup some test users and their devices
        let user_1: User<NoId> = rng.gen();
        let user_1 = user_1.save(&pool).await.unwrap();
        let user_2: User<NoId> = rng.gen();
        let user_2 = user_2.save(&pool).await.unwrap();

        for user in [&user_1, &user_2] {
            // Create 2 devices per user
            for device_num in 1..3 {
                let device = Device {
                    id: NoId,
                    name: format!("device-{}-{}", user.id, device_num),
                    user_id: user.id,
                    device_type: DeviceType::User,
                    description: None,
                    wireguard_pubkey: Default::default(),
                    created: Default::default(),
                    configured: true,
                };
                let device = device.save(&pool).await.unwrap();

                // Add device to location's VPN network
                let network_device = WireguardNetworkDevice {
                    device_id: device.id,
                    wireguard_network_id: location.id,
                    wireguard_ips: vec![IpAddr::V4(Ipv4Addr::new(
                        10,
                        0,
                        user.id as u8,
                        device_num as u8,
                    ))],
                    preshared_key: None,
                    is_authorized: true,
                    authorized_at: None,
                };
                network_device.insert(&pool).await.unwrap();
            }
        }

        // create ACL rule without manually configured destination
        let acl_rule = AclRule {
            id: NoId,
            name: "test rule".to_string(),
            expires: None,
            enabled: true,
            state: RuleState::Applied,
            destination: Vec::new(),
            allow_all_users: true,
            ..Default::default()
        }
        .save(&pool)
        .await
        .unwrap();

        // create different kinds of aliases and add them to the rule
        let destination_alias_1 = AclAlias {
            id: NoId,
            name: "postgres".to_string(),
            kind: AliasKind::Destination,
            destination: vec!["10.0.2.3".parse().unwrap()],
            ports: vec![PortRange::new(5432, 5432).into()],
            ..Default::default()
        }
        .save(&pool)
        .await
        .unwrap();
        let destination_alias_2 = AclAlias {
            id: NoId,
            name: "redis".to_string(),
            kind: AliasKind::Destination,
            destination: vec!["10.0.2.4".parse().unwrap()],
            ports: vec![PortRange::new(6379, 6379).into()],
            ..Default::default()
        }
        .save(&pool)
        .await
        .unwrap();
        for alias in [&destination_alias_1, &destination_alias_2] {
            let obj = AclRuleAlias {
                id: NoId,
                rule_id: acl_rule.id,
                alias_id: alias.id,
            };
            obj.save(&pool).await.unwrap();
        }

        // assign rule to location
        let obj = AclRuleNetwork {
            id: NoId,
            rule_id: acl_rule.id,
            network_id: location.id,
        };
        obj.save(&pool).await.unwrap();

        let mut conn = pool.acquire().await.unwrap();
        let generated_firewall_rules = location
            .try_get_firewall_config(&mut conn)
            .await
            .unwrap()
            .unwrap()
            .rules;

        // check generated rules
        assert_eq!(generated_firewall_rules.len(), 4);
        let expected_source_addrs = vec![
            IpAddress {
                address: Some(Address::IpRange(IpRange {
                    start: "10.0.1.1".to_string(),
                    end: "10.0.1.2".to_string(),
                })),
            },
            IpAddress {
                address: Some(Address::IpRange(IpRange {
                    start: "10.0.2.1".to_string(),
                    end: "10.0.2.2".to_string(),
                })),
            },
        ];

        let alias_allow_rule_1 = &generated_firewall_rules[0];
        assert_eq!(alias_allow_rule_1.verdict, i32::from(FirewallPolicy::Allow));
        assert_eq!(alias_allow_rule_1.source_addrs, expected_source_addrs);
        assert_eq!(
            alias_allow_rule_1.destination_addrs,
            vec![IpAddress {
                address: Some(Address::Ip("10.0.2.3".to_string())),
            },]
        );
        assert_eq!(
            alias_allow_rule_1.destination_ports,
            vec![Port {
                port: Some(PortInner::SinglePort(5432))
            }]
        );
        assert!(alias_allow_rule_1.protocols.is_empty());
        assert_eq!(
            alias_allow_rule_1.comment,
            Some("ACL 1 - test rule, ALIAS 1 - postgres ALLOW".to_string())
        );

        let alias_allow_rule_2 = &generated_firewall_rules[1];
        assert_eq!(alias_allow_rule_2.verdict, i32::from(FirewallPolicy::Allow));
        assert_eq!(alias_allow_rule_2.source_addrs, expected_source_addrs);
        assert_eq!(
            alias_allow_rule_2.destination_addrs,
            vec![IpAddress {
                address: Some(Address::Ip("10.0.2.4".to_string())),
            },]
        );
        assert_eq!(
            alias_allow_rule_2.destination_ports,
            vec![Port {
                port: Some(PortInner::SinglePort(6379))
            }]
        );
        assert!(alias_allow_rule_2.protocols.is_empty());
        assert_eq!(
            alias_allow_rule_2.comment,
            Some("ACL 1 - test rule, ALIAS 2 - redis ALLOW".to_string())
        );

        let alias_deny_rule_1 = &generated_firewall_rules[2];
        assert_eq!(alias_deny_rule_1.verdict, i32::from(FirewallPolicy::Deny));
        assert!(alias_deny_rule_1.source_addrs.is_empty());
        assert_eq!(
            alias_deny_rule_1.destination_addrs,
            vec![IpAddress {
                address: Some(Address::Ip("10.0.2.3".to_string())),
            },]
        );
        assert!(alias_deny_rule_1.destination_ports.is_empty(),);
        assert!(alias_deny_rule_1.protocols.is_empty());
        assert_eq!(
            alias_deny_rule_1.comment,
            Some("ACL 1 - test rule, ALIAS 1 - postgres DENY".to_string())
        );

        let alias_deny_rule_2 = &generated_firewall_rules[3];
        assert_eq!(alias_deny_rule_2.verdict, i32::from(FirewallPolicy::Deny));
        assert!(alias_deny_rule_2.source_addrs.is_empty());
        assert_eq!(
            alias_deny_rule_2.destination_addrs,
            vec![IpAddress {
                address: Some(Address::Ip("10.0.2.4".to_string())),
            },]
        );
        assert!(alias_deny_rule_2.destination_ports.is_empty(),);
        assert!(alias_deny_rule_2.protocols.is_empty());
        assert_eq!(
            alias_deny_rule_2.comment,
            Some("ACL 1 - test rule, ALIAS 2 - redis DENY".to_string())
        );
    }
}
>>>>>>> 22085255
<|MERGE_RESOLUTION|>--- conflicted
+++ resolved
@@ -128,13 +128,8 @@
         }
 
         // prepare destination addresses
-<<<<<<< HEAD
         let (dest_addrs_v4, dest_addrs_v6) =
             process_destination_addrs(&destination, destination_ranges);
-=======
-        let (destination_addrs_v4, destination_addrs_v6) =
-            process_destination_addrs(destination, destination_ranges);
->>>>>>> 22085255
 
         // prepare destination ports
         let destination_ports = merge_port_ranges(ports);
@@ -143,26 +138,10 @@
         protocols.sort_unstable();
         protocols.dedup();
 
-<<<<<<< HEAD
-        let comment = format!("ACL {} - {}", acl.id, acl.name);
-        if has_ipv4_addresses {
-            // create IPv4 rules
-            let ipv4_rules = create_rules(
-                acl.id,
-                IpVersion::Ipv4,
-                &ipv4_source_addrs,
-                &dest_addrs_v4,
-                &destination_ports,
-                &protocols,
-                &comment,
-            );
-            if let Some(rule) = ipv4_rules.0 {
-                allow_rules.push(rule);
-=======
         // skip creating default firewall rules if given ACL includes only destination aliases and no manual destination config
         // at this point component aliases have been added to the manual config so they don't need to be handled separately
-        let has_no_manual_destination = destination_addrs_v4.is_empty()
-            && destination_addrs_v6.is_empty()
+        let has_no_manual_destination = dest_addrs_v4.is_empty()
+            && dest_addrs_v6.is_empty()
             && destination_ports.is_empty()
             && protocols.is_empty();
         let has_destination_aliases = !destination_aliases.is_empty();
@@ -176,7 +155,7 @@
                     acl.id,
                     IpVersion::Ipv4,
                     &ipv4_source_addrs,
-                    &destination_addrs_v4,
+                    &dest_addrs_v4,
                     &destination_ports,
                     &protocols,
                     &comment,
@@ -185,31 +164,15 @@
                     allow_rules.push(rule)
                 }
                 deny_rules.push(ipv4_rules.1);
->>>>>>> 22085255
-            }
-
-<<<<<<< HEAD
-        if has_ipv6_addresses {
-            // create IPv6 rules
-            let ipv6_rules = create_rules(
-                acl.id,
-                IpVersion::Ipv6,
-                &ipv6_source_addrs,
-                &dest_addrs_v6,
-                &destination_ports,
-                &protocols,
-                &comment,
-            );
-            if let Some(rule) = ipv6_rules.0 {
-                allow_rules.push(rule);
-=======
+            }
+
             if has_ipv6_addresses {
                 // create IPv6 rules
                 let ipv6_rules = create_rules(
                     acl.id,
                     IpVersion::Ipv6,
                     &ipv6_source_addrs,
-                    &destination_addrs_v6,
+                    &dest_addrs_v6,
                     &destination_ports,
                     &protocols,
                     &comment,
@@ -218,7 +181,6 @@
                     allow_rules.push(rule)
                 }
                 deny_rules.push(ipv6_rules.1);
->>>>>>> 22085255
             }
         }
 
@@ -728,3752 +690,4 @@
 }
 
 #[cfg(test)]
-<<<<<<< HEAD
-mod tests;
-=======
-mod test {
-    use std::net::{IpAddr, Ipv4Addr, Ipv6Addr};
-
-    use chrono::{DateTime, NaiveDateTime};
-    use ipnetwork::{IpNetwork, Ipv6Network};
-    use rand::{thread_rng, Rng};
-    use sqlx::{
-        postgres::{PgConnectOptions, PgPoolOptions},
-        query, PgPool,
-    };
-
-    use super::{
-        get_last_ip_in_v6_subnet, get_source_users, merge_addrs, merge_port_ranges,
-        process_destination_addrs,
-    };
-    use crate::{
-        db::{
-            models::device::{DeviceType, WireguardNetworkDevice},
-            setup_pool, Device, Group, Id, NoId, User, WireguardNetwork,
-        },
-        enterprise::{
-            db::models::acl::{
-                AclAlias, AclRule, AclRuleAlias, AclRuleDestinationRange, AclRuleDevice,
-                AclRuleGroup, AclRuleInfo, AclRuleNetwork, AclRuleUser, AliasKind, PortRange,
-                RuleState,
-            },
-            firewall::{
-                get_source_addrs, get_source_network_devices, ip_to_range, next_ip, previous_ip,
-            },
-        },
-        grpc::proto::enterprise::firewall::{
-            ip_address::Address, port::Port as PortInner, FirewallPolicy, IpAddress, IpRange,
-            IpVersion, Port, PortRange as PortRangeProto, Protocol,
-        },
-    };
-
-    fn random_user_with_id<R: Rng>(rng: &mut R, id: Id) -> User<Id> {
-        let mut user: User<Id> = rng.gen();
-        user.id = id;
-        user
-    }
-
-    fn random_network_device_with_id<R: Rng>(rng: &mut R, id: Id) -> Device<Id> {
-        let mut device: Device<Id> = rng.gen();
-        device.id = id;
-        device.device_type = DeviceType::Network;
-        device
-    }
-
-    #[test]
-    fn test_get_relevant_users() {
-        let mut rng = thread_rng();
-
-        // prepare allowed and denied users lists with shared elements
-        let user_1 = random_user_with_id(&mut rng, 1);
-        let user_2 = random_user_with_id(&mut rng, 2);
-        let user_3 = random_user_with_id(&mut rng, 3);
-        let user_4 = random_user_with_id(&mut rng, 4);
-        let user_5 = random_user_with_id(&mut rng, 5);
-        let allowed_users = vec![user_1.clone(), user_2.clone(), user_4.clone()];
-        let denied_users = vec![user_3.clone(), user_4, user_5.clone()];
-
-        let users = get_source_users(allowed_users, denied_users);
-        assert_eq!(users, vec![user_1, user_2]);
-    }
-
-    #[test]
-    fn test_get_relevant_network_devices() {
-        let mut rng = thread_rng();
-
-        // prepare allowed and denied network devices lists with shared elements
-        let device_1 = random_network_device_with_id(&mut rng, 1);
-        let device_2 = random_network_device_with_id(&mut rng, 2);
-        let device_3 = random_network_device_with_id(&mut rng, 3);
-        let device_4 = random_network_device_with_id(&mut rng, 4);
-        let device_5 = random_network_device_with_id(&mut rng, 5);
-        let allowed_devices = vec![
-            device_1.clone(),
-            device_3.clone(),
-            device_4.clone(),
-            device_5.clone(),
-        ];
-        let denied_devices = vec![device_2.clone(), device_4, device_5.clone()];
-
-        let devices = get_source_network_devices(allowed_devices, denied_devices);
-        assert_eq!(devices, vec![device_1, device_3]);
-    }
-
-    #[test]
-    fn test_process_source_addrs_v4() {
-        // Test data with mixed IPv4 and IPv6 addresses
-        let user_device_ips = vec![
-            IpAddr::V4(Ipv4Addr::new(10, 0, 1, 1)),
-            IpAddr::V4(Ipv4Addr::new(10, 0, 1, 2)),
-            IpAddr::V4(Ipv4Addr::new(10, 0, 1, 5)),
-            IpAddr::V6(Ipv6Addr::new(0x2001, 0xdb8, 0, 0, 0, 0, 0, 1)), // Should be filtered out
-            IpAddr::V4(Ipv4Addr::new(192, 168, 1, 100)),
-        ];
-
-        let network_device_ips = vec![
-            IpAddr::V4(Ipv4Addr::new(10, 0, 1, 3)),
-            IpAddr::V4(Ipv4Addr::new(10, 0, 1, 4)),
-            IpAddr::V6(Ipv6Addr::new(0x2001, 0xdb8, 0, 0, 0, 0, 0, 2)), // Should be filtered out
-            IpAddr::V4(Ipv4Addr::new(172, 16, 1, 1)),
-        ];
-
-        let source_addrs = get_source_addrs(user_device_ips, network_device_ips, IpVersion::Ipv4);
-
-        // Should merge consecutive IPs into ranges and keep separate non-consecutive ranges
-        assert_eq!(
-            source_addrs,
-            vec![
-                IpAddress {
-                    address: Some(Address::IpRange(IpRange {
-                        start: "10.0.1.1".to_string(),
-                        end: "10.0.1.5".to_string(),
-                    })),
-                },
-                IpAddress {
-                    address: Some(Address::Ip("172.16.1.1".to_string())),
-                },
-                IpAddress {
-                    address: Some(Address::Ip("192.168.1.100".to_string())),
-                },
-            ]
-        );
-
-        // Test with empty input
-        let empty_addrs = get_source_addrs(vec![], vec![], IpVersion::Ipv4);
-        assert!(empty_addrs.is_empty());
-
-        // Test with only IPv6 addresses - should return empty result for IPv4
-        let ipv6_only = get_source_addrs(
-            vec![IpAddr::V6(Ipv6Addr::new(0x2001, 0xdb8, 0, 0, 0, 0, 0, 1))],
-            vec![IpAddr::V6(Ipv6Addr::new(0x2001, 0xdb8, 0, 0, 0, 0, 0, 2))],
-            IpVersion::Ipv4,
-        );
-        assert!(ipv6_only.is_empty());
-    }
-
-    #[test]
-    fn test_process_source_addrs_v6() {
-        // Test data with mixed IPv4 and IPv6 addresses
-        let user_device_ips = vec![
-            IpAddr::V6(Ipv6Addr::new(0x2001, 0xdb8, 0, 0, 0, 0, 0, 1)),
-            IpAddr::V6(Ipv6Addr::new(0x2001, 0xdb8, 0, 0, 0, 0, 0, 2)),
-            IpAddr::V6(Ipv6Addr::new(0x2001, 0xdb8, 0, 0, 0, 0, 0, 5)),
-            IpAddr::V4(Ipv4Addr::new(192, 168, 1, 100)), // Should be filtered out
-            IpAddr::V6(Ipv6Addr::new(0x2001, 0xdb8, 0, 1, 0, 0, 0, 1)),
-        ];
-
-        let network_device_ips = vec![
-            IpAddr::V6(Ipv6Addr::new(0x2001, 0xdb8, 0, 0, 0, 0, 0, 3)),
-            IpAddr::V6(Ipv6Addr::new(0x2001, 0xdb8, 0, 0, 0, 0, 0, 4)),
-            IpAddr::V4(Ipv4Addr::new(10, 0, 1, 1)), // Should be filtered out
-            IpAddr::V6(Ipv6Addr::new(0x2001, 0xdb8, 0, 2, 0, 0, 0, 1)),
-        ];
-
-        let source_addrs = get_source_addrs(user_device_ips, network_device_ips, IpVersion::Ipv6);
-
-        // Should merge consecutive IPs into ranges and keep separate non-consecutive ranges
-        assert_eq!(
-            source_addrs,
-            vec![
-                IpAddress {
-                    address: Some(Address::IpRange(IpRange {
-                        start: "2001:db8::1".to_string(),
-                        end: "2001:db8::5".to_string(),
-                    })),
-                },
-                IpAddress {
-                    address: Some(Address::Ip("2001:db8:0:1::1".to_string())),
-                },
-                IpAddress {
-                    address: Some(Address::Ip("2001:db8:0:2::1".to_string())),
-                },
-            ]
-        );
-
-        // Test with empty input
-        let empty_addrs = get_source_addrs(vec![], vec![], IpVersion::Ipv6);
-        assert!(empty_addrs.is_empty());
-
-        // Test with only IPv4 addresses - should return empty result for IPv6
-        let ipv4_only = get_source_addrs(
-            vec![IpAddr::V4(Ipv4Addr::new(192, 168, 1, 1))],
-            vec![IpAddr::V4(Ipv4Addr::new(192, 168, 1, 2))],
-            IpVersion::Ipv6,
-        );
-        assert!(ipv4_only.is_empty());
-    }
-
-    #[test]
-    fn test_process_destination_addrs_v4() {
-        // Test data with mixed IPv4 and IPv6 networks
-        let destination_ips = vec![
-            "10.0.1.0/24".parse().unwrap(),
-            "10.0.2.0/24".parse().unwrap(),
-            "2001:db8::/64".parse().unwrap(), // Should be filtered out
-            "192.168.1.0/24".parse().unwrap(),
-        ];
-
-        let destination_ranges = vec![
-            AclRuleDestinationRange {
-                start: IpAddr::V4(Ipv4Addr::new(10, 0, 3, 1)),
-                end: IpAddr::V4(Ipv4Addr::new(10, 0, 3, 100)),
-                ..Default::default()
-            },
-            AclRuleDestinationRange {
-                start: IpAddr::V6(Ipv6Addr::new(0x2001, 0xdb8, 0, 0, 0, 0, 0, 1)), // Should be filtered out
-                end: IpAddr::V6(Ipv6Addr::new(0x2001, 0xdb8, 0, 0, 0, 0, 0, 100)),
-                ..Default::default()
-            },
-        ];
-
-        let destination_addrs = process_destination_addrs(destination_ips, destination_ranges);
-
-        assert_eq!(
-            destination_addrs.0,
-            vec![
-                IpAddress {
-                    address: Some(Address::IpRange(IpRange {
-                        start: "10.0.1.0".to_string(),
-                        end: "10.0.2.255".to_string(),
-                    })),
-                },
-                IpAddress {
-                    address: Some(Address::IpRange(IpRange {
-                        start: "10.0.3.1".to_string(),
-                        end: "10.0.3.100".to_string(),
-                    })),
-                },
-                IpAddress {
-                    address: Some(Address::IpRange(IpRange {
-                        start: "192.168.1.0".to_string(),
-                        end: "192.168.1.255".to_string(),
-                    })),
-                },
-            ]
-        );
-
-        // Test with empty input
-        let empty_addrs = process_destination_addrs(Vec::new(), Vec::new());
-        assert!(empty_addrs.0.is_empty());
-
-        // Test with only IPv6 addresses - should return empty result for IPv4
-        let ipv6_only = process_destination_addrs(vec!["2001:db8::/64".parse().unwrap()], vec![]);
-        assert!(ipv6_only.0.is_empty());
-    }
-
-    #[test]
-    fn test_process_destination_addrs_v6() {
-        // Test data with mixed IPv4 and IPv6 networks
-        let destination_ips = vec![
-            "2001:db8:1::/64".parse().unwrap(),
-            "2001:db8:2::/64".parse().unwrap(),
-            "10.0.1.0/24".parse().unwrap(), // Should be filtered out
-            "2001:db8:3::/64".parse().unwrap(),
-        ];
-
-        let destination_ranges = vec![
-            AclRuleDestinationRange {
-                start: IpAddr::V6(Ipv6Addr::new(0x2001, 0xdb8, 4, 0, 0, 0, 0, 1)),
-                end: IpAddr::V6(Ipv6Addr::new(0x2001, 0xdb8, 4, 0, 0, 0, 0, 100)),
-                ..Default::default()
-            },
-            AclRuleDestinationRange {
-                start: IpAddr::V4(Ipv4Addr::new(192, 168, 1, 1)), // Should be filtered out
-                end: IpAddr::V4(Ipv4Addr::new(192, 168, 1, 100)),
-                ..Default::default()
-            },
-        ];
-
-        let destination_addrs = process_destination_addrs(destination_ips, destination_ranges);
-
-        assert_eq!(
-            destination_addrs.1,
-            vec![
-                IpAddress {
-                    address: Some(Address::IpRange(IpRange {
-                        start: "2001:db8:1::".to_string(),
-                        end: "2001:db8:1:0:ffff:ffff:ffff:ffff".to_string(),
-                    })),
-                },
-                IpAddress {
-                    address: Some(Address::IpRange(IpRange {
-                        start: "2001:db8:2::".to_string(),
-                        end: "2001:db8:2:0:ffff:ffff:ffff:ffff".to_string(),
-                    })),
-                },
-                IpAddress {
-                    address: Some(Address::IpRange(IpRange {
-                        start: "2001:db8:3::".to_string(),
-                        end: "2001:db8:3:0:ffff:ffff:ffff:ffff".to_string(),
-                    })),
-                },
-                IpAddress {
-                    address: Some(Address::IpRange(IpRange {
-                        start: "2001:db8:4::1".to_string(),
-                        end: "2001:db8:4::64".to_string(),
-                    })),
-                },
-            ]
-        );
-
-        // Test with empty input
-        let empty_addrs = process_destination_addrs(vec![], vec![]);
-        assert!(empty_addrs.1.is_empty());
-
-        // Test with only IPv4 addresses - should return empty result for IPv6
-        let ipv4_only = process_destination_addrs(vec!["192.168.1.0/24".parse().unwrap()], vec![]);
-        assert!(ipv4_only.1.is_empty());
-    }
-
-    #[test]
-    fn test_merge_v4_addrs() {
-        let addr_ranges = vec![
-            ip_to_range(
-                IpAddr::V4(Ipv4Addr::new(10, 0, 60, 20)),
-                IpAddr::V4(Ipv4Addr::new(10, 0, 60, 25)),
-            ),
-            ip_to_range(
-                IpAddr::V4(Ipv4Addr::new(10, 0, 10, 1)),
-                IpAddr::V4(Ipv4Addr::new(10, 0, 10, 22)),
-            ),
-            ip_to_range(
-                IpAddr::V4(Ipv4Addr::new(10, 0, 8, 51)),
-                IpAddr::V4(Ipv4Addr::new(10, 0, 9, 12)),
-            ),
-            ip_to_range(
-                IpAddr::V4(Ipv4Addr::new(10, 0, 9, 1)),
-                IpAddr::V4(Ipv4Addr::new(10, 0, 10, 12)),
-            ),
-            ip_to_range(
-                IpAddr::V4(Ipv4Addr::new(10, 0, 9, 20)),
-                IpAddr::V4(Ipv4Addr::new(10, 0, 10, 32)),
-            ),
-            ip_to_range(
-                IpAddr::V4(Ipv4Addr::new(192, 168, 0, 20)),
-                IpAddr::V4(Ipv4Addr::new(192, 168, 0, 20)),
-            ),
-            ip_to_range(
-                IpAddr::V4(Ipv4Addr::new(10, 0, 20, 20)),
-                IpAddr::V4(Ipv4Addr::new(10, 0, 20, 20)),
-            ),
-        ];
-
-        let merged_addrs = merge_addrs(addr_ranges);
-        assert_eq!(
-            merged_addrs,
-            vec![
-                IpAddress {
-                    address: Some(Address::IpRange(IpRange {
-                        start: "10.0.8.51".to_string(),
-                        end: "10.0.10.32".to_string(),
-                    })),
-                },
-                IpAddress {
-                    address: Some(Address::Ip("10.0.20.20".to_string())),
-                },
-                IpAddress {
-                    address: Some(Address::IpRange(IpRange {
-                        start: "10.0.60.20".to_string(),
-                        end: "10.0.60.25".to_string(),
-                    })),
-                },
-                IpAddress {
-                    address: Some(Address::Ip("192.168.0.20".to_string())),
-                },
-            ]
-        );
-
-        // merge single IPs into a range
-        let addr_ranges = vec![
-            ip_to_range(
-                IpAddr::V4(Ipv4Addr::new(10, 0, 10, 1)),
-                IpAddr::V4(Ipv4Addr::new(10, 0, 10, 1)),
-            ),
-            ip_to_range(
-                IpAddr::V4(Ipv4Addr::new(10, 0, 10, 2)),
-                IpAddr::V4(Ipv4Addr::new(10, 0, 10, 2)),
-            ),
-            ip_to_range(
-                IpAddr::V4(Ipv4Addr::new(10, 0, 10, 3)),
-                IpAddr::V4(Ipv4Addr::new(10, 0, 10, 3)),
-            ),
-            ip_to_range(
-                IpAddr::V4(Ipv4Addr::new(10, 0, 10, 4)),
-                IpAddr::V4(Ipv4Addr::new(10, 0, 10, 4)),
-            ),
-            ip_to_range(
-                IpAddr::V4(Ipv4Addr::new(10, 0, 10, 20)),
-                IpAddr::V4(Ipv4Addr::new(10, 0, 10, 20)),
-            ),
-        ];
-
-        let merged_addrs = merge_addrs(addr_ranges);
-        assert_eq!(
-            merged_addrs,
-            vec![
-                IpAddress {
-                    address: Some(Address::IpRange(IpRange {
-                        start: "10.0.10.1".to_string(),
-                        end: "10.0.10.4".to_string(),
-                    })),
-                },
-                IpAddress {
-                    address: Some(Address::Ip("10.0.10.20".to_string())),
-                },
-            ]
-        );
-    }
-
-    #[test]
-    fn test_merge_v6_addrs() {
-        let addr_ranges = vec![
-            ip_to_range(
-                IpAddr::V6(Ipv6Addr::new(0x2001, 0xdb8, 0x1, 0x0, 0x0, 0x0, 0x0, 0x1)),
-                IpAddr::V6(Ipv6Addr::new(0x2001, 0xdb8, 0x1, 0x0, 0x0, 0x0, 0x0, 0x5)),
-            ),
-            ip_to_range(
-                IpAddr::V6(Ipv6Addr::new(0x2001, 0xdb8, 0x1, 0x0, 0x0, 0x0, 0x0, 0x3)),
-                IpAddr::V6(Ipv6Addr::new(0x2001, 0xdb8, 0x1, 0x0, 0x0, 0x0, 0x0, 0x8)),
-            ),
-            ip_to_range(
-                IpAddr::V6(Ipv6Addr::new(0x2001, 0xdb8, 0x2, 0x0, 0x0, 0x0, 0x0, 0x1)),
-                IpAddr::V6(Ipv6Addr::new(0x2001, 0xdb8, 0x2, 0x0, 0x0, 0x0, 0x0, 0x1)),
-            ),
-            ip_to_range(
-                IpAddr::V6(Ipv6Addr::new(0x2001, 0xdb8, 0x3, 0x0, 0x0, 0x0, 0x0, 0x1)),
-                IpAddr::V6(Ipv6Addr::new(0x2001, 0xdb8, 0x3, 0x0, 0x0, 0x0, 0x0, 0x3)),
-            ),
-        ];
-
-        let merged_addrs = merge_addrs(addr_ranges);
-        assert_eq!(
-            merged_addrs,
-            vec![
-                IpAddress {
-                    address: Some(Address::IpRange(IpRange {
-                        start: "2001:db8:1::1".to_string(),
-                        end: "2001:db8:1::8".to_string(),
-                    })),
-                },
-                IpAddress {
-                    address: Some(Address::Ip("2001:db8:2::1".to_string())),
-                },
-                IpAddress {
-                    address: Some(Address::IpRange(IpRange {
-                        start: "2001:db8:3::1".to_string(),
-                        end: "2001:db8:3::3".to_string(),
-                    })),
-                },
-            ]
-        );
-    }
-
-    #[test]
-    fn test_merge_port_ranges() {
-        // single port
-        let input_ranges = vec![PortRange::new(100, 100)];
-        let merged = merge_port_ranges(input_ranges);
-        assert_eq!(
-            merged,
-            vec![Port {
-                port: Some(PortInner::SinglePort(100))
-            }]
-        );
-
-        // overlapping ranges
-        let input_ranges = vec![
-            PortRange::new(100, 200),
-            PortRange::new(150, 220),
-            PortRange::new(210, 300),
-        ];
-        let merged = merge_port_ranges(input_ranges);
-        assert_eq!(
-            merged,
-            vec![Port {
-                port: Some(PortInner::PortRange(PortRangeProto {
-                    start: 100,
-                    end: 300
-                }))
-            }]
-        );
-
-        // duplicate ranges
-        let input_ranges = vec![
-            PortRange::new(100, 200),
-            PortRange::new(100, 200),
-            PortRange::new(150, 220),
-            PortRange::new(150, 220),
-            PortRange::new(210, 300),
-            PortRange::new(210, 300),
-            PortRange::new(350, 400),
-            PortRange::new(350, 400),
-            PortRange::new(350, 400),
-        ];
-        let merged = merge_port_ranges(input_ranges);
-        assert_eq!(
-            merged,
-            vec![
-                Port {
-                    port: Some(PortInner::PortRange(PortRangeProto {
-                        start: 100,
-                        end: 300
-                    }))
-                },
-                Port {
-                    port: Some(PortInner::PortRange(PortRangeProto {
-                        start: 350,
-                        end: 400
-                    }))
-                }
-            ]
-        );
-
-        // non-consecutive ranges
-        let input_ranges = vec![
-            PortRange::new(501, 699),
-            PortRange::new(151, 220),
-            PortRange::new(210, 300),
-            PortRange::new(800, 800),
-            PortRange::new(200, 210),
-            PortRange::new(50, 50),
-        ];
-        let merged = merge_port_ranges(input_ranges);
-        assert_eq!(
-            merged,
-            vec![
-                Port {
-                    port: Some(PortInner::SinglePort(50))
-                },
-                Port {
-                    port: Some(PortInner::PortRange(PortRangeProto {
-                        start: 151,
-                        end: 300
-                    }))
-                },
-                Port {
-                    port: Some(PortInner::PortRange(PortRangeProto {
-                        start: 501,
-                        end: 699
-                    }))
-                },
-                Port {
-                    port: Some(PortInner::SinglePort(800))
-                }
-            ]
-        );
-
-        // fully contained range
-        let input_ranges = vec![PortRange::new(100, 200), PortRange::new(120, 180)];
-        let merged = merge_port_ranges(input_ranges);
-        assert_eq!(
-            merged,
-            vec![Port {
-                port: Some(PortInner::PortRange(PortRangeProto {
-                    start: 100,
-                    end: 200
-                }))
-            }]
-        );
-    }
-
-    #[test]
-    fn test_next_ip() {
-        // Test IPv4
-        let ip = IpAddr::V4(Ipv4Addr::new(192, 168, 1, 1));
-        assert_eq!(next_ip(ip), IpAddr::V4(Ipv4Addr::new(192, 168, 1, 2)));
-        let ip = IpAddr::V4(Ipv4Addr::new(10, 0, 2, 255));
-        assert_eq!(next_ip(ip), IpAddr::V4(Ipv4Addr::new(10, 0, 3, 0)));
-
-        // Test IPv4 overflow
-        let ip = IpAddr::V4(Ipv4Addr::new(255, 255, 255, 255));
-        assert_eq!(next_ip(ip), IpAddr::V4(Ipv4Addr::new(0, 0, 0, 0)));
-
-        // Test IPv6
-        let ip = IpAddr::V6(Ipv6Addr::new(0x2001, 0xdb8, 0, 0, 0, 0, 0, 1));
-        assert_eq!(
-            next_ip(ip),
-            IpAddr::V6(Ipv6Addr::new(0x2001, 0xdb8, 0, 0, 0, 0, 0, 2))
-        );
-
-        // Test IPv6 overflow
-        let ip = IpAddr::V6(Ipv6Addr::new(
-            0xffff, 0xffff, 0xffff, 0xffff, 0xffff, 0xffff, 0xffff, 0xffff,
-        ));
-        assert_eq!(
-            next_ip(ip),
-            IpAddr::V6(Ipv6Addr::new(0, 0, 0, 0, 0, 0, 0, 0))
-        );
-    }
-
-    #[test]
-    fn test_previous_ip() {
-        // Test IPv4
-        let ip = IpAddr::V4(Ipv4Addr::new(192, 168, 1, 2));
-        assert_eq!(previous_ip(ip), IpAddr::V4(Ipv4Addr::new(192, 168, 1, 1)));
-        let ip = IpAddr::V4(Ipv4Addr::new(192, 168, 2, 0));
-        assert_eq!(previous_ip(ip), IpAddr::V4(Ipv4Addr::new(192, 168, 1, 255)));
-
-        // Test IPv4 underflow
-        let ip = IpAddr::V4(Ipv4Addr::new(0, 0, 0, 0));
-        assert_eq!(
-            previous_ip(ip),
-            IpAddr::V4(Ipv4Addr::new(255, 255, 255, 255))
-        );
-
-        // Test IPv6
-        let ip = IpAddr::V6(Ipv6Addr::new(0x2001, 0xdb8, 0, 0, 0, 0, 0, 2));
-        assert_eq!(
-            previous_ip(ip),
-            IpAddr::V6(Ipv6Addr::new(0x2001, 0xdb8, 0, 0, 0, 0, 0, 1))
-        );
-
-        // Test IPv6 underflow
-        let ip = IpAddr::V6(Ipv6Addr::new(0, 0, 0, 0, 0, 0, 0, 0));
-        assert_eq!(
-            previous_ip(ip),
-            IpAddr::V6(Ipv6Addr::new(
-                0xffff, 0xffff, 0xffff, 0xffff, 0xffff, 0xffff, 0xffff, 0xffff
-            ))
-        );
-    }
-
-    #[test]
-    fn test_last_ip_in_v6_subnet() {
-        let subnet: Ipv6Network = "2001:db8:85a3::8a2e:370:7334/64".parse().unwrap();
-        let last_ip = get_last_ip_in_v6_subnet(&subnet);
-        assert_eq!(
-            last_ip,
-            IpAddr::V6(Ipv6Addr::new(
-                0x2001, 0x0db8, 0x85a3, 0x0000, 0xffff, 0xffff, 0xffff, 0xffff
-            ))
-        );
-
-        let subnet: Ipv6Network = "280b:47f8:c9d7:634c:cb35:11f3:14e1:5016/119"
-            .parse()
-            .unwrap();
-        let last_ip = get_last_ip_in_v6_subnet(&subnet);
-        assert_eq!(
-            last_ip,
-            IpAddr::V6(Ipv6Addr::new(
-                0x280b, 0x47f8, 0xc9d7, 0x634c, 0xcb35, 0x11f3, 0x14e1, 0x51ff
-            ))
-        )
-    }
-
-    async fn create_acl_rule(
-        pool: &PgPool,
-        rule: AclRule,
-        locations: Vec<Id>,
-        allowed_users: Vec<Id>,
-        denied_users: Vec<Id>,
-        allowed_groups: Vec<Id>,
-        denied_groups: Vec<Id>,
-        allowed_network_devices: Vec<Id>,
-        denied_network_devices: Vec<Id>,
-        destination_ranges: Vec<(IpAddr, IpAddr)>,
-        aliases: Vec<Id>,
-    ) -> AclRuleInfo<Id> {
-        let mut conn = pool.acquire().await.unwrap();
-
-        // create base rule
-        let rule = rule.save(&mut *conn).await.unwrap();
-        let rule_id = rule.id;
-
-        // create related objects
-        // locations
-        for location_id in locations {
-            let obj = AclRuleNetwork {
-                id: NoId,
-                rule_id,
-                network_id: location_id,
-            };
-            obj.save(&mut *conn).await.unwrap();
-        }
-
-        // allowed users
-        for user_id in allowed_users {
-            let obj = AclRuleUser {
-                id: NoId,
-                allow: true,
-                rule_id,
-                user_id,
-            };
-            obj.save(&mut *conn).await.unwrap();
-        }
-
-        // denied users
-        for user_id in denied_users {
-            let obj = AclRuleUser {
-                id: NoId,
-                allow: false,
-                rule_id,
-                user_id,
-            };
-            obj.save(&mut *conn).await.unwrap();
-        }
-
-        // allowed groups
-        for group_id in allowed_groups {
-            let obj = AclRuleGroup {
-                id: NoId,
-                allow: true,
-                rule_id,
-                group_id,
-            };
-            obj.save(&mut *conn).await.unwrap();
-        }
-
-        // denied groups
-        for group_id in denied_groups {
-            let obj = AclRuleGroup {
-                id: NoId,
-                allow: false,
-                rule_id,
-                group_id,
-            };
-            obj.save(&mut *conn).await.unwrap();
-        }
-
-        // allowed devices
-        for device_id in allowed_network_devices {
-            let obj = AclRuleDevice {
-                id: NoId,
-                allow: true,
-                rule_id,
-                device_id,
-            };
-            obj.save(&mut *conn).await.unwrap();
-        }
-
-        // denied devices
-        for device_id in denied_network_devices {
-            let obj = AclRuleDevice {
-                id: NoId,
-                allow: false,
-                rule_id,
-                device_id,
-            };
-            obj.save(&mut *conn).await.unwrap();
-        }
-
-        // destination ranges
-        for range in destination_ranges {
-            let obj = AclRuleDestinationRange {
-                id: NoId,
-                rule_id,
-                start: range.0,
-                end: range.1,
-            };
-            obj.save(&mut *conn).await.unwrap();
-        }
-
-        // aliases
-        for alias_id in aliases {
-            let obj = AclRuleAlias {
-                id: NoId,
-                rule_id,
-                alias_id,
-            };
-            obj.save(&mut *conn).await.unwrap();
-        }
-
-        // convert to output format
-        rule.to_info(&mut conn).await.unwrap()
-    }
-
-    #[sqlx::test]
-    async fn test_generate_firewall_rules_ipv4(_: PgPoolOptions, options: PgConnectOptions) {
-        let pool = setup_pool(options).await;
-
-        let mut rng = thread_rng();
-
-        // Create test location
-        let location = WireguardNetwork {
-            id: NoId,
-            acl_enabled: false,
-            ..Default::default()
-        };
-        let mut location = location.save(&pool).await.unwrap();
-
-        // Setup test users and their devices
-        let user_1: User<NoId> = rng.gen();
-        let user_1 = user_1.save(&pool).await.unwrap();
-        let user_2: User<NoId> = rng.gen();
-        let user_2 = user_2.save(&pool).await.unwrap();
-        let user_3: User<NoId> = rng.gen();
-        let user_3 = user_3.save(&pool).await.unwrap();
-        let user_4: User<NoId> = rng.gen();
-        let user_4 = user_4.save(&pool).await.unwrap();
-        let user_5: User<NoId> = rng.gen();
-        let user_5 = user_5.save(&pool).await.unwrap();
-
-        for user in [&user_1, &user_2, &user_3, &user_4, &user_5] {
-            // Create 2 devices per user
-            for device_num in 1..3 {
-                let device = Device {
-                    id: NoId,
-                    name: format!("device-{}-{}", user.id, device_num),
-                    user_id: user.id,
-                    device_type: DeviceType::User,
-                    description: None,
-                    wireguard_pubkey: Default::default(),
-                    created: Default::default(),
-                    configured: true,
-                };
-                let device = device.save(&pool).await.unwrap();
-
-                // Add device to location's VPN network
-                let network_device = WireguardNetworkDevice {
-                    device_id: device.id,
-                    wireguard_network_id: location.id,
-                    wireguard_ips: vec![IpAddr::V4(Ipv4Addr::new(
-                        10,
-                        0,
-                        user.id as u8,
-                        device_num as u8,
-                    ))],
-                    preshared_key: None,
-                    is_authorized: true,
-                    authorized_at: None,
-                };
-                network_device.insert(&pool).await.unwrap();
-            }
-        }
-
-        // Setup test groups
-        let group_1 = Group {
-            id: NoId,
-            name: "group_1".into(),
-            ..Default::default()
-        };
-        let group_1 = group_1.save(&pool).await.unwrap();
-        let group_2 = Group {
-            id: NoId,
-            name: "group_2".into(),
-            ..Default::default()
-        };
-        let group_2 = group_2.save(&pool).await.unwrap();
-
-        // Assign users to groups:
-        // Group 1: users 1,2
-        // Group 2: users 3,4
-        let group_assignments = vec![
-            (&group_1, vec![&user_1, &user_2]),
-            (&group_2, vec![&user_3, &user_4]),
-        ];
-
-        for (group, users) in group_assignments {
-            for user in users {
-                query!(
-                    "INSERT INTO group_user (user_id, group_id) VALUES ($1, $2)",
-                    user.id,
-                    group.id
-                )
-                .execute(&pool)
-                .await
-                .unwrap();
-            }
-        }
-
-        // Create some network devices
-        let network_device_1 = Device {
-            id: NoId,
-            name: "network-device-1".into(),
-            user_id: user_1.id, // Owned by user 1
-            device_type: DeviceType::Network,
-            description: Some("Test network device 1".into()),
-            wireguard_pubkey: Default::default(),
-            created: Default::default(),
-            configured: true,
-        };
-        let network_device_1 = network_device_1.save(&pool).await.unwrap();
-
-        let network_device_2 = Device {
-            id: NoId,
-            name: "network-device-2".into(),
-            user_id: user_2.id, // Owned by user 2
-            device_type: DeviceType::Network,
-            description: Some("Test network device 2".into()),
-            wireguard_pubkey: Default::default(),
-            created: Default::default(),
-            configured: true,
-        };
-        let network_device_2 = network_device_2.save(&pool).await.unwrap();
-
-        let network_device_3 = Device {
-            id: NoId,
-            name: "network-device-3".into(),
-            user_id: user_3.id, // Owned by user 3
-            device_type: DeviceType::Network,
-            description: Some("Test network device 3".into()),
-            wireguard_pubkey: Default::default(),
-            created: Default::default(),
-            configured: true,
-        };
-        let network_device_3 = network_device_3.save(&pool).await.unwrap();
-
-        // Add network devices to location's VPN network
-        let network_devices = vec![
-            (
-                network_device_1.id,
-                IpAddr::V4(Ipv4Addr::new(10, 0, 100, 1)),
-            ),
-            (
-                network_device_2.id,
-                IpAddr::V4(Ipv4Addr::new(10, 0, 100, 2)),
-            ),
-            (
-                network_device_3.id,
-                IpAddr::V4(Ipv4Addr::new(10, 0, 100, 3)),
-            ),
-        ];
-
-        for (device_id, ip) in network_devices {
-            let network_device = WireguardNetworkDevice {
-                device_id,
-                wireguard_network_id: location.id,
-                wireguard_ips: vec![ip],
-                preshared_key: None,
-                is_authorized: true,
-                authorized_at: None,
-            };
-            network_device.insert(&pool).await.unwrap();
-        }
-
-        // Create first ACL rule - Web access
-        let acl_rule_1 = AclRule {
-            id: NoId,
-            name: "Web Access".into(),
-            all_networks: false,
-            expires: None,
-            allow_all_users: false,
-            deny_all_users: false,
-            allow_all_network_devices: false,
-            deny_all_network_devices: false,
-            destination: vec!["192.168.1.0/24".parse().unwrap()],
-            ports: vec![
-                PortRange::new(80, 80).into(),
-                PortRange::new(443, 443).into(),
-            ],
-            protocols: vec![Protocol::Tcp.into()],
-            enabled: true,
-            parent_id: None,
-            state: RuleState::Applied,
-        };
-        let locations = vec![location.id];
-        let allowed_users = vec![user_1.id, user_2.id]; // First two users can access web
-        let denied_users = vec![user_3.id]; // Third user explicitly denied
-        let allowed_groups = vec![group_1.id]; // First group allowed
-        let denied_groups = vec![];
-        let allowed_devices = vec![network_device_1.id];
-        let denied_devices = vec![network_device_2.id, network_device_3.id];
-        let destination_ranges = vec![];
-        let aliases = vec![];
-
-        let _acl_rule_1 = create_acl_rule(
-            &pool,
-            acl_rule_1,
-            locations,
-            allowed_users,
-            denied_users,
-            allowed_groups,
-            denied_groups,
-            allowed_devices,
-            denied_devices,
-            destination_ranges,
-            aliases,
-        )
-        .await;
-
-        // Create second ACL rule - DNS access
-        let acl_rule_2 = AclRule {
-            id: NoId,
-            name: "DNS Access".into(),
-            all_networks: false,
-            expires: None,
-            allow_all_users: true, // Allow all users
-            deny_all_users: false,
-            allow_all_network_devices: false,
-            deny_all_network_devices: false,
-            destination: vec![], // Will use destination ranges instead
-            ports: vec![PortRange::new(53, 53).into()],
-            protocols: vec![Protocol::Udp.into(), Protocol::Tcp.into()],
-            enabled: true,
-            parent_id: None,
-            state: RuleState::Applied,
-        };
-        let locations_2 = vec![location.id];
-        let allowed_users_2 = vec![];
-        let denied_users_2 = vec![user_5.id]; // Fifth user denied DNS
-        let allowed_groups_2 = vec![];
-        let denied_groups_2 = vec![group_2.id];
-        let allowed_devices_2 = vec![network_device_1.id, network_device_2.id]; // First two network devices allowed
-        let denied_devices_2 = vec![network_device_3.id]; // Third network device denied
-        let destination_ranges_2 = vec![
-            ("10.0.1.13".parse().unwrap(), "10.0.1.43".parse().unwrap()),
-            ("10.0.1.52".parse().unwrap(), "10.0.2.43".parse().unwrap()),
-        ];
-        let aliases_2 = vec![];
-
-        let _acl_rule_2 = create_acl_rule(
-            &pool,
-            acl_rule_2,
-            locations_2,
-            allowed_users_2,
-            denied_users_2,
-            allowed_groups_2,
-            denied_groups_2,
-            allowed_devices_2,
-            denied_devices_2,
-            destination_ranges_2,
-            aliases_2,
-        )
-        .await;
-
-        let mut conn = pool.acquire().await.unwrap();
-
-        // try to generate firewall config with ACL disabled
-        location.acl_enabled = false;
-        let generated_firewall_config = location.try_get_firewall_config(&mut conn).await.unwrap();
-        assert!(generated_firewall_config.is_none());
-
-        // generate firewall config with default policy Allow
-        location.acl_enabled = true;
-        location.acl_default_allow = true;
-        let generated_firewall_config = location
-            .try_get_firewall_config(&mut conn)
-            .await
-            .unwrap()
-            .unwrap();
-        assert_eq!(
-            generated_firewall_config.default_policy,
-            i32::from(FirewallPolicy::Allow)
-        );
-
-        let generated_firewall_rules = generated_firewall_config.rules;
-
-        assert_eq!(generated_firewall_rules.len(), 4);
-
-        // First ACL - Web Access ALLOW
-        let web_allow_rule = &generated_firewall_rules[0];
-        assert_eq!(web_allow_rule.verdict, i32::from(FirewallPolicy::Allow));
-        assert_eq!(web_allow_rule.protocols, vec![i32::from(Protocol::Tcp)]);
-        assert_eq!(
-            web_allow_rule.destination_addrs,
-            vec![IpAddress {
-                address: Some(Address::IpRange(IpRange {
-                    start: "192.168.1.0".to_string(),
-                    end: "192.168.1.255".to_string(),
-                })),
-            }]
-        );
-        assert_eq!(
-            web_allow_rule.destination_ports,
-            vec![
-                Port {
-                    port: Some(PortInner::SinglePort(80))
-                },
-                Port {
-                    port: Some(PortInner::SinglePort(443))
-                }
-            ]
-        );
-        // Source addresses should include devices of users 1,2 and network_device_1
-        assert_eq!(
-            web_allow_rule.source_addrs,
-            vec![
-                IpAddress {
-                    address: Some(Address::IpRange(IpRange {
-                        start: "10.0.1.1".to_string(),
-                        end: "10.0.1.2".to_string(),
-                    })),
-                },
-                IpAddress {
-                    address: Some(Address::IpRange(IpRange {
-                        start: "10.0.2.1".to_string(),
-                        end: "10.0.2.2".to_string(),
-                    })),
-                },
-                IpAddress {
-                    address: Some(Address::Ip("10.0.100.1".to_string())),
-                },
-            ]
-        );
-
-        // First ACL - Web Access DENY
-        let web_deny_rule = &generated_firewall_rules[2];
-        assert_eq!(web_deny_rule.verdict, i32::from(FirewallPolicy::Deny));
-        assert!(web_deny_rule.protocols.is_empty());
-        assert!(web_deny_rule.destination_ports.is_empty());
-        assert!(web_deny_rule.source_addrs.is_empty());
-        assert_eq!(
-            web_deny_rule.destination_addrs,
-            vec![IpAddress {
-                address: Some(Address::IpRange(IpRange {
-                    start: "192.168.1.0".to_string(),
-                    end: "192.168.1.255".to_string(),
-                })),
-            }]
-        );
-
-        // Second ACL - DNS Access ALLOW
-        let dns_allow_rule = &generated_firewall_rules[1];
-        assert_eq!(dns_allow_rule.verdict, i32::from(FirewallPolicy::Allow));
-        assert_eq!(
-            dns_allow_rule.protocols,
-            vec![i32::from(Protocol::Tcp), i32::from(Protocol::Udp)]
-        );
-        assert_eq!(
-            dns_allow_rule.destination_ports,
-            vec![Port {
-                port: Some(PortInner::SinglePort(53))
-            }]
-        );
-        // Source addresses should include network_devices 1,2
-        assert_eq!(
-            dns_allow_rule.source_addrs,
-            vec![
-                IpAddress {
-                    address: Some(Address::IpRange(IpRange {
-                        start: "10.0.1.1".to_string(),
-                        end: "10.0.1.2".to_string(),
-                    })),
-                },
-                IpAddress {
-                    address: Some(Address::IpRange(IpRange {
-                        start: "10.0.2.1".to_string(),
-                        end: "10.0.2.2".to_string(),
-                    })),
-                },
-                IpAddress {
-                    address: Some(Address::IpRange(IpRange {
-                        start: "10.0.100.1".to_string(),
-                        end: "10.0.100.2".to_string(),
-                    })),
-                },
-            ]
-        );
-        assert_eq!(
-            dns_allow_rule.destination_addrs,
-            vec![
-                IpAddress {
-                    address: Some(Address::IpRange(IpRange {
-                        start: "10.0.1.13".to_string(),
-                        end: "10.0.1.43".to_string(),
-                    })),
-                },
-                IpAddress {
-                    address: Some(Address::IpRange(IpRange {
-                        start: "10.0.1.52".to_string(),
-                        end: "10.0.2.43".to_string(),
-                    })),
-                }
-            ]
-        );
-
-        // Second ACL - DNS Access DENY
-        let dns_deny_rule = &generated_firewall_rules[3];
-        assert_eq!(dns_deny_rule.verdict, i32::from(FirewallPolicy::Deny));
-        assert!(dns_deny_rule.protocols.is_empty(),);
-        assert!(dns_deny_rule.destination_ports.is_empty(),);
-        assert!(dns_deny_rule.source_addrs.is_empty(),);
-        assert_eq!(
-            dns_deny_rule.destination_addrs,
-            vec![
-                IpAddress {
-                    address: Some(Address::IpRange(IpRange {
-                        start: "10.0.1.13".to_string(),
-                        end: "10.0.1.43".to_string(),
-                    })),
-                },
-                IpAddress {
-                    address: Some(Address::IpRange(IpRange {
-                        start: "10.0.1.52".to_string(),
-                        end: "10.0.2.43".to_string(),
-                    })),
-                }
-            ]
-        );
-    }
-
-    #[sqlx::test]
-    async fn test_generate_firewall_rules_ipv6(_: PgPoolOptions, options: PgConnectOptions) {
-        let pool = setup_pool(options).await;
-        let mut rng = thread_rng();
-
-        // Create test location
-        let location = WireguardNetwork {
-            id: NoId,
-            acl_enabled: false,
-            address: vec![IpNetwork::new(IpAddr::V6(Ipv6Addr::UNSPECIFIED), 0).unwrap()],
-            ..Default::default()
-        };
-        let mut location = location.save(&pool).await.unwrap();
-
-        // Setup test users and their devices
-        let user_1: User<NoId> = rng.gen();
-        let user_1 = user_1.save(&pool).await.unwrap();
-        let user_2: User<NoId> = rng.gen();
-        let user_2 = user_2.save(&pool).await.unwrap();
-        let user_3: User<NoId> = rng.gen();
-        let user_3 = user_3.save(&pool).await.unwrap();
-        let user_4: User<NoId> = rng.gen();
-        let user_4 = user_4.save(&pool).await.unwrap();
-        let user_5: User<NoId> = rng.gen();
-        let user_5 = user_5.save(&pool).await.unwrap();
-
-        for user in [&user_1, &user_2, &user_3, &user_4, &user_5] {
-            // Create 2 devices per user
-            for device_num in 1..3 {
-                let device = Device {
-                    id: NoId,
-                    name: format!("device-{}-{}", user.id, device_num),
-                    user_id: user.id,
-                    device_type: DeviceType::User,
-                    description: None,
-                    wireguard_pubkey: Default::default(),
-                    created: Default::default(),
-                    configured: true,
-                };
-                let device = device.save(&pool).await.unwrap();
-
-                // Add device to location's VPN network
-                let network_device = WireguardNetworkDevice {
-                    device_id: device.id,
-                    wireguard_network_id: location.id,
-                    wireguard_ips: vec![IpAddr::V6(Ipv6Addr::new(
-                        0xff00,
-                        0,
-                        0,
-                        0,
-                        0,
-                        0,
-                        user.id as u16,
-                        device_num as u16,
-                    ))],
-                    preshared_key: None,
-                    is_authorized: true,
-                    authorized_at: None,
-                };
-                network_device.insert(&pool).await.unwrap();
-            }
-        }
-
-        // Setup test groups
-        let group_1 = Group {
-            id: NoId,
-            name: "group_1".into(),
-            ..Default::default()
-        };
-        let group_1 = group_1.save(&pool).await.unwrap();
-        let group_2 = Group {
-            id: NoId,
-            name: "group_2".into(),
-            ..Default::default()
-        };
-        let group_2 = group_2.save(&pool).await.unwrap();
-
-        // Assign users to groups:
-        // Group 1: users 1,2
-        // Group 2: users 3,4
-        let group_assignments = vec![
-            (&group_1, vec![&user_1, &user_2]),
-            (&group_2, vec![&user_3, &user_4]),
-        ];
-
-        for (group, users) in group_assignments {
-            for user in users {
-                query!(
-                    "INSERT INTO group_user (user_id, group_id) VALUES ($1, $2)",
-                    user.id,
-                    group.id
-                )
-                .execute(&pool)
-                .await
-                .unwrap();
-            }
-        }
-
-        // Create some network devices
-        let network_device_1 = Device {
-            id: NoId,
-            name: "network-device-1".into(),
-            user_id: user_1.id, // Owned by user 1
-            device_type: DeviceType::Network,
-            description: Some("Test network device 1".into()),
-            wireguard_pubkey: Default::default(),
-            created: Default::default(),
-            configured: true,
-        };
-        let network_device_1 = network_device_1.save(&pool).await.unwrap();
-
-        let network_device_2 = Device {
-            id: NoId,
-            name: "network-device-2".into(),
-            user_id: user_2.id, // Owned by user 2
-            device_type: DeviceType::Network,
-            description: Some("Test network device 2".into()),
-            wireguard_pubkey: Default::default(),
-            created: Default::default(),
-            configured: true,
-        };
-        let network_device_2 = network_device_2.save(&pool).await.unwrap();
-
-        let network_device_3 = Device {
-            id: NoId,
-            name: "network-device-3".into(),
-            user_id: user_3.id, // Owned by user 3
-            device_type: DeviceType::Network,
-            description: Some("Test network device 3".into()),
-            wireguard_pubkey: Default::default(),
-            created: Default::default(),
-            configured: true,
-        };
-        let network_device_3 = network_device_3.save(&pool).await.unwrap();
-
-        // Add network devices to location's VPN network
-        let network_devices = vec![
-            (
-                network_device_1.id,
-                IpAddr::V6(Ipv6Addr::new(0xff00, 0, 0, 0, 0, 0, 0x0100, 1)),
-            ),
-            (
-                network_device_2.id,
-                IpAddr::V6(Ipv6Addr::new(0xff00, 0, 0, 0, 0, 0, 0x0100, 2)),
-            ),
-            (
-                network_device_3.id,
-                IpAddr::V6(Ipv6Addr::new(0xff00, 0, 0, 0, 0, 0, 0x0100, 3)),
-            ),
-        ];
-
-        for (device_id, ip) in network_devices {
-            let network_device = WireguardNetworkDevice {
-                device_id,
-                wireguard_network_id: location.id,
-                wireguard_ips: vec![ip],
-                preshared_key: None,
-                is_authorized: true,
-                authorized_at: None,
-            };
-            network_device.insert(&pool).await.unwrap();
-        }
-
-        // Create first ACL rule - Web access
-        let acl_rule_1 = AclRule {
-            id: NoId,
-            name: "Web Access".into(),
-            all_networks: false,
-            expires: None,
-            allow_all_users: false,
-            deny_all_users: false,
-            allow_all_network_devices: false,
-            deny_all_network_devices: false,
-            destination: vec!["fc00::0/112".parse().unwrap()],
-            ports: vec![
-                PortRange::new(80, 80).into(),
-                PortRange::new(443, 443).into(),
-            ],
-            protocols: vec![Protocol::Tcp.into()],
-            enabled: true,
-            parent_id: None,
-            state: RuleState::Applied,
-        };
-        let locations = vec![location.id];
-        let allowed_users = vec![user_1.id, user_2.id]; // First two users can access web
-        let denied_users = vec![user_3.id]; // Third user explicitly denied
-        let allowed_groups = vec![group_1.id]; // First group allowed
-        let denied_groups = vec![];
-        let allowed_devices = vec![network_device_1.id];
-        let denied_devices = vec![network_device_2.id, network_device_3.id];
-        let destination_ranges = vec![];
-        let aliases = vec![];
-
-        let _acl_rule_1 = create_acl_rule(
-            &pool,
-            acl_rule_1,
-            locations,
-            allowed_users,
-            denied_users,
-            allowed_groups,
-            denied_groups,
-            allowed_devices,
-            denied_devices,
-            destination_ranges,
-            aliases,
-        )
-        .await;
-
-        // Create second ACL rule - DNS access
-        let acl_rule_2 = AclRule {
-            id: NoId,
-            name: "DNS Access".into(),
-            all_networks: false,
-            expires: None,
-            allow_all_users: true, // Allow all users
-            deny_all_users: false,
-            allow_all_network_devices: false,
-            deny_all_network_devices: false,
-            destination: vec![], // Will use destination ranges instead
-            ports: vec![PortRange::new(53, 53).into()],
-            protocols: vec![Protocol::Udp.into(), Protocol::Tcp.into()],
-            enabled: true,
-            parent_id: None,
-            state: RuleState::Applied,
-        };
-        let locations_2 = vec![location.id];
-        let allowed_users_2 = vec![];
-        let denied_users_2 = vec![user_5.id]; // Fifth user denied DNS
-        let allowed_groups_2 = vec![];
-        let denied_groups_2 = vec![group_2.id];
-        let allowed_devices_2 = vec![network_device_1.id, network_device_2.id]; // First two network devices allowed
-        let denied_devices_2 = vec![network_device_3.id]; // Third network device denied
-        let destination_ranges_2 = vec![
-            ("fc00::1:13".parse().unwrap(), "fc00::1:43".parse().unwrap()),
-            ("fc00::1:52".parse().unwrap(), "fc00::2:43".parse().unwrap()),
-        ];
-        let aliases_2 = vec![];
-
-        let _acl_rule_2 = create_acl_rule(
-            &pool,
-            acl_rule_2,
-            locations_2,
-            allowed_users_2,
-            denied_users_2,
-            allowed_groups_2,
-            denied_groups_2,
-            allowed_devices_2,
-            denied_devices_2,
-            destination_ranges_2,
-            aliases_2,
-        )
-        .await;
-
-        let mut conn = pool.acquire().await.unwrap();
-
-        // try to generate firewall config with ACL disabled
-        location.acl_enabled = false;
-        let generated_firewall_config = location.try_get_firewall_config(&mut conn).await.unwrap();
-        assert!(generated_firewall_config.is_none());
-
-        // generate firewall config with default policy Allow
-        location.acl_enabled = true;
-        location.acl_default_allow = true;
-        let generated_firewall_config = location
-            .try_get_firewall_config(&mut conn)
-            .await
-            .unwrap()
-            .unwrap();
-        assert_eq!(
-            generated_firewall_config.default_policy,
-            i32::from(FirewallPolicy::Allow)
-        );
-
-        let generated_firewall_rules = generated_firewall_config.rules;
-
-        assert_eq!(generated_firewall_rules.len(), 4);
-
-        // First ACL - Web Access ALLOW
-        let web_allow_rule = &generated_firewall_rules[0];
-        assert_eq!(web_allow_rule.verdict, i32::from(FirewallPolicy::Allow));
-        assert_eq!(web_allow_rule.protocols, vec![i32::from(Protocol::Tcp)]);
-        assert_eq!(
-            web_allow_rule.destination_addrs,
-            vec![IpAddress {
-                address: Some(Address::IpRange(IpRange {
-                    start: "fc00::".to_string(),
-                    end: "fc00::ffff".to_string(),
-                })),
-            }]
-        );
-        assert_eq!(
-            web_allow_rule.destination_ports,
-            vec![
-                Port {
-                    port: Some(PortInner::SinglePort(80))
-                },
-                Port {
-                    port: Some(PortInner::SinglePort(443))
-                }
-            ]
-        );
-        // Source addresses should include devices of users 1,2 and network_device_1
-        assert_eq!(
-            web_allow_rule.source_addrs,
-            vec![
-                IpAddress {
-                    address: Some(Address::IpRange(IpRange {
-                        start: "ff00::1:1".to_string(),
-                        end: "ff00::1:2".to_string(),
-                    })),
-                },
-                IpAddress {
-                    address: Some(Address::IpRange(IpRange {
-                        start: "ff00::2:1".to_string(),
-                        end: "ff00::2:2".to_string(),
-                    })),
-                },
-                IpAddress {
-                    address: Some(Address::Ip("ff00::100:1".to_string())),
-                },
-            ]
-        );
-
-        // First ACL - Web Access DENY
-        let web_deny_rule = &generated_firewall_rules[2];
-        assert_eq!(web_deny_rule.verdict, i32::from(FirewallPolicy::Deny));
-        assert!(web_deny_rule.protocols.is_empty());
-        assert!(web_deny_rule.destination_ports.is_empty());
-        assert!(web_deny_rule.source_addrs.is_empty());
-        assert_eq!(
-            web_deny_rule.destination_addrs,
-            vec![IpAddress {
-                address: Some(Address::IpRange(IpRange {
-                    start: "fc00::".to_string(),
-                    end: "fc00::ffff".to_string(),
-                })),
-            }]
-        );
-
-        // Second ACL - DNS Access ALLOW
-        let dns_allow_rule = &generated_firewall_rules[1];
-        assert_eq!(dns_allow_rule.verdict, i32::from(FirewallPolicy::Allow));
-        assert_eq!(
-            dns_allow_rule.protocols,
-            vec![i32::from(Protocol::Tcp), i32::from(Protocol::Udp)]
-        );
-        assert_eq!(
-            dns_allow_rule.destination_ports,
-            vec![Port {
-                port: Some(PortInner::SinglePort(53))
-            }]
-        );
-        // Source addresses should include network_devices 1,2
-        assert_eq!(
-            dns_allow_rule.source_addrs,
-            vec![
-                IpAddress {
-                    address: Some(Address::IpRange(IpRange {
-                        start: "ff00::1:1".to_string(),
-                        end: "ff00::1:2".to_string(),
-                    })),
-                },
-                IpAddress {
-                    address: Some(Address::IpRange(IpRange {
-                        start: "ff00::2:1".to_string(),
-                        end: "ff00::2:2".to_string(),
-                    })),
-                },
-                IpAddress {
-                    address: Some(Address::IpRange(IpRange {
-                        start: "ff00::100:1".to_string(),
-                        end: "ff00::100:2".to_string(),
-                    })),
-                },
-            ]
-        );
-        assert_eq!(
-            dns_allow_rule.destination_addrs,
-            vec![
-                IpAddress {
-                    address: Some(Address::IpRange(IpRange {
-                        start: "fc00::1:13".to_string(),
-                        end: "fc00::1:43".to_string(),
-                    })),
-                },
-                IpAddress {
-                    address: Some(Address::IpRange(IpRange {
-                        start: "fc00::1:52".to_string(),
-                        end: "fc00::2:43".to_string(),
-                    })),
-                }
-            ]
-        );
-
-        // Second ACL - DNS Access DENY
-        let dns_deny_rule = &generated_firewall_rules[3];
-        assert_eq!(dns_deny_rule.verdict, i32::from(FirewallPolicy::Deny));
-        assert!(dns_deny_rule.protocols.is_empty(),);
-        assert!(dns_deny_rule.destination_ports.is_empty(),);
-        assert!(dns_deny_rule.source_addrs.is_empty(),);
-        assert_eq!(
-            dns_deny_rule.destination_addrs,
-            vec![
-                IpAddress {
-                    address: Some(Address::IpRange(IpRange {
-                        start: "fc00::1:13".to_string(),
-                        end: "fc00::1:43".to_string(),
-                    })),
-                },
-                IpAddress {
-                    address: Some(Address::IpRange(IpRange {
-                        start: "fc00::1:52".to_string(),
-                        end: "fc00::2:43".to_string(),
-                    })),
-                }
-            ]
-        );
-    }
-
-    #[sqlx::test]
-    async fn test_generate_firewall_rules_ipv4_and_ipv6(
-        _: PgPoolOptions,
-        options: PgConnectOptions,
-    ) {
-        let pool = setup_pool(options).await;
-
-        let mut rng = thread_rng();
-
-        // Create test location
-        let location = WireguardNetwork {
-            id: NoId,
-            acl_enabled: false,
-            address: vec![
-                IpNetwork::new(IpAddr::V4(Ipv4Addr::UNSPECIFIED), 0).unwrap(),
-                IpNetwork::new(IpAddr::V6(Ipv6Addr::UNSPECIFIED), 0).unwrap(),
-            ],
-            ..Default::default()
-        };
-        let mut location = location.save(&pool).await.unwrap();
-
-        // Setup test users and their devices
-        let user_1: User<NoId> = rng.gen();
-        let user_1 = user_1.save(&pool).await.unwrap();
-        let user_2: User<NoId> = rng.gen();
-        let user_2 = user_2.save(&pool).await.unwrap();
-        let user_3: User<NoId> = rng.gen();
-        let user_3 = user_3.save(&pool).await.unwrap();
-        let user_4: User<NoId> = rng.gen();
-        let user_4 = user_4.save(&pool).await.unwrap();
-        let user_5: User<NoId> = rng.gen();
-        let user_5 = user_5.save(&pool).await.unwrap();
-
-        for user in [&user_1, &user_2, &user_3, &user_4, &user_5] {
-            // Create 2 devices per user
-            for device_num in 1..3 {
-                let device = Device {
-                    id: NoId,
-                    name: format!("device-{}-{}", user.id, device_num),
-                    user_id: user.id,
-                    device_type: DeviceType::User,
-                    description: None,
-                    wireguard_pubkey: Default::default(),
-                    created: Default::default(),
-                    configured: true,
-                };
-                let device = device.save(&pool).await.unwrap();
-
-                // Add device to location's VPN network
-                let network_device = WireguardNetworkDevice {
-                    device_id: device.id,
-                    wireguard_network_id: location.id,
-                    wireguard_ips: vec![
-                        IpAddr::V4(Ipv4Addr::new(10, 0, user.id as u8, device_num as u8)),
-                        IpAddr::V6(Ipv6Addr::new(
-                            0xff00,
-                            0,
-                            0,
-                            0,
-                            0,
-                            0,
-                            user.id as u16,
-                            device_num as u16,
-                        )),
-                    ],
-                    preshared_key: None,
-                    is_authorized: true,
-                    authorized_at: None,
-                };
-                network_device.insert(&pool).await.unwrap();
-            }
-        }
-
-        // Setup test groups
-        let group_1 = Group {
-            id: NoId,
-            name: "group_1".into(),
-            ..Default::default()
-        };
-        let group_1 = group_1.save(&pool).await.unwrap();
-        let group_2 = Group {
-            id: NoId,
-            name: "group_2".into(),
-            ..Default::default()
-        };
-        let group_2 = group_2.save(&pool).await.unwrap();
-
-        // Assign users to groups:
-        // Group 1: users 1,2
-        // Group 2: users 3,4
-        let group_assignments = vec![
-            (&group_1, vec![&user_1, &user_2]),
-            (&group_2, vec![&user_3, &user_4]),
-        ];
-
-        for (group, users) in group_assignments {
-            for user in users {
-                query!(
-                    "INSERT INTO group_user (user_id, group_id) VALUES ($1, $2)",
-                    user.id,
-                    group.id
-                )
-                .execute(&pool)
-                .await
-                .unwrap();
-            }
-        }
-
-        // Create some network devices
-        let network_device_1 = Device {
-            id: NoId,
-            name: "network-device-1".into(),
-            user_id: user_1.id, // Owned by user 1
-            device_type: DeviceType::Network,
-            description: Some("Test network device 1".into()),
-            wireguard_pubkey: Default::default(),
-            created: Default::default(),
-            configured: true,
-        };
-        let network_device_1 = network_device_1.save(&pool).await.unwrap();
-
-        let network_device_2 = Device {
-            id: NoId,
-            name: "network-device-2".into(),
-            user_id: user_2.id, // Owned by user 2
-            device_type: DeviceType::Network,
-            description: Some("Test network device 2".into()),
-            wireguard_pubkey: Default::default(),
-            created: Default::default(),
-            configured: true,
-        };
-        let network_device_2 = network_device_2.save(&pool).await.unwrap();
-
-        let network_device_3 = Device {
-            id: NoId,
-            name: "network-device-3".into(),
-            user_id: user_3.id, // Owned by user 3
-            device_type: DeviceType::Network,
-            description: Some("Test network device 3".into()),
-            wireguard_pubkey: Default::default(),
-            created: Default::default(),
-            configured: true,
-        };
-        let network_device_3 = network_device_3.save(&pool).await.unwrap();
-
-        // Add network devices to location's VPN network
-        let network_devices = vec![
-            (
-                network_device_1.id,
-                vec![
-                    IpAddr::V4(Ipv4Addr::new(10, 0, 100, 1)),
-                    IpAddr::V6(Ipv6Addr::new(0xff00, 0, 0, 0, 0, 0, 0x0100, 1)),
-                ],
-            ),
-            (
-                network_device_2.id,
-                vec![
-                    IpAddr::V4(Ipv4Addr::new(10, 0, 100, 2)),
-                    IpAddr::V6(Ipv6Addr::new(0xff00, 0, 0, 0, 0, 0, 0x0100, 2)),
-                ],
-            ),
-            (
-                network_device_3.id,
-                vec![
-                    IpAddr::V4(Ipv4Addr::new(10, 0, 100, 3)),
-                    IpAddr::V6(Ipv6Addr::new(0xff00, 0, 0, 0, 0, 0, 0x0100, 3)),
-                ],
-            ),
-        ];
-
-        for (device_id, ips) in network_devices {
-            let network_device = WireguardNetworkDevice {
-                device_id,
-                wireguard_network_id: location.id,
-                wireguard_ips: ips,
-                preshared_key: None,
-                is_authorized: true,
-                authorized_at: None,
-            };
-            network_device.insert(&pool).await.unwrap();
-        }
-
-        // Create first ACL rule - Web access
-        let acl_rule_1 = AclRule {
-            id: NoId,
-            name: "Web Access".into(),
-            all_networks: false,
-            expires: None,
-            allow_all_users: false,
-            deny_all_users: false,
-            allow_all_network_devices: false,
-            deny_all_network_devices: false,
-            destination: vec![
-                "192.168.1.0/24".parse().unwrap(),
-                "fc00::0/112".parse().unwrap(),
-            ],
-            ports: vec![
-                PortRange::new(80, 80).into(),
-                PortRange::new(443, 443).into(),
-            ],
-            protocols: vec![Protocol::Tcp.into()],
-            enabled: true,
-            parent_id: None,
-            state: RuleState::Applied,
-        };
-        let locations = vec![location.id];
-        let allowed_users = vec![user_1.id, user_2.id]; // First two users can access web
-        let denied_users = vec![user_3.id]; // Third user explicitly denied
-        let allowed_groups = vec![group_1.id]; // First group allowed
-        let denied_groups = vec![];
-        let allowed_devices = vec![network_device_1.id];
-        let denied_devices = vec![network_device_2.id, network_device_3.id];
-        let destination_ranges = vec![];
-        let aliases = vec![];
-
-        let _acl_rule_1 = create_acl_rule(
-            &pool,
-            acl_rule_1,
-            locations,
-            allowed_users,
-            denied_users,
-            allowed_groups,
-            denied_groups,
-            allowed_devices,
-            denied_devices,
-            destination_ranges,
-            aliases,
-        )
-        .await;
-
-        // Create second ACL rule - DNS access
-        let acl_rule_2 = AclRule {
-            id: NoId,
-            name: "DNS Access".into(),
-            all_networks: false,
-            expires: None,
-            allow_all_users: true, // Allow all users
-            deny_all_users: false,
-            allow_all_network_devices: false,
-            deny_all_network_devices: false,
-            destination: vec![], // Will use destination ranges instead
-            ports: vec![PortRange::new(53, 53).into()],
-            protocols: vec![Protocol::Udp.into(), Protocol::Tcp.into()],
-            enabled: true,
-            parent_id: None,
-            state: RuleState::Applied,
-        };
-        let locations_2 = vec![location.id];
-        let allowed_users_2 = vec![];
-        let denied_users_2 = vec![user_5.id]; // Fifth user denied DNS
-        let allowed_groups_2 = vec![];
-        let denied_groups_2 = vec![group_2.id];
-        let allowed_devices_2 = vec![network_device_1.id, network_device_2.id]; // First two network devices allowed
-        let denied_devices_2 = vec![network_device_3.id]; // Third network device denied
-        let destination_ranges_2 = vec![
-            ("10.0.1.13".parse().unwrap(), "10.0.1.43".parse().unwrap()),
-            ("10.0.1.52".parse().unwrap(), "10.0.2.43".parse().unwrap()),
-            ("fc00::1:13".parse().unwrap(), "fc00::1:43".parse().unwrap()),
-            ("fc00::1:52".parse().unwrap(), "fc00::2:43".parse().unwrap()),
-        ];
-        let aliases_2 = vec![];
-
-        let _acl_rule_2 = create_acl_rule(
-            &pool,
-            acl_rule_2,
-            locations_2,
-            allowed_users_2,
-            denied_users_2,
-            allowed_groups_2,
-            denied_groups_2,
-            allowed_devices_2,
-            denied_devices_2,
-            destination_ranges_2,
-            aliases_2,
-        )
-        .await;
-
-        let mut conn = pool.acquire().await.unwrap();
-
-        // try to generate firewall config with ACL disabled
-        location.acl_enabled = false;
-        let generated_firewall_config = location.try_get_firewall_config(&mut conn).await.unwrap();
-        assert!(generated_firewall_config.is_none());
-
-        // generate firewall config with default policy Allow
-        location.acl_enabled = true;
-        location.acl_default_allow = true;
-        let generated_firewall_config = location
-            .try_get_firewall_config(&mut conn)
-            .await
-            .unwrap()
-            .unwrap();
-        assert_eq!(
-            generated_firewall_config.default_policy,
-            i32::from(FirewallPolicy::Allow)
-        );
-
-        let generated_firewall_rules = generated_firewall_config.rules;
-
-        assert_eq!(generated_firewall_rules.len(), 8);
-
-        // First ACL - Web Access ALLOW
-        let web_allow_rule_ipv4 = &generated_firewall_rules[0];
-        assert_eq!(
-            web_allow_rule_ipv4.verdict,
-            i32::from(FirewallPolicy::Allow)
-        );
-        assert_eq!(
-            web_allow_rule_ipv4.protocols,
-            vec![i32::from(Protocol::Tcp)]
-        );
-        assert_eq!(
-            web_allow_rule_ipv4.destination_addrs,
-            vec![IpAddress {
-                address: Some(Address::IpRange(IpRange {
-                    start: "192.168.1.0".to_string(),
-                    end: "192.168.1.255".to_string(),
-                })),
-            }]
-        );
-        assert_eq!(
-            web_allow_rule_ipv4.destination_ports,
-            vec![
-                Port {
-                    port: Some(PortInner::SinglePort(80))
-                },
-                Port {
-                    port: Some(PortInner::SinglePort(443))
-                }
-            ]
-        );
-        // Source addresses should include devices of users 1,2 and network_device_1
-        assert_eq!(
-            web_allow_rule_ipv4.source_addrs,
-            vec![
-                IpAddress {
-                    address: Some(Address::IpRange(IpRange {
-                        start: "10.0.1.1".to_string(),
-                        end: "10.0.1.2".to_string(),
-                    })),
-                },
-                IpAddress {
-                    address: Some(Address::IpRange(IpRange {
-                        start: "10.0.2.1".to_string(),
-                        end: "10.0.2.2".to_string(),
-                    })),
-                },
-                IpAddress {
-                    address: Some(Address::Ip("10.0.100.1".to_string())),
-                },
-            ]
-        );
-
-        let web_allow_rule_ipv6 = &generated_firewall_rules[1];
-        assert_eq!(
-            web_allow_rule_ipv6.verdict,
-            i32::from(FirewallPolicy::Allow)
-        );
-        assert_eq!(
-            web_allow_rule_ipv6.protocols,
-            vec![i32::from(Protocol::Tcp)]
-        );
-        assert_eq!(
-            web_allow_rule_ipv6.destination_addrs,
-            vec![IpAddress {
-                address: Some(Address::IpRange(IpRange {
-                    start: "fc00::".to_string(),
-                    end: "fc00::ffff".to_string(),
-                })),
-            }]
-        );
-        assert_eq!(
-            web_allow_rule_ipv6.destination_ports,
-            vec![
-                Port {
-                    port: Some(PortInner::SinglePort(80))
-                },
-                Port {
-                    port: Some(PortInner::SinglePort(443))
-                }
-            ]
-        );
-        // Source addresses should include devices of users 1,2 and network_device_1
-        assert_eq!(
-            web_allow_rule_ipv6.source_addrs,
-            vec![
-                IpAddress {
-                    address: Some(Address::IpRange(IpRange {
-                        start: "ff00::1:1".to_string(),
-                        end: "ff00::1:2".to_string(),
-                    })),
-                },
-                IpAddress {
-                    address: Some(Address::IpRange(IpRange {
-                        start: "ff00::2:1".to_string(),
-                        end: "ff00::2:2".to_string(),
-                    })),
-                },
-                IpAddress {
-                    address: Some(Address::Ip("ff00::100:1".to_string())),
-                },
-            ]
-        );
-
-        // First ACL - Web Access DENY
-        let web_deny_rule_ipv4 = &generated_firewall_rules[4];
-        assert_eq!(web_deny_rule_ipv4.verdict, i32::from(FirewallPolicy::Deny));
-        assert!(web_deny_rule_ipv4.protocols.is_empty());
-        assert!(web_deny_rule_ipv4.destination_ports.is_empty());
-        assert!(web_deny_rule_ipv4.source_addrs.is_empty());
-        assert_eq!(
-            web_deny_rule_ipv4.destination_addrs,
-            vec![IpAddress {
-                address: Some(Address::IpRange(IpRange {
-                    start: "192.168.1.0".to_string(),
-                    end: "192.168.1.255".to_string(),
-                })),
-            }]
-        );
-
-        let web_deny_rule_ipv6 = &generated_firewall_rules[5];
-        assert_eq!(web_deny_rule_ipv6.verdict, i32::from(FirewallPolicy::Deny));
-        assert!(web_deny_rule_ipv6.protocols.is_empty());
-        assert!(web_deny_rule_ipv6.destination_ports.is_empty());
-        assert!(web_deny_rule_ipv6.source_addrs.is_empty());
-        assert_eq!(
-            web_deny_rule_ipv6.destination_addrs,
-            vec![IpAddress {
-                address: Some(Address::IpRange(IpRange {
-                    start: "fc00::".to_string(),
-                    end: "fc00::ffff".to_string(),
-                })),
-            }]
-        );
-
-        // Second ACL - DNS Access ALLOW
-        let dns_allow_rule_ipv4 = &generated_firewall_rules[2];
-        assert_eq!(
-            dns_allow_rule_ipv4.verdict,
-            i32::from(FirewallPolicy::Allow)
-        );
-        assert_eq!(
-            dns_allow_rule_ipv4.protocols,
-            vec![i32::from(Protocol::Tcp), i32::from(Protocol::Udp)]
-        );
-        assert_eq!(
-            dns_allow_rule_ipv4.destination_ports,
-            vec![Port {
-                port: Some(PortInner::SinglePort(53))
-            }]
-        );
-        // Source addresses should include network_devices 1,2
-        assert_eq!(
-            dns_allow_rule_ipv4.source_addrs,
-            vec![
-                IpAddress {
-                    address: Some(Address::IpRange(IpRange {
-                        start: "10.0.1.1".to_string(),
-                        end: "10.0.1.2".to_string(),
-                    })),
-                },
-                IpAddress {
-                    address: Some(Address::IpRange(IpRange {
-                        start: "10.0.2.1".to_string(),
-                        end: "10.0.2.2".to_string(),
-                    })),
-                },
-                IpAddress {
-                    address: Some(Address::IpRange(IpRange {
-                        start: "10.0.100.1".to_string(),
-                        end: "10.0.100.2".to_string(),
-                    })),
-                },
-            ]
-        );
-        assert_eq!(
-            dns_allow_rule_ipv4.destination_addrs,
-            vec![
-                IpAddress {
-                    address: Some(Address::IpRange(IpRange {
-                        start: "10.0.1.13".to_string(),
-                        end: "10.0.1.43".to_string(),
-                    })),
-                },
-                IpAddress {
-                    address: Some(Address::IpRange(IpRange {
-                        start: "10.0.1.52".to_string(),
-                        end: "10.0.2.43".to_string(),
-                    })),
-                },
-            ]
-        );
-
-        let dns_allow_rule_ipv6 = &generated_firewall_rules[3];
-        assert_eq!(
-            dns_allow_rule_ipv6.verdict,
-            i32::from(FirewallPolicy::Allow)
-        );
-        assert_eq!(
-            dns_allow_rule_ipv6.protocols,
-            vec![i32::from(Protocol::Tcp), i32::from(Protocol::Udp)]
-        );
-        assert_eq!(
-            dns_allow_rule_ipv6.destination_ports,
-            vec![Port {
-                port: Some(PortInner::SinglePort(53))
-            }]
-        );
-        // Source addresses should include network_devices 1,2
-        assert_eq!(
-            dns_allow_rule_ipv6.source_addrs,
-            vec![
-                IpAddress {
-                    address: Some(Address::IpRange(IpRange {
-                        start: "ff00::1:1".to_string(),
-                        end: "ff00::1:2".to_string(),
-                    })),
-                },
-                IpAddress {
-                    address: Some(Address::IpRange(IpRange {
-                        start: "ff00::2:1".to_string(),
-                        end: "ff00::2:2".to_string(),
-                    })),
-                },
-                IpAddress {
-                    address: Some(Address::IpRange(IpRange {
-                        start: "ff00::100:1".to_string(),
-                        end: "ff00::100:2".to_string(),
-                    })),
-                },
-            ]
-        );
-        assert_eq!(
-            dns_allow_rule_ipv6.destination_addrs,
-            vec![
-                IpAddress {
-                    address: Some(Address::IpRange(IpRange {
-                        start: "fc00::1:13".to_string(),
-                        end: "fc00::1:43".to_string(),
-                    })),
-                },
-                IpAddress {
-                    address: Some(Address::IpRange(IpRange {
-                        start: "fc00::1:52".to_string(),
-                        end: "fc00::2:43".to_string(),
-                    })),
-                }
-            ]
-        );
-
-        // Second ACL - DNS Access DENY
-        let dns_deny_rule_ipv4 = &generated_firewall_rules[6];
-        assert_eq!(dns_deny_rule_ipv4.verdict, i32::from(FirewallPolicy::Deny));
-        assert!(dns_deny_rule_ipv4.protocols.is_empty(),);
-        assert!(dns_deny_rule_ipv4.destination_ports.is_empty(),);
-        assert!(dns_deny_rule_ipv4.source_addrs.is_empty(),);
-        assert_eq!(
-            dns_deny_rule_ipv4.destination_addrs,
-            vec![
-                IpAddress {
-                    address: Some(Address::IpRange(IpRange {
-                        start: "10.0.1.13".to_string(),
-                        end: "10.0.1.43".to_string(),
-                    })),
-                },
-                IpAddress {
-                    address: Some(Address::IpRange(IpRange {
-                        start: "10.0.1.52".to_string(),
-                        end: "10.0.2.43".to_string(),
-                    })),
-                },
-            ]
-        );
-
-        let dns_deny_rule_ipv6 = &generated_firewall_rules[7];
-        assert_eq!(dns_deny_rule_ipv6.verdict, i32::from(FirewallPolicy::Deny));
-        assert!(dns_deny_rule_ipv6.protocols.is_empty(),);
-        assert!(dns_deny_rule_ipv6.destination_ports.is_empty(),);
-        assert!(dns_deny_rule_ipv6.source_addrs.is_empty(),);
-        assert_eq!(
-            dns_deny_rule_ipv6.destination_addrs,
-            vec![
-                IpAddress {
-                    address: Some(Address::IpRange(IpRange {
-                        start: "fc00::1:13".to_string(),
-                        end: "fc00::1:43".to_string(),
-                    })),
-                },
-                IpAddress {
-                    address: Some(Address::IpRange(IpRange {
-                        start: "fc00::1:52".to_string(),
-                        end: "fc00::2:43".to_string(),
-                    })),
-                }
-            ]
-        );
-    }
-
-    #[sqlx::test]
-    async fn test_expired_acl_rules_ipv4(_: PgPoolOptions, options: PgConnectOptions) {
-        let pool = setup_pool(options).await;
-        // Create test location
-        let location = WireguardNetwork {
-            id: NoId,
-            acl_enabled: true,
-            ..Default::default()
-        };
-        let location = location.save(&pool).await.unwrap();
-
-        // create expired ACL rules
-        let mut acl_rule_1 = AclRule {
-            id: NoId,
-            expires: Some(DateTime::UNIX_EPOCH.naive_utc()),
-            enabled: true,
-            state: RuleState::Applied,
-            ..Default::default()
-        }
-        .save(&pool)
-        .await
-        .unwrap();
-        let mut acl_rule_2 = AclRule {
-            id: NoId,
-            expires: Some(DateTime::UNIX_EPOCH.naive_utc()),
-            enabled: true,
-            state: RuleState::Applied,
-            ..Default::default()
-        }
-        .save(&pool)
-        .await
-        .unwrap();
-
-        // assign rules to location
-        for rule in [&acl_rule_1, &acl_rule_2] {
-            let obj = AclRuleNetwork {
-                id: NoId,
-                rule_id: rule.id,
-                network_id: location.id,
-            };
-            obj.save(&pool).await.unwrap();
-        }
-
-        let mut conn = pool.acquire().await.unwrap();
-        let generated_firewall_rules = location
-            .try_get_firewall_config(&mut conn)
-            .await
-            .unwrap()
-            .unwrap()
-            .rules;
-
-        // both rules were expired
-        assert_eq!(generated_firewall_rules.len(), 0);
-
-        // make both rules not expired
-        acl_rule_1.expires = None;
-        acl_rule_1.save(&pool).await.unwrap();
-
-        acl_rule_2.expires = Some(NaiveDateTime::MAX);
-        acl_rule_2.save(&pool).await.unwrap();
-
-        let generated_firewall_rules = location
-            .try_get_firewall_config(&mut conn)
-            .await
-            .unwrap()
-            .unwrap()
-            .rules;
-        assert_eq!(generated_firewall_rules.len(), 2);
-    }
-
-    #[sqlx::test]
-    async fn test_expired_acl_rules_ipv6(_: PgPoolOptions, options: PgConnectOptions) {
-        let pool = setup_pool(options).await;
-        // Create test location
-        let location = WireguardNetwork {
-            id: NoId,
-            acl_enabled: true,
-            address: vec![IpNetwork::new(IpAddr::V6(Ipv6Addr::UNSPECIFIED), 0).unwrap()],
-            ..Default::default()
-        };
-        let location = location.save(&pool).await.unwrap();
-
-        // create expired ACL rules
-        let mut acl_rule_1 = AclRule {
-            id: NoId,
-            expires: Some(DateTime::UNIX_EPOCH.naive_utc()),
-            enabled: true,
-            state: RuleState::Applied,
-            ..Default::default()
-        }
-        .save(&pool)
-        .await
-        .unwrap();
-        let mut acl_rule_2 = AclRule {
-            id: NoId,
-            expires: Some(DateTime::UNIX_EPOCH.naive_utc()),
-            enabled: true,
-            state: RuleState::Applied,
-            ..Default::default()
-        }
-        .save(&pool)
-        .await
-        .unwrap();
-
-        // assign rules to location
-        for rule in [&acl_rule_1, &acl_rule_2] {
-            let obj = AclRuleNetwork {
-                id: NoId,
-                rule_id: rule.id,
-                network_id: location.id,
-            };
-            obj.save(&pool).await.unwrap();
-        }
-
-        let mut conn = pool.acquire().await.unwrap();
-        let generated_firewall_rules = location
-            .try_get_firewall_config(&mut conn)
-            .await
-            .unwrap()
-            .unwrap()
-            .rules;
-
-        // both rules were expired
-        assert_eq!(generated_firewall_rules.len(), 0);
-
-        // make both rules not expired
-        acl_rule_1.expires = None;
-        acl_rule_1.save(&pool).await.unwrap();
-
-        acl_rule_2.expires = Some(NaiveDateTime::MAX);
-        acl_rule_2.save(&pool).await.unwrap();
-
-        let generated_firewall_rules = location
-            .try_get_firewall_config(&mut conn)
-            .await
-            .unwrap()
-            .unwrap()
-            .rules;
-        assert_eq!(generated_firewall_rules.len(), 2);
-    }
-
-    #[sqlx::test]
-    async fn test_expired_acl_rules_ipv4_and_ipv6(_: PgPoolOptions, options: PgConnectOptions) {
-        let pool = setup_pool(options).await;
-        // Create test location
-        let location = WireguardNetwork {
-            id: NoId,
-            acl_enabled: true,
-            address: vec![
-                IpNetwork::new(IpAddr::V4(Ipv4Addr::UNSPECIFIED), 0).unwrap(),
-                IpNetwork::new(IpAddr::V6(Ipv6Addr::UNSPECIFIED), 0).unwrap(),
-            ],
-            ..Default::default()
-        };
-        let location = location.save(&pool).await.unwrap();
-
-        // create expired ACL rules
-        let mut acl_rule_1 = AclRule {
-            id: NoId,
-            expires: Some(DateTime::UNIX_EPOCH.naive_utc()),
-            enabled: true,
-            state: RuleState::Applied,
-            ..Default::default()
-        }
-        .save(&pool)
-        .await
-        .unwrap();
-        let mut acl_rule_2 = AclRule {
-            id: NoId,
-            expires: Some(DateTime::UNIX_EPOCH.naive_utc()),
-            enabled: true,
-            state: RuleState::Applied,
-            ..Default::default()
-        }
-        .save(&pool)
-        .await
-        .unwrap();
-
-        // assign rules to location
-        for rule in [&acl_rule_1, &acl_rule_2] {
-            let obj = AclRuleNetwork {
-                id: NoId,
-                rule_id: rule.id,
-                network_id: location.id,
-            };
-            obj.save(&pool).await.unwrap();
-        }
-
-        let mut conn = pool.acquire().await.unwrap();
-        let generated_firewall_rules = location
-            .try_get_firewall_config(&mut conn)
-            .await
-            .unwrap()
-            .unwrap()
-            .rules;
-
-        // both rules were expired
-        assert_eq!(generated_firewall_rules.len(), 0);
-
-        // make both rules not expired
-        acl_rule_1.expires = None;
-        acl_rule_1.save(&pool).await.unwrap();
-
-        acl_rule_2.expires = Some(NaiveDateTime::MAX);
-        acl_rule_2.save(&pool).await.unwrap();
-
-        let generated_firewall_rules = location
-            .try_get_firewall_config(&mut conn)
-            .await
-            .unwrap()
-            .unwrap()
-            .rules;
-        assert_eq!(generated_firewall_rules.len(), 4);
-    }
-
-    #[sqlx::test]
-    async fn test_disabled_acl_rules_ipv4(_: PgPoolOptions, options: PgConnectOptions) {
-        let pool = setup_pool(options).await;
-        // Create test location
-        let location = WireguardNetwork {
-            id: NoId,
-            acl_enabled: true,
-            ..Default::default()
-        };
-        let location = location.save(&pool).await.unwrap();
-
-        // create disabled ACL rules
-        let mut acl_rule_1 = AclRule {
-            id: NoId,
-            expires: None,
-            enabled: false,
-            state: RuleState::Applied,
-            ..Default::default()
-        }
-        .save(&pool)
-        .await
-        .unwrap();
-        let mut acl_rule_2 = AclRule {
-            id: NoId,
-            expires: None,
-            enabled: false,
-            state: RuleState::Applied,
-            ..Default::default()
-        }
-        .save(&pool)
-        .await
-        .unwrap();
-
-        // assign rules to location
-        for rule in [&acl_rule_1, &acl_rule_2] {
-            let obj = AclRuleNetwork {
-                id: NoId,
-                rule_id: rule.id,
-                network_id: location.id,
-            };
-            obj.save(&pool).await.unwrap();
-        }
-
-        let mut conn = pool.acquire().await.unwrap();
-        let generated_firewall_rules = location
-            .try_get_firewall_config(&mut conn)
-            .await
-            .unwrap()
-            .unwrap()
-            .rules;
-
-        // both rules were disabled
-        assert_eq!(generated_firewall_rules.len(), 0);
-
-        // make both rules enabled
-        acl_rule_1.enabled = true;
-        acl_rule_1.save(&pool).await.unwrap();
-
-        acl_rule_2.enabled = true;
-        acl_rule_2.save(&pool).await.unwrap();
-
-        let generated_firewall_rules = location
-            .try_get_firewall_config(&mut conn)
-            .await
-            .unwrap()
-            .unwrap()
-            .rules;
-        assert_eq!(generated_firewall_rules.len(), 2);
-    }
-
-    #[sqlx::test]
-    async fn test_disabled_acl_rules_ipv6(_: PgPoolOptions, options: PgConnectOptions) {
-        let pool = setup_pool(options).await;
-        // Create test location
-        let location = WireguardNetwork {
-            id: NoId,
-            acl_enabled: true,
-            address: vec![IpNetwork::new(IpAddr::V6(Ipv6Addr::UNSPECIFIED), 0).unwrap()],
-            ..Default::default()
-        };
-        let location = location.save(&pool).await.unwrap();
-
-        // create disabled ACL rules
-        let mut acl_rule_1 = AclRule {
-            id: NoId,
-            expires: None,
-            enabled: false,
-            state: RuleState::Applied,
-            ..Default::default()
-        }
-        .save(&pool)
-        .await
-        .unwrap();
-        let mut acl_rule_2 = AclRule {
-            id: NoId,
-            expires: None,
-            enabled: false,
-            state: RuleState::Applied,
-            ..Default::default()
-        }
-        .save(&pool)
-        .await
-        .unwrap();
-
-        // assign rules to location
-        for rule in [&acl_rule_1, &acl_rule_2] {
-            let obj = AclRuleNetwork {
-                id: NoId,
-                rule_id: rule.id,
-                network_id: location.id,
-            };
-            obj.save(&pool).await.unwrap();
-        }
-
-        let mut conn = pool.acquire().await.unwrap();
-        let generated_firewall_rules = location
-            .try_get_firewall_config(&mut conn)
-            .await
-            .unwrap()
-            .unwrap()
-            .rules;
-
-        // both rules were disabled
-        assert_eq!(generated_firewall_rules.len(), 0);
-
-        // make both rules enabled
-        acl_rule_1.enabled = true;
-        acl_rule_1.save(&pool).await.unwrap();
-
-        acl_rule_2.enabled = true;
-        acl_rule_2.save(&pool).await.unwrap();
-
-        let generated_firewall_rules = location
-            .try_get_firewall_config(&mut conn)
-            .await
-            .unwrap()
-            .unwrap()
-            .rules;
-        assert_eq!(generated_firewall_rules.len(), 2);
-    }
-
-    #[sqlx::test]
-    async fn test_disabled_acl_rules_ipv4_and_ipv6(_: PgPoolOptions, options: PgConnectOptions) {
-        let pool = setup_pool(options).await;
-        // Create test location
-        let location = WireguardNetwork {
-            id: NoId,
-            acl_enabled: true,
-            address: vec![
-                IpNetwork::new(IpAddr::V4(Ipv4Addr::UNSPECIFIED), 0).unwrap(),
-                IpNetwork::new(IpAddr::V6(Ipv6Addr::UNSPECIFIED), 0).unwrap(),
-            ],
-            ..Default::default()
-        };
-        let location = location.save(&pool).await.unwrap();
-
-        // create disabled ACL rules
-        let mut acl_rule_1 = AclRule {
-            id: NoId,
-            expires: None,
-            enabled: false,
-            state: RuleState::Applied,
-            ..Default::default()
-        }
-        .save(&pool)
-        .await
-        .unwrap();
-        let mut acl_rule_2 = AclRule {
-            id: NoId,
-            expires: None,
-            enabled: false,
-            state: RuleState::Applied,
-            ..Default::default()
-        }
-        .save(&pool)
-        .await
-        .unwrap();
-
-        // assign rules to location
-        for rule in [&acl_rule_1, &acl_rule_2] {
-            let obj = AclRuleNetwork {
-                id: NoId,
-                rule_id: rule.id,
-                network_id: location.id,
-            };
-            obj.save(&pool).await.unwrap();
-        }
-
-        let mut conn = pool.acquire().await.unwrap();
-        let generated_firewall_rules = location
-            .try_get_firewall_config(&mut conn)
-            .await
-            .unwrap()
-            .unwrap()
-            .rules;
-
-        // both rules were disabled
-        assert_eq!(generated_firewall_rules.len(), 0);
-
-        // make both rules enabled
-        acl_rule_1.enabled = true;
-        acl_rule_1.save(&pool).await.unwrap();
-
-        acl_rule_2.enabled = true;
-        acl_rule_2.save(&pool).await.unwrap();
-
-        let generated_firewall_rules = location
-            .try_get_firewall_config(&mut conn)
-            .await
-            .unwrap()
-            .unwrap()
-            .rules;
-        assert_eq!(generated_firewall_rules.len(), 4);
-    }
-
-    #[sqlx::test]
-    async fn test_unapplied_acl_rules_ipv4(_: PgPoolOptions, options: PgConnectOptions) {
-        let pool = setup_pool(options).await;
-        // Create test location
-        let location = WireguardNetwork {
-            id: NoId,
-            acl_enabled: true,
-            ..Default::default()
-        };
-        let location = location.save(&pool).await.unwrap();
-
-        // create unapplied ACL rules
-        let mut acl_rule_1 = AclRule {
-            id: NoId,
-            expires: None,
-            enabled: true,
-            state: RuleState::New,
-            ..Default::default()
-        }
-        .save(&pool)
-        .await
-        .unwrap();
-        let mut acl_rule_2 = AclRule {
-            id: NoId,
-            expires: None,
-            enabled: true,
-            state: RuleState::Modified,
-            ..Default::default()
-        }
-        .save(&pool)
-        .await
-        .unwrap();
-
-        // assign rules to location
-        for rule in [&acl_rule_1, &acl_rule_2] {
-            let obj = AclRuleNetwork {
-                id: NoId,
-                rule_id: rule.id,
-                network_id: location.id,
-            };
-            obj.save(&pool).await.unwrap();
-        }
-
-        let mut conn = pool.acquire().await.unwrap();
-        let generated_firewall_rules = location
-            .try_get_firewall_config(&mut conn)
-            .await
-            .unwrap()
-            .unwrap()
-            .rules;
-
-        // both rules were not applied
-        assert_eq!(generated_firewall_rules.len(), 0);
-
-        // make both rules applied
-        acl_rule_1.state = RuleState::Applied;
-        acl_rule_1.save(&pool).await.unwrap();
-
-        acl_rule_2.state = RuleState::Applied;
-        acl_rule_2.save(&pool).await.unwrap();
-
-        let generated_firewall_rules = location
-            .try_get_firewall_config(&mut conn)
-            .await
-            .unwrap()
-            .unwrap()
-            .rules;
-        assert_eq!(generated_firewall_rules.len(), 2);
-    }
-
-    #[sqlx::test]
-    async fn test_unapplied_acl_rules_ipv6(_: PgPoolOptions, options: PgConnectOptions) {
-        let pool = setup_pool(options).await;
-        // Create test location
-        let location = WireguardNetwork {
-            id: NoId,
-            acl_enabled: true,
-            address: vec![IpNetwork::new(IpAddr::V6(Ipv6Addr::UNSPECIFIED), 0).unwrap()],
-            ..Default::default()
-        };
-        let location = location.save(&pool).await.unwrap();
-
-        // create unapplied ACL rules
-        let mut acl_rule_1 = AclRule {
-            id: NoId,
-            expires: None,
-            enabled: true,
-            state: RuleState::New,
-            ..Default::default()
-        }
-        .save(&pool)
-        .await
-        .unwrap();
-        let mut acl_rule_2 = AclRule {
-            id: NoId,
-            expires: None,
-            enabled: true,
-            state: RuleState::Modified,
-            ..Default::default()
-        }
-        .save(&pool)
-        .await
-        .unwrap();
-
-        // assign rules to location
-        for rule in [&acl_rule_1, &acl_rule_2] {
-            let obj = AclRuleNetwork {
-                id: NoId,
-                rule_id: rule.id,
-                network_id: location.id,
-            };
-            obj.save(&pool).await.unwrap();
-        }
-
-        let mut conn = pool.acquire().await.unwrap();
-        let generated_firewall_rules = location
-            .try_get_firewall_config(&mut conn)
-            .await
-            .unwrap()
-            .unwrap()
-            .rules;
-
-        // both rules were not applied
-        assert_eq!(generated_firewall_rules.len(), 0);
-
-        // make both rules applied
-        acl_rule_1.state = RuleState::Applied;
-        acl_rule_1.save(&pool).await.unwrap();
-
-        acl_rule_2.state = RuleState::Applied;
-        acl_rule_2.save(&pool).await.unwrap();
-
-        let generated_firewall_rules = location
-            .try_get_firewall_config(&mut conn)
-            .await
-            .unwrap()
-            .unwrap()
-            .rules;
-        assert_eq!(generated_firewall_rules.len(), 2);
-    }
-
-    #[sqlx::test]
-    async fn test_unapplied_acl_rules_ipv4_and_ipv6(_: PgPoolOptions, options: PgConnectOptions) {
-        let pool = setup_pool(options).await;
-        // Create test location
-        let location = WireguardNetwork {
-            id: NoId,
-            acl_enabled: true,
-            address: vec![
-                IpNetwork::new(IpAddr::V4(Ipv4Addr::UNSPECIFIED), 0).unwrap(),
-                IpNetwork::new(IpAddr::V6(Ipv6Addr::UNSPECIFIED), 0).unwrap(),
-            ],
-            ..Default::default()
-        };
-        let location = location.save(&pool).await.unwrap();
-
-        // create unapplied ACL rules
-        let mut acl_rule_1 = AclRule {
-            id: NoId,
-            expires: None,
-            enabled: true,
-            state: RuleState::New,
-            ..Default::default()
-        }
-        .save(&pool)
-        .await
-        .unwrap();
-        let mut acl_rule_2 = AclRule {
-            id: NoId,
-            expires: None,
-            enabled: true,
-            state: RuleState::Modified,
-            ..Default::default()
-        }
-        .save(&pool)
-        .await
-        .unwrap();
-
-        // assign rules to location
-        for rule in [&acl_rule_1, &acl_rule_2] {
-            let obj = AclRuleNetwork {
-                id: NoId,
-                rule_id: rule.id,
-                network_id: location.id,
-            };
-            obj.save(&pool).await.unwrap();
-        }
-
-        let mut conn = pool.acquire().await.unwrap();
-        let generated_firewall_rules = location
-            .try_get_firewall_config(&mut conn)
-            .await
-            .unwrap()
-            .unwrap()
-            .rules;
-
-        // both rules were not applied
-        assert_eq!(generated_firewall_rules.len(), 0);
-
-        // make both rules applied
-        acl_rule_1.state = RuleState::Applied;
-        acl_rule_1.save(&pool).await.unwrap();
-
-        acl_rule_2.state = RuleState::Applied;
-        acl_rule_2.save(&pool).await.unwrap();
-
-        let generated_firewall_rules = location
-            .try_get_firewall_config(&mut conn)
-            .await
-            .unwrap()
-            .unwrap()
-            .rules;
-        assert_eq!(generated_firewall_rules.len(), 4);
-    }
-
-    #[sqlx::test]
-    async fn test_acl_rules_all_locations_ipv4(_: PgPoolOptions, options: PgConnectOptions) {
-        let pool = setup_pool(options).await;
-        let mut rng = thread_rng();
-
-        // Create test location
-        let location_1 = WireguardNetwork {
-            id: NoId,
-            acl_enabled: true,
-            ..Default::default()
-        };
-        let location_1 = location_1.save(&pool).await.unwrap();
-
-        // Create another test location
-        let location_2 = WireguardNetwork {
-            id: NoId,
-            acl_enabled: true,
-            ..Default::default()
-        };
-        let location_2 = location_2.save(&pool).await.unwrap();
-        // Setup some test users and their devices
-        let user_1: User<NoId> = rng.gen();
-        let user_1 = user_1.save(&pool).await.unwrap();
-        let user_2: User<NoId> = rng.gen();
-        let user_2 = user_2.save(&pool).await.unwrap();
-
-        for user in [&user_1, &user_2] {
-            // Create 2 devices per user
-            for device_num in 1..3 {
-                let device = Device {
-                    id: NoId,
-                    name: format!("device-{}-{}", user.id, device_num),
-                    user_id: user.id,
-                    device_type: DeviceType::User,
-                    description: None,
-                    wireguard_pubkey: Default::default(),
-                    created: Default::default(),
-                    configured: true,
-                };
-                let device = device.save(&pool).await.unwrap();
-
-                // Add device to location's VPN network
-                let network_device = WireguardNetworkDevice {
-                    device_id: device.id,
-                    wireguard_network_id: location_1.id,
-                    wireguard_ips: vec![IpAddr::V4(Ipv4Addr::new(
-                        10,
-                        0,
-                        user.id as u8,
-                        device_num as u8,
-                    ))],
-                    preshared_key: None,
-                    is_authorized: true,
-                    authorized_at: None,
-                };
-                network_device.insert(&pool).await.unwrap();
-                let network_device = WireguardNetworkDevice {
-                    device_id: device.id,
-                    wireguard_network_id: location_2.id,
-                    wireguard_ips: vec![IpAddr::V4(Ipv4Addr::new(
-                        10,
-                        10,
-                        user.id as u8,
-                        device_num as u8,
-                    ))],
-                    preshared_key: None,
-                    is_authorized: true,
-                    authorized_at: None,
-                };
-                network_device.insert(&pool).await.unwrap();
-            }
-        }
-
-        // create ACL rules
-        let acl_rule_1 = AclRule {
-            id: NoId,
-            expires: None,
-            enabled: true,
-            state: RuleState::Applied,
-            destination: vec!["192.168.1.0/24".parse().unwrap()],
-            ..Default::default()
-        }
-        .save(&pool)
-        .await
-        .unwrap();
-
-        let acl_rule_2 = AclRule {
-            id: NoId,
-            expires: None,
-            enabled: true,
-            all_networks: true,
-            state: RuleState::Applied,
-            ..Default::default()
-        }
-        .save(&pool)
-        .await
-        .unwrap();
-
-        let _acl_rule_3 = AclRule {
-            id: NoId,
-            expires: None,
-            enabled: true,
-            all_networks: true,
-            allow_all_users: true,
-            state: RuleState::Applied,
-            ..Default::default()
-        }
-        .save(&pool)
-        .await
-        .unwrap();
-
-        // assign rules to locations
-        for rule in [&acl_rule_1, &acl_rule_2] {
-            let obj = AclRuleNetwork {
-                id: NoId,
-                rule_id: rule.id,
-                network_id: location_1.id,
-            };
-            obj.save(&pool).await.unwrap();
-        }
-        for rule in [&acl_rule_2] {
-            let obj = AclRuleNetwork {
-                id: NoId,
-                rule_id: rule.id,
-                network_id: location_2.id,
-            };
-            obj.save(&pool).await.unwrap();
-        }
-
-        let mut conn = pool.acquire().await.unwrap();
-        let generated_firewall_rules = location_1
-            .try_get_firewall_config(&mut conn)
-            .await
-            .unwrap()
-            .unwrap()
-            .rules;
-
-        // both rules were assigned to this location
-        assert_eq!(generated_firewall_rules.len(), 4);
-
-        let generated_firewall_rules = location_2
-            .try_get_firewall_config(&mut conn)
-            .await
-            .unwrap()
-            .unwrap()
-            .rules;
-
-        // rule with `all_networks` enabled was used for this location
-        assert_eq!(generated_firewall_rules.len(), 3);
-    }
-
-    #[sqlx::test]
-    async fn test_acl_rules_all_locations_ipv6(_: PgPoolOptions, options: PgConnectOptions) {
-        let pool = setup_pool(options).await;
-        let mut rng = thread_rng();
-
-        // Create test location
-        let location_1 = WireguardNetwork {
-            id: NoId,
-            acl_enabled: true,
-            address: vec![IpNetwork::new(IpAddr::V6(Ipv6Addr::UNSPECIFIED), 0).unwrap()],
-            ..Default::default()
-        };
-        let location_1 = location_1.save(&pool).await.unwrap();
-
-        // Create another test location
-        let location_2 = WireguardNetwork {
-            id: NoId,
-            acl_enabled: true,
-            address: vec![IpNetwork::new(IpAddr::V6(Ipv6Addr::UNSPECIFIED), 0).unwrap()],
-            ..Default::default()
-        };
-        let location_2 = location_2.save(&pool).await.unwrap();
-
-        // Setup some test users and their devices
-        let user_1: User<NoId> = rng.gen();
-        let user_1 = user_1.save(&pool).await.unwrap();
-        let user_2: User<NoId> = rng.gen();
-        let user_2 = user_2.save(&pool).await.unwrap();
-
-        for user in [&user_1, &user_2] {
-            // Create 2 devices per user
-            for device_num in 1..3 {
-                let device = Device {
-                    id: NoId,
-                    name: format!("device-{}-{}", user.id, device_num),
-                    user_id: user.id,
-                    device_type: DeviceType::User,
-                    description: None,
-                    wireguard_pubkey: Default::default(),
-                    created: Default::default(),
-                    configured: true,
-                };
-                let device = device.save(&pool).await.unwrap();
-
-                // Add device to location's VPN network
-                let network_device = WireguardNetworkDevice {
-                    device_id: device.id,
-                    wireguard_network_id: location_1.id,
-                    wireguard_ips: vec![IpAddr::V6(Ipv6Addr::new(
-                        0xff00,
-                        0,
-                        0,
-                        0,
-                        0,
-                        0,
-                        user.id as u16,
-                        device_num as u16,
-                    ))],
-                    preshared_key: None,
-                    is_authorized: true,
-                    authorized_at: None,
-                };
-                network_device.insert(&pool).await.unwrap();
-                let network_device = WireguardNetworkDevice {
-                    device_id: device.id,
-                    wireguard_network_id: location_2.id,
-                    wireguard_ips: vec![IpAddr::V6(Ipv6Addr::new(
-                        0xff00,
-                        0,
-                        0,
-                        0,
-                        10,
-                        10,
-                        user.id as u16,
-                        device_num as u16,
-                    ))],
-                    preshared_key: None,
-                    is_authorized: true,
-                    authorized_at: None,
-                };
-                network_device.insert(&pool).await.unwrap();
-            }
-        }
-
-        // create ACL rules
-        let acl_rule_1 = AclRule {
-            id: NoId,
-            expires: None,
-            enabled: true,
-            state: RuleState::Applied,
-            destination: vec!["fc00::0/112".parse().unwrap()],
-            ..Default::default()
-        }
-        .save(&pool)
-        .await
-        .unwrap();
-
-        let acl_rule_2 = AclRule {
-            id: NoId,
-            expires: None,
-            enabled: true,
-            all_networks: true,
-            state: RuleState::Applied,
-            ..Default::default()
-        }
-        .save(&pool)
-        .await
-        .unwrap();
-
-        let _acl_rule_3 = AclRule {
-            id: NoId,
-            expires: None,
-            enabled: true,
-            all_networks: true,
-            allow_all_users: true,
-            state: RuleState::Applied,
-            ..Default::default()
-        }
-        .save(&pool)
-        .await
-        .unwrap();
-
-        // assign rules to locations
-        for rule in [&acl_rule_1, &acl_rule_2] {
-            let obj = AclRuleNetwork {
-                id: NoId,
-                rule_id: rule.id,
-                network_id: location_1.id,
-            };
-            obj.save(&pool).await.unwrap();
-        }
-        for rule in [&acl_rule_2] {
-            let obj = AclRuleNetwork {
-                id: NoId,
-                rule_id: rule.id,
-                network_id: location_2.id,
-            };
-            obj.save(&pool).await.unwrap();
-        }
-
-        let mut conn = pool.acquire().await.unwrap();
-        let generated_firewall_rules = location_1
-            .try_get_firewall_config(&mut conn)
-            .await
-            .unwrap()
-            .unwrap()
-            .rules;
-
-        // both rules were assigned to this location
-        assert_eq!(generated_firewall_rules.len(), 4);
-
-        let generated_firewall_rules = location_2
-            .try_get_firewall_config(&mut conn)
-            .await
-            .unwrap()
-            .unwrap()
-            .rules;
-
-        // rule with `all_networks` enabled was used for this location
-        assert_eq!(generated_firewall_rules.len(), 3);
-    }
-
-    #[sqlx::test]
-    async fn test_acl_rules_all_locations_ipv4_and_ipv6(
-        _: PgPoolOptions,
-        options: PgConnectOptions,
-    ) {
-        let pool = setup_pool(options).await;
-        let mut rng = thread_rng();
-
-        // Create test location
-        let location_1 = WireguardNetwork {
-            id: NoId,
-            acl_enabled: true,
-            address: vec![
-                IpNetwork::new(IpAddr::V4(Ipv4Addr::UNSPECIFIED), 0).unwrap(),
-                IpNetwork::new(IpAddr::V6(Ipv6Addr::UNSPECIFIED), 0).unwrap(),
-            ],
-            ..Default::default()
-        };
-        let location_1 = location_1.save(&pool).await.unwrap();
-
-        // Create another test location
-        let location_2 = WireguardNetwork {
-            id: NoId,
-            acl_enabled: true,
-            address: vec![
-                IpNetwork::new(IpAddr::V4(Ipv4Addr::UNSPECIFIED), 0).unwrap(),
-                IpNetwork::new(IpAddr::V6(Ipv6Addr::UNSPECIFIED), 0).unwrap(),
-            ],
-            ..Default::default()
-        };
-        let location_2 = location_2.save(&pool).await.unwrap();
-        // Setup some test users and their devices
-        let user_1: User<NoId> = rng.gen();
-        let user_1 = user_1.save(&pool).await.unwrap();
-        let user_2: User<NoId> = rng.gen();
-        let user_2 = user_2.save(&pool).await.unwrap();
-
-        for user in [&user_1, &user_2] {
-            // Create 2 devices per user
-            for device_num in 1..3 {
-                let device = Device {
-                    id: NoId,
-                    name: format!("device-{}-{}", user.id, device_num),
-                    user_id: user.id,
-                    device_type: DeviceType::User,
-                    description: None,
-                    wireguard_pubkey: Default::default(),
-                    created: Default::default(),
-                    configured: true,
-                };
-                let device = device.save(&pool).await.unwrap();
-
-                // Add device to location's VPN network
-                let network_device = WireguardNetworkDevice {
-                    device_id: device.id,
-                    wireguard_network_id: location_1.id,
-                    wireguard_ips: vec![
-                        IpAddr::V4(Ipv4Addr::new(10, 0, user.id as u8, device_num as u8)),
-                        IpAddr::V6(Ipv6Addr::new(
-                            0xff00,
-                            0,
-                            0,
-                            0,
-                            0,
-                            0,
-                            user.id as u16,
-                            device_num as u16,
-                        )),
-                    ],
-                    preshared_key: None,
-                    is_authorized: true,
-                    authorized_at: None,
-                };
-                network_device.insert(&pool).await.unwrap();
-                let network_device = WireguardNetworkDevice {
-                    device_id: device.id,
-                    wireguard_network_id: location_2.id,
-                    wireguard_ips: vec![
-                        IpAddr::V4(Ipv4Addr::new(10, 10, user.id as u8, device_num as u8)),
-                        IpAddr::V6(Ipv6Addr::new(
-                            0xff00,
-                            0,
-                            0,
-                            0,
-                            10,
-                            10,
-                            user.id as u16,
-                            device_num as u16,
-                        )),
-                    ],
-                    preshared_key: None,
-                    is_authorized: true,
-                    authorized_at: None,
-                };
-                network_device.insert(&pool).await.unwrap();
-            }
-        }
-
-        // create ACL rules
-        let acl_rule_1 = AclRule {
-            id: NoId,
-            expires: None,
-            enabled: true,
-            state: RuleState::Applied,
-            destination: vec![
-                "192.168.1.0/24".parse().unwrap(),
-                "fc00::0/112".parse().unwrap(),
-            ],
-            ..Default::default()
-        }
-        .save(&pool)
-        .await
-        .unwrap();
-
-        let acl_rule_2 = AclRule {
-            id: NoId,
-            expires: None,
-            enabled: true,
-            all_networks: true,
-            state: RuleState::Applied,
-            ..Default::default()
-        }
-        .save(&pool)
-        .await
-        .unwrap();
-
-        let _acl_rule_3 = AclRule {
-            id: NoId,
-            expires: None,
-            enabled: true,
-            all_networks: true,
-            allow_all_users: true,
-            state: RuleState::Applied,
-            ..Default::default()
-        }
-        .save(&pool)
-        .await
-        .unwrap();
-
-        // assign rules to locations
-        for rule in [&acl_rule_1, &acl_rule_2] {
-            let obj = AclRuleNetwork {
-                id: NoId,
-                rule_id: rule.id,
-                network_id: location_1.id,
-            };
-            obj.save(&pool).await.unwrap();
-        }
-        for rule in [&acl_rule_2] {
-            let obj = AclRuleNetwork {
-                id: NoId,
-                rule_id: rule.id,
-                network_id: location_2.id,
-            };
-            obj.save(&pool).await.unwrap();
-        }
-
-        let mut conn = pool.acquire().await.unwrap();
-        let generated_firewall_rules = location_1
-            .try_get_firewall_config(&mut conn)
-            .await
-            .unwrap()
-            .unwrap()
-            .rules;
-
-        // both rules were assigned to this location
-        assert_eq!(generated_firewall_rules.len(), 8);
-
-        let generated_firewall_rules = location_2
-            .try_get_firewall_config(&mut conn)
-            .await
-            .unwrap()
-            .unwrap()
-            .rules;
-
-        // rule with `all_networks` enabled was used for this location
-        assert_eq!(generated_firewall_rules.len(), 6);
-    }
-
-    #[sqlx::test]
-    async fn test_alias_kinds(_: PgPoolOptions, options: PgConnectOptions) {
-        let pool = setup_pool(options).await;
-
-        let mut rng = thread_rng();
-
-        // Create test location
-        let location = WireguardNetwork {
-            id: NoId,
-            acl_enabled: true,
-            ..Default::default()
-        }
-        .save(&pool)
-        .await
-        .unwrap();
-
-        // Setup some test users and their devices
-        let user_1: User<NoId> = rng.gen();
-        let user_1 = user_1.save(&pool).await.unwrap();
-        let user_2: User<NoId> = rng.gen();
-        let user_2 = user_2.save(&pool).await.unwrap();
-
-        for user in [&user_1, &user_2] {
-            // Create 2 devices per user
-            for device_num in 1..3 {
-                let device = Device {
-                    id: NoId,
-                    name: format!("device-{}-{}", user.id, device_num),
-                    user_id: user.id,
-                    device_type: DeviceType::User,
-                    description: None,
-                    wireguard_pubkey: Default::default(),
-                    created: Default::default(),
-                    configured: true,
-                };
-                let device = device.save(&pool).await.unwrap();
-
-                // Add device to location's VPN network
-                let network_device = WireguardNetworkDevice {
-                    device_id: device.id,
-                    wireguard_network_id: location.id,
-                    wireguard_ips: vec![IpAddr::V4(Ipv4Addr::new(
-                        10,
-                        0,
-                        user.id as u8,
-                        device_num as u8,
-                    ))],
-                    preshared_key: None,
-                    is_authorized: true,
-                    authorized_at: None,
-                };
-                network_device.insert(&pool).await.unwrap();
-            }
-        }
-
-        // create ACL rule
-        let acl_rule = AclRule {
-            id: NoId,
-            name: "test rule".to_string(),
-            expires: None,
-            enabled: true,
-            state: RuleState::Applied,
-            destination: vec!["192.168.1.0/24".parse().unwrap()],
-            allow_all_users: true,
-            ..Default::default()
-        }
-        .save(&pool)
-        .await
-        .unwrap();
-
-        // create different kinds of aliases and add them to the rule
-        let destination_alias = AclAlias {
-            id: NoId,
-            name: "destination alias".to_string(),
-            kind: AliasKind::Destination,
-            ports: vec![PortRange::new(100, 200).into()],
-            ..Default::default()
-        }
-        .save(&pool)
-        .await
-        .unwrap();
-        let component_alias = AclAlias {
-            id: NoId,
-            kind: AliasKind::Component,
-            destination: vec!["10.0.2.3".parse().unwrap()],
-            ..Default::default()
-        }
-        .save(&pool)
-        .await
-        .unwrap();
-        for alias in [&destination_alias, &component_alias] {
-            let obj = AclRuleAlias {
-                id: NoId,
-                rule_id: acl_rule.id,
-                alias_id: alias.id,
-            };
-            obj.save(&pool).await.unwrap();
-        }
-
-        // assign rule to location
-        let obj = AclRuleNetwork {
-            id: NoId,
-            rule_id: acl_rule.id,
-            network_id: location.id,
-        };
-        obj.save(&pool).await.unwrap();
-
-        let mut conn = pool.acquire().await.unwrap();
-        let generated_firewall_rules = location
-            .try_get_firewall_config(&mut conn)
-            .await
-            .unwrap()
-            .unwrap()
-            .rules;
-
-        // check generated rules
-        assert_eq!(generated_firewall_rules.len(), 4);
-        let expected_source_addrs = vec![
-            IpAddress {
-                address: Some(Address::IpRange(IpRange {
-                    start: "10.0.1.1".to_string(),
-                    end: "10.0.1.2".to_string(),
-                })),
-            },
-            IpAddress {
-                address: Some(Address::IpRange(IpRange {
-                    start: "10.0.2.1".to_string(),
-                    end: "10.0.2.2".to_string(),
-                })),
-            },
-        ];
-        let expected_destination_addrs = vec![
-            IpAddress {
-                address: Some(Address::Ip("10.0.2.3".to_string())),
-            },
-            IpAddress {
-                address: Some(Address::IpRange(IpRange {
-                    start: "192.168.1.0".to_string(),
-                    end: "192.168.1.255".to_string(),
-                })),
-            },
-        ];
-
-        let allow_rule = &generated_firewall_rules[0];
-        assert_eq!(allow_rule.verdict, i32::from(FirewallPolicy::Allow));
-        assert_eq!(allow_rule.source_addrs, expected_source_addrs);
-        assert_eq!(allow_rule.destination_addrs, expected_destination_addrs);
-        assert!(allow_rule.destination_ports.is_empty());
-        assert!(allow_rule.protocols.is_empty());
-        assert_eq!(
-            allow_rule.comment,
-            Some("ACL 1 - test rule ALLOW".to_string())
-        );
-
-        let alias_allow_rule = &generated_firewall_rules[1];
-        assert_eq!(alias_allow_rule.verdict, i32::from(FirewallPolicy::Allow));
-        assert_eq!(alias_allow_rule.source_addrs, expected_source_addrs);
-        assert!(alias_allow_rule.destination_addrs.is_empty());
-        assert_eq!(
-            alias_allow_rule.destination_ports,
-            vec![Port {
-                port: Some(PortInner::PortRange(PortRangeProto {
-                    start: 100,
-                    end: 200,
-                }))
-            }]
-        );
-        assert!(alias_allow_rule.protocols.is_empty());
-        assert_eq!(
-            alias_allow_rule.comment,
-            Some("ACL 1 - test rule, ALIAS 1 - destination alias ALLOW".to_string())
-        );
-
-        let deny_rule = &generated_firewall_rules[2];
-        assert_eq!(deny_rule.verdict, i32::from(FirewallPolicy::Deny));
-        assert!(deny_rule.source_addrs.is_empty());
-        assert_eq!(deny_rule.destination_addrs, expected_destination_addrs);
-        assert!(deny_rule.destination_ports.is_empty());
-        assert!(deny_rule.protocols.is_empty());
-        assert_eq!(
-            deny_rule.comment,
-            Some("ACL 1 - test rule DENY".to_string())
-        );
-
-        let alias_deny_rule = &generated_firewall_rules[3];
-        assert_eq!(alias_deny_rule.verdict, i32::from(FirewallPolicy::Deny));
-        assert!(alias_deny_rule.source_addrs.is_empty());
-        assert!(alias_deny_rule.destination_addrs.is_empty());
-        assert!(alias_deny_rule.destination_ports.is_empty());
-        assert!(alias_deny_rule.protocols.is_empty());
-        assert_eq!(
-            alias_deny_rule.comment,
-            Some("ACL 1 - test rule, ALIAS 1 - destination alias DENY".to_string())
-        );
-    }
-
-    #[sqlx::test]
-    async fn test_destination_alias_only_acl(_: PgPoolOptions, options: PgConnectOptions) {
-        let pool = setup_pool(options).await;
-
-        let mut rng = thread_rng();
-
-        // Create test location
-        let location = WireguardNetwork {
-            id: NoId,
-            acl_enabled: true,
-            ..Default::default()
-        }
-        .save(&pool)
-        .await
-        .unwrap();
-
-        // Setup some test users and their devices
-        let user_1: User<NoId> = rng.gen();
-        let user_1 = user_1.save(&pool).await.unwrap();
-        let user_2: User<NoId> = rng.gen();
-        let user_2 = user_2.save(&pool).await.unwrap();
-
-        for user in [&user_1, &user_2] {
-            // Create 2 devices per user
-            for device_num in 1..3 {
-                let device = Device {
-                    id: NoId,
-                    name: format!("device-{}-{}", user.id, device_num),
-                    user_id: user.id,
-                    device_type: DeviceType::User,
-                    description: None,
-                    wireguard_pubkey: Default::default(),
-                    created: Default::default(),
-                    configured: true,
-                };
-                let device = device.save(&pool).await.unwrap();
-
-                // Add device to location's VPN network
-                let network_device = WireguardNetworkDevice {
-                    device_id: device.id,
-                    wireguard_network_id: location.id,
-                    wireguard_ips: vec![IpAddr::V4(Ipv4Addr::new(
-                        10,
-                        0,
-                        user.id as u8,
-                        device_num as u8,
-                    ))],
-                    preshared_key: None,
-                    is_authorized: true,
-                    authorized_at: None,
-                };
-                network_device.insert(&pool).await.unwrap();
-            }
-        }
-
-        // create ACL rule without manually configured destination
-        let acl_rule = AclRule {
-            id: NoId,
-            name: "test rule".to_string(),
-            expires: None,
-            enabled: true,
-            state: RuleState::Applied,
-            destination: Vec::new(),
-            allow_all_users: true,
-            ..Default::default()
-        }
-        .save(&pool)
-        .await
-        .unwrap();
-
-        // create different kinds of aliases and add them to the rule
-        let destination_alias_1 = AclAlias {
-            id: NoId,
-            name: "postgres".to_string(),
-            kind: AliasKind::Destination,
-            destination: vec!["10.0.2.3".parse().unwrap()],
-            ports: vec![PortRange::new(5432, 5432).into()],
-            ..Default::default()
-        }
-        .save(&pool)
-        .await
-        .unwrap();
-        let destination_alias_2 = AclAlias {
-            id: NoId,
-            name: "redis".to_string(),
-            kind: AliasKind::Destination,
-            destination: vec!["10.0.2.4".parse().unwrap()],
-            ports: vec![PortRange::new(6379, 6379).into()],
-            ..Default::default()
-        }
-        .save(&pool)
-        .await
-        .unwrap();
-        for alias in [&destination_alias_1, &destination_alias_2] {
-            let obj = AclRuleAlias {
-                id: NoId,
-                rule_id: acl_rule.id,
-                alias_id: alias.id,
-            };
-            obj.save(&pool).await.unwrap();
-        }
-
-        // assign rule to location
-        let obj = AclRuleNetwork {
-            id: NoId,
-            rule_id: acl_rule.id,
-            network_id: location.id,
-        };
-        obj.save(&pool).await.unwrap();
-
-        let mut conn = pool.acquire().await.unwrap();
-        let generated_firewall_rules = location
-            .try_get_firewall_config(&mut conn)
-            .await
-            .unwrap()
-            .unwrap()
-            .rules;
-
-        // check generated rules
-        assert_eq!(generated_firewall_rules.len(), 4);
-        let expected_source_addrs = vec![
-            IpAddress {
-                address: Some(Address::IpRange(IpRange {
-                    start: "10.0.1.1".to_string(),
-                    end: "10.0.1.2".to_string(),
-                })),
-            },
-            IpAddress {
-                address: Some(Address::IpRange(IpRange {
-                    start: "10.0.2.1".to_string(),
-                    end: "10.0.2.2".to_string(),
-                })),
-            },
-        ];
-
-        let alias_allow_rule_1 = &generated_firewall_rules[0];
-        assert_eq!(alias_allow_rule_1.verdict, i32::from(FirewallPolicy::Allow));
-        assert_eq!(alias_allow_rule_1.source_addrs, expected_source_addrs);
-        assert_eq!(
-            alias_allow_rule_1.destination_addrs,
-            vec![IpAddress {
-                address: Some(Address::Ip("10.0.2.3".to_string())),
-            },]
-        );
-        assert_eq!(
-            alias_allow_rule_1.destination_ports,
-            vec![Port {
-                port: Some(PortInner::SinglePort(5432))
-            }]
-        );
-        assert!(alias_allow_rule_1.protocols.is_empty());
-        assert_eq!(
-            alias_allow_rule_1.comment,
-            Some("ACL 1 - test rule, ALIAS 1 - postgres ALLOW".to_string())
-        );
-
-        let alias_allow_rule_2 = &generated_firewall_rules[1];
-        assert_eq!(alias_allow_rule_2.verdict, i32::from(FirewallPolicy::Allow));
-        assert_eq!(alias_allow_rule_2.source_addrs, expected_source_addrs);
-        assert_eq!(
-            alias_allow_rule_2.destination_addrs,
-            vec![IpAddress {
-                address: Some(Address::Ip("10.0.2.4".to_string())),
-            },]
-        );
-        assert_eq!(
-            alias_allow_rule_2.destination_ports,
-            vec![Port {
-                port: Some(PortInner::SinglePort(6379))
-            }]
-        );
-        assert!(alias_allow_rule_2.protocols.is_empty());
-        assert_eq!(
-            alias_allow_rule_2.comment,
-            Some("ACL 1 - test rule, ALIAS 2 - redis ALLOW".to_string())
-        );
-
-        let alias_deny_rule_1 = &generated_firewall_rules[2];
-        assert_eq!(alias_deny_rule_1.verdict, i32::from(FirewallPolicy::Deny));
-        assert!(alias_deny_rule_1.source_addrs.is_empty());
-        assert_eq!(
-            alias_deny_rule_1.destination_addrs,
-            vec![IpAddress {
-                address: Some(Address::Ip("10.0.2.3".to_string())),
-            },]
-        );
-        assert!(alias_deny_rule_1.destination_ports.is_empty(),);
-        assert!(alias_deny_rule_1.protocols.is_empty());
-        assert_eq!(
-            alias_deny_rule_1.comment,
-            Some("ACL 1 - test rule, ALIAS 1 - postgres DENY".to_string())
-        );
-
-        let alias_deny_rule_2 = &generated_firewall_rules[3];
-        assert_eq!(alias_deny_rule_2.verdict, i32::from(FirewallPolicy::Deny));
-        assert!(alias_deny_rule_2.source_addrs.is_empty());
-        assert_eq!(
-            alias_deny_rule_2.destination_addrs,
-            vec![IpAddress {
-                address: Some(Address::Ip("10.0.2.4".to_string())),
-            },]
-        );
-        assert!(alias_deny_rule_2.destination_ports.is_empty(),);
-        assert!(alias_deny_rule_2.protocols.is_empty());
-        assert_eq!(
-            alias_deny_rule_2.comment,
-            Some("ACL 1 - test rule, ALIAS 2 - redis DENY".to_string())
-        );
-    }
-}
->>>>>>> 22085255
+mod tests;