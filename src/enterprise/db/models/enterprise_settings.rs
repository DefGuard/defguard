--- conflicted
+++ resolved
@@ -11,13 +11,10 @@
     pub id: Option<i64>,
     // If true, only admins can manage devices
     pub admin_device_management: bool,
-<<<<<<< HEAD
     // If true, the option to route all traffic through the vpn is disabled in the client
     pub disable_all_traffic: bool,
-=======
     // If true, manual WireGuard setup is disabled
     pub only_client_activation: bool,
->>>>>>> eed66fde
 }
 
 // We want to be conscious of what the defaults are here
@@ -27,11 +24,8 @@
         Self {
             id: None,
             admin_device_management: false,
-<<<<<<< HEAD
             disable_all_traffic: false,
-=======
             only_client_activation: false,
->>>>>>> eed66fde
         }
     }
 }
