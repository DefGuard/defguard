use crate::{
    db::{Device, Group, Id, NoId, User, WireguardNetwork},
    enterprise::handlers::acl::{ApiAclAlias, ApiAclRule},
    DeviceType,
};
use chrono::NaiveDateTime;
use ipnetwork::{IpNetwork, IpNetworkError};
use model_derive::Model;
use sqlx::{
    postgres::types::PgRange, query, query_as, Error as SqlxError, PgConnection, PgExecutor, PgPool,
};
use std::{
    collections::HashSet,
    fmt,
<<<<<<< HEAD
=======
    net::IpAddr,
>>>>>>> 63ddfb8c
    ops::{Bound, Range},
};
use thiserror::Error;

#[derive(Debug, Error)]
pub enum AclError {
    #[error("InvalidPortsFormat: {0}")]
    InvalidPortsFormat(String),
    #[error(transparent)]
    ParseIntError(#[from] std::num::ParseIntError),
    #[error(transparent)]
    IpNetworkError(#[from] ipnetwork::IpNetworkError),
    #[error(transparent)]
<<<<<<< HEAD
=======
    AddrParseError(#[from] std::net::AddrParseError),
    #[error(transparent)]
>>>>>>> 63ddfb8c
    DbError(#[from] SqlxError),
}

/// https://git.kernel.org/pub/scm/linux/kernel/git/torvalds/linux.git/tree/include/uapi/linux/in.h
pub type Protocol = i32;

/// Representation of port range. Those are stored in the db as [`PgRange<i32>`].
/// Single ports are represented as single-element ranges, e.g. port 80 = Range(80, 81)
/// since upper bound is excluded by convention.
#[derive(Clone, Debug, Serialize, Deserialize)]
pub struct PortRange(pub Range<i32>);

impl fmt::Display for PortRange {
    fn fmt(&self, f: &mut fmt::Formatter<'_>) -> fmt::Result {
        let s = match (self.0.start, self.0.end) {
            (start, end) if end == (start + 1) => start.to_string(),
            (start, end) => format!("{start}-{}", end - 1),
        };
        write!(f, "{}", s)
    }
}

impl From<PgRange<i32>> for PortRange {
    fn from(range: PgRange<i32>) -> Self {
        let start = match range.start {
            Bound::Included(start) => start,
            Bound::Excluded(start) => start + 1,
            // should not happen - database constraint
            Bound::Unbounded => panic!("Unbounded port range"),
        };
        let end = match range.end {
            Bound::Included(end) => end + 1,
            Bound::Excluded(end) => end,
            // should not happen - database constraint
            Bound::Unbounded => panic!("Unbounded port range"),
        };
        Self(Range { start, end })
    }
}

impl From<PortRange> for PgRange<i32> {
    fn from(range: PortRange) -> PgRange<i32> {
        PgRange {
            start: Bound::Included(range.0.start),
            end: Bound::Excluded(range.0.end),
        }
    }
}

/// Helper struct combining all DB objects related to given [`AclRule`].
/// All related objects are stored in vectors.
#[derive(Clone, Debug)]
pub struct AclRuleInfo<I = NoId> {
    pub id: I,
    pub name: String,
    pub all_networks: bool,
    pub networks: Vec<WireguardNetwork<Id>>,
    pub expires: Option<NaiveDateTime>,
    // source
    pub allow_all_users: bool,
    pub deny_all_users: bool,
    pub allowed_users: Vec<User<Id>>,
    pub denied_users: Vec<User<Id>>,
    pub allowed_groups: Vec<Group<Id>>,
    pub denied_groups: Vec<Group<Id>>,
    pub allowed_devices: Vec<Device<Id>>,
    pub denied_devices: Vec<Device<Id>>,
    // destination
    pub destination: Vec<IpNetwork>,
    pub destination_ranges: Vec<AclRuleDestinationRange<Id>>,
    pub aliases: Vec<AclAlias<Id>>,
    pub ports: Vec<PortRange>,
    pub protocols: Vec<Protocol>,
}

impl<I> AclRuleInfo<I> {
<<<<<<< HEAD
    pub fn format_destination(&self) -> String {
=======
    /// Constructs a [`String`] of comma-separated addresses and address ranges
    pub(crate) fn format_destination(&self) -> String {
        // process single addresses
>>>>>>> 63ddfb8c
        let addrs = match &self.destination {
            d if d.is_empty() => String::new(),
            d => d.iter().map(|a| a.to_string() + ", ").collect::<String>(),
        };
<<<<<<< HEAD
=======
        // process address ranges
>>>>>>> 63ddfb8c
        let ranges = match &self.destination_ranges {
            r if r.is_empty() => String::new(),
            r => r.iter().fold(String::new(), |acc, r| {
                acc + &format!("{}-{}, ", r.start, r.end)
            }),
        };

<<<<<<< HEAD
=======
        // remove full mask from resulting string
>>>>>>> 63ddfb8c
        let destination = (addrs + &ranges).replace("/32", "");
        if destination.is_empty() {
            destination
        } else {
<<<<<<< HEAD
=======
            // trim the last last ', '
>>>>>>> 63ddfb8c
            destination[..destination.len() - 2].to_string()
        }
    }

<<<<<<< HEAD
    pub fn format_ports(&self) -> String {
=======
    /// Constructs a [`String`] of comma-separated ports and port ranges
    pub(crate) fn format_ports(&self) -> String {
>>>>>>> 63ddfb8c
        if self.ports.is_empty() {
            String::new()
        } else {
            let ports = self
                .ports
                .iter()
                .map(|r| r.to_string() + ", ")
                .collect::<String>();
<<<<<<< HEAD
=======
            // trim the last last ', '
>>>>>>> 63ddfb8c
            ports[..ports.len() - 2].to_string()
        }
    }
}

<<<<<<< HEAD
=======
/// Database representation of an ACL rule. ACL rule has many related objects:
/// * networks
/// * users
/// * groups
/// * aliases
/// * devices
/// * ...
///
/// Those objects have their dedicated tables and structures so we provide
/// [`AclRuleInfo`] and [`ApiAclRule`] structs that implement appropriate methods
/// to combine all the related objects for easier downstream processing.
>>>>>>> 63ddfb8c
#[derive(Clone, Debug, Model, PartialEq)]
pub struct AclRule<I = NoId> {
    pub id: I,
    pub name: String,
    pub allow_all_users: bool,
    pub deny_all_users: bool,
    pub all_networks: bool,
    #[model(ref)]
    pub destination: Vec<IpNetwork>,
    #[model(ref)]
    pub ports: Vec<PgRange<i32>>,
    #[model(ref)]
    pub protocols: Vec<Protocol>,
    pub expires: Option<NaiveDateTime>,
}

impl AclRule {
    /// Creates new [`AclRule`] with all related objects based on [`ApiAclRule`]
    pub(crate) async fn create_from_api(
        pool: &PgPool,
        api_rule: &ApiAclRule<NoId>,
    ) -> Result<ApiAclRule<Id>, AclError> {
        let mut transaction = pool.begin().await?;

        // save the rule
        let rule: AclRule<NoId> = api_rule.clone().try_into()?;
        let rule = rule.save(&mut *transaction).await?;

        // create related objects
        Self::create_related_objects(&mut transaction, rule.id, api_rule).await?;

        transaction.commit().await?;
        Ok(rule.to_info(pool).await?.into())
    }

    /// Updates [`AclRule`] with all it's related objects based on [`ApiAclRule`]
    pub(crate) async fn update_from_api(
        pool: &PgPool,
        id: Id,
        api_rule: &ApiAclRule<Id>,
    ) -> Result<ApiAclRule<Id>, AclError> {
        let mut transaction = pool.begin().await?;

        // save the rule
        let mut rule: AclRule<Id> = api_rule.clone().try_into()?;
        rule.id = id; // frontend may PUT an object with incorrect id
        rule.save(&mut *transaction).await?;

        // delete related objects
        Self::delete_related_objects(&mut transaction, rule.id).await?;

        // create related objects
        AclRule::<Id>::create_related_objects(&mut transaction, rule.id, api_rule).await?;

        transaction.commit().await?;
        Ok(rule.to_info(pool).await?.into())
    }

    /// Deletes [`AclRule`] with all it's related objects
    pub(crate) async fn delete_from_api(pool: &PgPool, id: Id) -> Result<(), SqlxError> {
        let mut transaction = pool.begin().await?;

        // delete related objects
        Self::delete_related_objects(&mut transaction, id).await?;

        // delete the rule
        query!("DELETE FROM aclrule WHERE id = $1", id)
            .execute(&mut *transaction)
            .await?;

        transaction.commit().await?;
        Ok(())
    }
}

<<<<<<< HEAD
pub fn parse_destination(
    destination: &str,
) -> Result<(Vec<IpNetwork>, Vec<(IpNetwork, IpNetwork)>), AclError> {
=======
/// Perses a destination string into singular ip addresses or networks and address
/// ranges. We should be able to parse a string like this one:
/// `10.0.0.1/24, 10.1.1.10-10.1.1.20, 192.168.1.10, 10.1.1.1-10.10.1.1`
pub fn parse_destination(
    destination: &str,
) -> Result<(Vec<IpNetwork>, Vec<(IpAddr, IpAddr)>), AclError> {
>>>>>>> 63ddfb8c
    let mut addrs = Vec::new();
    let mut ranges = Vec::new();
    let destination: String = destination.chars().filter(|c| !c.is_whitespace()).collect();
    for v in destination.split(',') {
        match v.split('-').collect::<Vec<_>>() {
            l if l.len() == 1 => addrs.push(l[0].parse::<IpNetwork>()?),
<<<<<<< HEAD
            l if l.len() == 2 => {
                ranges.push((l[0].parse::<IpNetwork>()?, l[1].parse::<IpNetwork>()?))
            }
=======
            l if l.len() == 2 => ranges.push((l[0].parse::<IpAddr>()?, l[1].parse::<IpAddr>()?)),
>>>>>>> 63ddfb8c
            _ => return Err(IpNetworkError::InvalidAddr(destination))?,
        };
    }

    Ok((addrs, ranges))
}

<<<<<<< HEAD
=======
/// Perses a ports string into singular ports and port ranges
/// We should be able to parse a string like this one:
/// `22, 23, 8000-9000, 80-90`
>>>>>>> 63ddfb8c
pub fn parse_ports(ports: &str) -> Result<Vec<PortRange>, AclError> {
    let mut result = Vec::new();
    let p: String = ports.chars().filter(|c| !c.is_whitespace()).collect();
    for v in p.split(',') {
        match v.split('-').collect::<Vec<_>>() {
            l if l.len() == 1 => result.push(PortRange(Range {
                start: l[0].parse::<i32>()?,
                end: l[0].parse::<i32>()? + 1,
            })),
            l if l.len() == 2 => result.push(PortRange(Range {
                start: l[0].parse::<i32>()?,
                end: l[1].parse::<i32>()? + 1,
            })),
            _ => return Err(AclError::InvalidPortsFormat(ports.to_string())),
        };
    }

    Ok(result)
}

<<<<<<< HEAD
impl<I> AclRule<I> {
=======
impl<I: std::fmt::Debug> AclRule<I> {
>>>>>>> 63ddfb8c
    /// Creates relation objects for given [`AclRule`] based on [`ApiAclRule`] object
    async fn create_related_objects(
        transaction: &mut PgConnection,
        rule_id: Id,
        api_rule: &ApiAclRule<I>,
    ) -> Result<(), AclError> {
<<<<<<< HEAD
=======
        debug!("Creating related objects for ACL rule {api_rule:?}");
>>>>>>> 63ddfb8c
        // save related networks
        for network_id in &api_rule.networks {
            let obj = AclRuleNetwork {
                id: NoId,
                rule_id,
                network_id: *network_id,
            };
            obj.save(&mut *transaction).await?;
        }

        // allowed users
        for user_id in &api_rule.allowed_users {
            let obj = AclRuleUser {
                id: NoId,
                allow: true,
                rule_id,
                user_id: *user_id,
            };
            obj.save(&mut *transaction).await?;
        }

        // denied users
        for user_id in &api_rule.denied_users {
            let obj = AclRuleUser {
                id: NoId,
                allow: false,
                rule_id,
                user_id: *user_id,
            };
            obj.save(&mut *transaction).await?;
        }

        // allowed groups
        for group_id in &api_rule.allowed_groups {
            let obj = AclRuleGroup {
                id: NoId,
                allow: true,
                rule_id,
                group_id: *group_id,
            };
            obj.save(&mut *transaction).await?;
        }

        // denied groups
        for group_id in &api_rule.denied_groups {
            let obj = AclRuleGroup {
                id: NoId,
                allow: false,
                rule_id,
                group_id: *group_id,
            };
            obj.save(&mut *transaction).await?;
        }

        // save related aliases
        for alias_id in &api_rule.aliases {
            let obj = AclRuleAlias {
                id: NoId,
                rule_id,
                alias_id: *alias_id,
            };
            obj.save(&mut *transaction).await?;
        }

        // allowed devices
        for device_id in &api_rule.allowed_devices {
            let obj = AclRuleDevice {
                id: NoId,
                allow: true,
                rule_id,
                device_id: *device_id,
            };
            obj.save(&mut *transaction).await?;
        }

        // denied devices
        for device_id in &api_rule.denied_devices {
            let obj = AclRuleDevice {
                id: NoId,
                allow: false,
                rule_id,
                device_id: *device_id,
            };
            obj.save(&mut *transaction).await?;
        }

        // destination
        let (_, ranges) = parse_destination(&api_rule.destination)?;
        for range in ranges {
            let obj = AclRuleDestinationRange {
                id: NoId,
                rule_id,
                start: range.0,
                end: range.1,
            };
            obj.save(&mut *transaction).await?;
        }

        info!("Created related objects for ACL rule {api_rule:?}");
        Ok(())
    }

    /// Deletes relation objects for given [`AclRule`]
    async fn delete_related_objects(
        transaction: &mut PgConnection,
        rule_id: Id,
    ) -> Result<(), SqlxError> {
        debug!("Deleting related objects for ACL rule {rule_id}");
        // networks
        query!("DELETE FROM aclrulenetwork WHERE rule_id = $1", rule_id)
            .execute(&mut *transaction)
            .await?;

        // users
        query!("DELETE FROM aclruleuser WHERE rule_id = $1", rule_id)
            .execute(&mut *transaction)
            .await?;

        // groups
        query!("DELETE FROM aclrulegroup WHERE rule_id = $1", rule_id)
            .execute(&mut *transaction)
            .await?;

        // aliases
        query!("DELETE FROM aclrulealias WHERE rule_id = $1", rule_id)
            .execute(&mut *transaction)
            .await?;

        // devices
        query!("DELETE FROM aclruledevice WHERE rule_id = $1", rule_id)
            .execute(&mut *transaction)
            .await?;

        // destination ranges
        query!(
            "DELETE FROM aclruledestinationrange WHERE rule_id = $1",
            rule_id
        )
        .execute(&mut *transaction)
        .await?;

        info!("Deleted related objects for ACL rule {rule_id}");
        Ok(())
    }
}

impl<I> TryFrom<ApiAclRule<I>> for AclRule<I> {
    type Error = AclError;
    fn try_from(rule: ApiAclRule<I>) -> Result<Self, Self::Error> {
        Ok(Self {
            destination: parse_destination(&rule.destination)?.0,
            ports: parse_ports(&rule.ports)?
                .into_iter()
                .map(Into::into)
                .collect(),
            id: rule.id,
            name: rule.name,
            allow_all_users: rule.allow_all_users,
            deny_all_users: rule.deny_all_users,
            all_networks: rule.all_networks,
            protocols: rule.protocols,
            expires: rule.expires,
        })
    }
}

impl AclRule<Id> {
    /// Returns all [`WireguardNetwork`]s the rule applies to
    pub(crate) async fn get_networks<'e, E>(
        &self,
        executor: E,
    ) -> Result<Vec<WireguardNetwork<Id>>, SqlxError>
    where
        E: PgExecutor<'e>,
    {
        if self.all_networks {
            WireguardNetwork::all(executor).await
        } else {
            query_as!(
                WireguardNetwork,
                "SELECT n.id, name, address, port, pubkey, prvkey, endpoint, dns, allowed_ips, \
                connected_at, mfa_enabled, keepalive_interval, peer_disconnect_threshold \
                FROM aclrulenetwork r \
                JOIN wireguard_network n \
                ON n.id = r.network_id \
                WHERE r.rule_id = $1",
                self.id,
            )
            .fetch_all(executor)
            .await
        }
    }

    /// Returns all [`AclAlias`]es the rule applies to
    pub(crate) async fn get_aliases<'e, E>(
        &self,
        executor: E,
    ) -> Result<Vec<AclAlias<Id>>, SqlxError>
    where
        E: PgExecutor<'e>,
    {
        query_as!(
            AclAlias,
            "SELECT a.id, name, destination, ports, protocols \
            FROM aclrulealias r \
            JOIN aclalias a \
            ON a.id = r.alias_id \
            WHERE r.rule_id = $1",
            self.id,
        )
        .fetch_all(executor)
        .await
    }

    /// Returns **active** [`User`]s that are allowed or denied by the rule
    pub(crate) async fn get_users<'e, E>(
        &self,
        executor: E,
        allowed: bool,
    ) -> Result<Vec<User<Id>>, SqlxError>
    where
        E: PgExecutor<'e>,
    {
        Ok(match allowed {
            true => self.get_allowed_users(executor).await?,
            false => self.get_denied_users(executor).await?,
        })
    }

    /// Returns **active** [`User`]s that are allowed by the rule
    pub(crate) async fn get_allowed_users<'e, E>(
        &self,
        executor: E,
    ) -> Result<Vec<User<Id>>, SqlxError>
    where
        E: PgExecutor<'e>,
    {
        if self.deny_all_users {
            Ok(Vec::new())
        } else if self.allow_all_users {
            query_as!(
                User,
                "SELECT id, username, password_hash, last_name, first_name, email, \
                phone, mfa_enabled, totp_enabled, totp_secret, \
                email_mfa_enabled, email_mfa_secret, \
                mfa_method \"mfa_method: _\", recovery_codes, is_active, openid_sub \
                FROM \"user\" \
                WHERE is_active = true"
            )
            .fetch_all(executor)
            .await
        } else {
            query_as!(
                User,
                "SELECT u.id, username, password_hash, last_name, first_name, email, \
                phone, mfa_enabled, totp_enabled, totp_secret, \
                email_mfa_enabled, email_mfa_secret, \
                mfa_method \"mfa_method: _\", recovery_codes, is_active, openid_sub \
                FROM aclruleuser r \
                JOIN \"user\" u \
                ON u.id = r.user_id \
                WHERE r.rule_id = $1 \
                AND r.allow \
                AND u.is_active = true",
                self.id,
            )
            .fetch_all(executor)
            .await
        }
    }

    /// Returns **active** [`User`]s that are denied by the rule
    pub(crate) async fn get_denied_users<'e, E>(
        &self,
        executor: E,
    ) -> Result<Vec<User<Id>>, SqlxError>
    where
        E: PgExecutor<'e>,
    {
        if self.deny_all_users {
            query_as!(
                User,
                "SELECT id, username, password_hash, last_name, first_name, email, \
                phone, mfa_enabled, totp_enabled, totp_secret, \
                email_mfa_enabled, email_mfa_secret, \
                mfa_method \"mfa_method: _\", recovery_codes, is_active, openid_sub \
                FROM \"user\" \
                WHERE is_active = true"
            )
            .fetch_all(executor)
            .await
        } else if self.allow_all_users {
            Ok(Vec::new())
        } else {
            query_as!(
                User,
                "SELECT u.id, username, password_hash, last_name, first_name, email, \
                phone, mfa_enabled, totp_enabled, totp_secret, \
                email_mfa_enabled, email_mfa_secret, \
                mfa_method \"mfa_method: _\", recovery_codes, is_active, openid_sub \
                FROM aclruleuser r \
                JOIN \"user\" u \
                ON u.id = r.user_id \
                WHERE r.rule_id = $1 \
                AND NOT r.allow \
                AND u.is_active = true",
                self.id,
            )
            .fetch_all(executor)
            .await
        }
    }

    /// Returns [`Group`]s that are allowed or denied by the rule
    pub(crate) async fn get_groups<'e, E>(
        &self,
        executor: E,
        allowed: bool,
    ) -> Result<Vec<Group<Id>>, SqlxError>
    where
        E: PgExecutor<'e>,
    {
        query_as!(
            Group,
            "SELECT g.id, name, is_admin \
            FROM aclrulegroup r \
            JOIN \"group\" g \
            ON g.id = r.group_id \
            WHERE r.rule_id = $1 \
            AND r.allow = $2",
            self.id,
            allowed,
        )
        .fetch_all(executor)
        .await
    }

    /// Returns [`Device`]s that are allowed or denied by the rule
    pub(crate) async fn get_devices<'e, E>(
        &self,
        executor: E,
        allowed: bool,
    ) -> Result<Vec<Device<Id>>, SqlxError>
    where
        E: PgExecutor<'e>,
    {
        query_as!(
            Device,
            "SELECT d.id, name, wireguard_pubkey, user_id, created, description, device_type \"device_type: DeviceType\", \
            configured \
            FROM aclruledevice r \
            JOIN device d \
            ON d.id = r.device_id \
            WHERE r.rule_id = $1 \
            AND r.allow = $2",
            self.id,
            allowed,
        )
        .fetch_all(executor)
        .await
    }

    /// Returns all [`AclRuleDestinationRanges`]es the rule applies to
    pub(crate) async fn get_destination_ranges<'e, E>(
        &self,
        executor: E,
    ) -> Result<Vec<AclRuleDestinationRange<Id>>, SqlxError>
    where
        E: PgExecutor<'e>,
    {
        query_as!(
            AclRuleDestinationRange,
            "SELECT id, rule_id, \"start\" \"start: IpAddr\", \"end\" \"end: IpAddr\" \
            FROM aclruledestinationrange \
            WHERE rule_id = $1",
            self.id,
        )
        .fetch_all(executor)
        .await
    }

    /// Wrapper function which combines explicitly specified allowed users with members of allowed
    /// groups to generate a list of all unique allowed users for a given ACL.
    pub(crate) async fn get_all_allowed_users(
        &self,
        pool: &PgPool,
    ) -> Result<Vec<User<Id>>, SqlxError> {
        // fetch explicitly allowed users
        let mut allowed_users = self.get_allowed_users(pool).await?;

        // fetch allowed groups
        let allowed_groups = self.get_groups(pool, true).await?;
        let allowed_group_ids: Vec<Id> = allowed_groups.iter().map(|group| group.id).collect();

        // fetch all active members of allowed groups
        let allowed_groups_users: Vec<User<Id>> = query_as!(
            User,
            "SELECT id, username, password_hash, last_name, first_name, email, \
                phone, mfa_enabled, totp_enabled, totp_secret, \
                email_mfa_enabled, email_mfa_secret, \
                mfa_method \"mfa_method: _\", recovery_codes, is_active, openid_sub \
                FROM \"user\" u \
                JOIN group_user gu ON u.id=gu.user_id \
                WHERE u.is_active=true AND gu.group_id=ANY($1)",
            &allowed_group_ids
        )
        .fetch_all(pool)
        .await?;

        // get unique users from both lists
        allowed_users.extend(allowed_groups_users);
        let unique_allowed_users: HashSet<_> = allowed_users.into_iter().collect();

        // convert HashSet to output Vec
        Ok(unique_allowed_users.into_iter().collect())
    }

    /// Wrapper function which combines explicitly specified denied users with members of denied
    /// groups to generate a list of all unique denied users for a given ACL.
    pub(crate) async fn get_all_denied_users(
        &self,
        pool: &PgPool,
    ) -> Result<Vec<User<Id>>, SqlxError> {
        // fetch explicitly denied users
        let mut denied_users = self.get_denied_users(pool).await?;

        // fetch denied groups
        let denied_groups = self.get_groups(pool, false).await?;
        let denied_group_ids: Vec<Id> = denied_groups.iter().map(|group| group.id).collect();

        // fetch all active members of denied groups
        let denied_groups_users: Vec<User<Id>> = query_as!(
            User,
            "SELECT id, username, password_hash, last_name, first_name, email, \
                phone, mfa_enabled, totp_enabled, totp_secret, \
                email_mfa_enabled, email_mfa_secret, \
                mfa_method \"mfa_method: _\", recovery_codes, is_active, openid_sub \
                FROM \"user\" u \
            JOIN group_user gu ON u.id=gu.user_id \
                WHERE u.is_active=true AND gu.group_id=ANY($1)",
            &denied_group_ids
        )
        .fetch_all(pool)
        .await?;

        // get unique users from both lists
        denied_users.extend(denied_groups_users);
        let unique_denied_users: HashSet<_> = denied_users.into_iter().collect();

        // convert HashSet to output Vec
        Ok(unique_denied_users.into_iter().collect())
    }

    /// Retrieves all related objects from the db and converts [`AclRule`]
    /// instance to [`AclRuleInfo`].
    pub async fn to_info(&self, pool: &PgPool) -> Result<AclRuleInfo<Id>, SqlxError> {
        let aliases = self.get_aliases(pool).await?;
        let networks = self.get_networks(pool).await?;
        let allowed_users = self.get_users(pool, true).await?;
        let denied_users = self.get_users(pool, false).await?;
        let allowed_groups = self.get_groups(pool, true).await?;
        let denied_groups = self.get_groups(pool, false).await?;
        let allowed_devices = self.get_devices(pool, true).await?;
        let denied_devices = self.get_devices(pool, false).await?;
        let destination_ranges = self.get_destination_ranges(pool).await?;
        let ports = self.ports.clone().into_iter().map(Into::into).collect();

        Ok(AclRuleInfo {
            id: self.id,
            name: self.name.clone(),
            allow_all_users: self.allow_all_users,
            deny_all_users: self.deny_all_users,
            all_networks: self.all_networks,
            destination: self.destination.clone(),
            protocols: self.protocols.clone(),
            expires: self.expires,
            destination_ranges,
            ports,
            aliases,
            networks,
            allowed_users,
            denied_users,
            allowed_groups,
            denied_groups,
            allowed_devices,
            denied_devices,
        })
    }
}

/// Helper struct combining all DB objects related to given [`AclAlias`].
/// All related objects are stored in vectors.
#[derive(Clone, Debug, Serialize, Deserialize)]
pub struct AclAliasInfo<I = NoId> {
    pub id: I,
    pub name: String,
    pub destination: Vec<IpNetwork>,
    pub destination_ranges: Vec<AclAliasDestinationRange<Id>>,
    pub ports: Vec<PortRange>,
    pub protocols: Vec<Protocol>,
}

impl<I> AclAliasInfo<I> {
<<<<<<< HEAD
    pub fn format_destination(&self) -> String {
=======
    /// Constructs a [`String`] of comma-separated addresses and address ranges
    pub fn format_destination(&self) -> String {
        // process single addresses
>>>>>>> 63ddfb8c
        let addrs = match &self.destination {
            d if d.is_empty() => String::new(),
            d => d.iter().map(|a| a.to_string() + ", ").collect::<String>(),
        };
<<<<<<< HEAD
=======
        // process address ranges
>>>>>>> 63ddfb8c
        let ranges = match &self.destination_ranges {
            r if r.is_empty() => String::new(),
            r => r.iter().fold(String::new(), |acc, r| {
                acc + &format!("{}-{}, ", r.start, r.end)
            }),
        };
<<<<<<< HEAD

        let destination = (addrs + &ranges).replace("/32", "");
        if destination.is_empty() {
            destination
        } else {
            destination[..destination.len() - 2].to_string()
        }
    }

    pub fn format_ports(&self) -> String {
        if self.ports.is_empty() {
            String::new()
        } else {
            let ports = self
                .ports
                .iter()
                .map(|r| r.to_string() + ", ")
                .collect::<String>();
            ports[..ports.len() - 2].to_string()
        }
    }
}

impl<I> TryFrom<ApiAclAlias<I>> for AclAlias<I> {
    type Error = AclError;
    fn try_from(alias: ApiAclAlias<I>) -> Result<Self, Self::Error> {
        Ok(Self {
            destination: parse_destination(&alias.destination)?.0,
            ports: parse_ports(&alias.ports)?
                .into_iter()
                .map(Into::into)
                .collect(),
            id: alias.id,
            name: alias.name,
            protocols: alias.protocols,
        })
    }
}

#[derive(Clone, Debug, Serialize, Deserialize)]
pub struct AclAliasDestinationRangeInfo {
    pub start: IpNetwork,
    pub end: IpNetwork,
}
=======
>>>>>>> 63ddfb8c

        // remove full mask from resulting string
        let destination = (addrs + &ranges).replace("/32", "");
        if destination.is_empty() {
            destination
        } else {
            // trim the last last ', '
            destination[..destination.len() - 2].to_string()
        }
    }

    /// Constructs a [`String`] of comma-separated ports and port ranges
    pub fn format_ports(&self) -> String {
        if self.ports.is_empty() {
            String::new()
        } else {
            let ports = self
                .ports
                .iter()
                .map(|r| r.to_string() + ", ")
                .collect::<String>();
            // trim the last last ', '
            ports[..ports.len() - 2].to_string()
        }
    }
}

impl<I> TryFrom<ApiAclAlias<I>> for AclAlias<I> {
    type Error = AclError;
    fn try_from(alias: ApiAclAlias<I>) -> Result<Self, Self::Error> {
        Ok(Self {
            destination: parse_destination(&alias.destination)?.0,
            ports: parse_ports(&alias.ports)?
                .into_iter()
                .map(Into::into)
                .collect(),
            id: alias.id,
            name: alias.name,
            protocols: alias.protocols,
        })
    }
}

/// Database representation of an ACL alias. Aliases can be used to define
/// the destination part of an ACL rule so that it's easier to create new
/// rules with common restrictions. In addition to the [`AclAlias`] we provide
/// [`AclAliasInfo`] and [`ApiAclAlias`] that combine all related objects for
/// easier downstream processing.
#[derive(Clone, Debug, Model, PartialEq)]
pub struct AclAlias<I = NoId> {
    pub id: I,
    pub name: String,
    #[model(ref)]
    pub destination: Vec<IpNetwork>,
    #[model(ref)]
    pub ports: Vec<PgRange<i32>>,
    #[model(ref)]
    pub protocols: Vec<Protocol>,
}

impl AclAlias {
    #[must_use]
    pub fn new<S: Into<String>>(
        name: S,
        destination: Vec<IpNetwork>,
        ports: Vec<PgRange<i32>>,
        protocols: Vec<Protocol>,
    ) -> Self {
        Self {
            id: NoId,
            name: name.into(),
            destination,
            ports,
            protocols,
        }
    }

    /// Creates new [`AclAlias`] with all related objects based on [`AclAliasInfo`]
    pub(crate) async fn create_from_api(
        pool: &PgPool,
        api_alias: &ApiAclAlias<NoId>,
    ) -> Result<ApiAclAlias<Id>, AclError> {
        let mut transaction = pool.begin().await?;

        // save the alias
        let alias: AclAlias<NoId> = api_alias.clone().try_into()?;
        let alias = alias.save(&mut *transaction).await?;

        // create related objects
        Self::create_related_objects(&mut transaction, alias.id, api_alias).await?;

        transaction.commit().await?;
        Ok(alias.to_info(pool).await?.into())
    }

    /// Updates [`AclAlias`] with all it's related objects based on [`AclAliasInfo`]
    pub(crate) async fn update_from_api(
        pool: &PgPool,
        id: Id,
        api_alias: &ApiAclAlias<Id>,
    ) -> Result<ApiAclAlias<Id>, AclError> {
        let mut transaction = pool.begin().await?;

        // save the alias
        let mut alias: AclAlias<Id> = api_alias.clone().try_into()?;
        alias.id = id; // frontend may PUT an object with incorrect id
        alias.save(&mut *transaction).await?;

        // delete related objects
        Self::delete_related_objects(&mut transaction, alias.id).await?;

        // create related objects
        AclAlias::<Id>::create_related_objects(&mut transaction, alias.id, api_alias).await?;

        transaction.commit().await?;
        Ok(alias.to_info(pool).await?.into())
    }

    /// Deletes [`AclAlias`] with all it's related objects
    pub(crate) async fn delete_from_api(pool: &PgPool, id: Id) -> Result<(), AclError> {
        let mut transaction = pool.begin().await?;

        // delete related objects
        Self::delete_related_objects(&mut transaction, id).await?;

        // delete the alias
        query!("DELETE FROM aclalias WHERE id = $1", id)
            .execute(&mut *transaction)
            .await?;

        transaction.commit().await?;
        Ok(())
    }
}

impl<I: std::fmt::Debug> AclAlias<I> {
    /// Creates relation objects for given [`AclAlias`] based on [`AclAliasInfo`] object
    async fn create_related_objects(
        transaction: &mut PgConnection,
        alias_id: Id,
        api_alias: &ApiAclAlias<I>,
    ) -> Result<(), AclError> {
<<<<<<< HEAD
=======
        debug!("Creating related objects for ACL alias {api_alias:?}");
>>>>>>> 63ddfb8c
        // save related destination ranges
        let (_, ranges) = parse_destination(&api_alias.destination)?;
        for range in ranges {
            let obj = AclAliasDestinationRange {
                id: NoId,
                alias_id,
                start: range.0,
                end: range.1,
            };
            obj.save(&mut *transaction).await?;
        }

        info!("Created related objects for ACL alias {api_alias:?}");
        Ok(())
    }

    /// Deletes relation objects for given [`AclAlias`]
    async fn delete_related_objects(
        transaction: &mut PgConnection,
        alias_id: Id,
    ) -> Result<(), AclError> {
<<<<<<< HEAD
=======
        debug!("Deleting related objects for ACL alias {alias_id}");
>>>>>>> 63ddfb8c
        // destination ranges
        query!(
            "DELETE FROM aclaliasdestinationrange WHERE alias_id = $1",
            alias_id
        )
        .execute(&mut *transaction)
        .await?;

        info!("Deleted related objects for ACL alias {alias_id}");
        Ok(())
    }
}

impl AclAlias<Id> {
    /// Returns all [`AclAliasDestinationRanges`]es the alias applies to
    pub(crate) async fn get_destination_ranges<'e, E>(
        &self,
        executor: E,
    ) -> Result<Vec<AclAliasDestinationRange<Id>>, SqlxError>
    where
        E: PgExecutor<'e>,
    {
        query_as!(
            AclAliasDestinationRange,
            "SELECT id, alias_id, \"start\" \"start: IpAddr\", \"end\" \"end: IpAddr\" \
            FROM aclaliasdestinationrange \
            WHERE alias_id = $1",
            self.id,
        )
        .fetch_all(executor)
        .await
    }

    /// Retrieves all related objects from the db and converts [`AclAlias`]
    /// instance to [`AclAliasInfo`].
    pub(crate) async fn to_info(&self, pool: &PgPool) -> Result<AclAliasInfo<Id>, SqlxError> {
        let destination_ranges = self.get_destination_ranges(pool).await?;

        Ok(AclAliasInfo {
            id: self.id,
            name: self.name.clone(),
            destination: self.destination.clone(),
            ports: self.ports.clone().into_iter().map(Into::into).collect(),
            protocols: self.protocols.clone(),
            destination_ranges,
        })
    }
}

#[derive(Clone, Debug, Model, PartialEq)]
pub struct AclRuleNetwork<I = NoId> {
    pub id: I,
    pub rule_id: i64,
    pub network_id: i64,
}

#[derive(Clone, Debug, Model, PartialEq)]
pub struct AclRuleUser<I = NoId> {
    pub id: I,
    pub rule_id: i64,
    pub user_id: i64,
    pub allow: bool,
}

#[derive(Clone, Debug, Model, PartialEq)]
pub struct AclRuleGroup<I = NoId> {
    pub id: I,
    pub rule_id: i64,
    pub group_id: i64,
    pub allow: bool,
}

#[derive(Clone, Debug, Model, PartialEq)]
pub struct AclRuleAlias<I = NoId> {
    pub id: I,
    pub rule_id: i64,
    pub alias_id: i64,
}

#[derive(Clone, Debug, Model, PartialEq)]
pub struct AclRuleDevice<I = NoId> {
    pub id: I,
    pub rule_id: i64,
    pub device_id: i64,
    pub allow: bool,
}

#[derive(Clone, Debug, PartialEq, Serialize, Deserialize)]
pub struct AclRuleDestinationRange<I = NoId> {
    pub id: I,
    pub rule_id: i64,
    pub start: IpAddr,
    pub end: IpAddr,
}

impl AclRuleDestinationRange<NoId> {
    pub async fn save<'e, E>(&self, executor: E) -> Result<(), SqlxError>
    where
        E: PgExecutor<'e>,
    {
        query!(
            "INSERT INTO aclruledestinationrange \
            (rule_id, \"start\", \"end\") \
            VALUES ($1, $2, $3)",
            self.rule_id,
            IpNetwork::from(self.start),
            IpNetwork::from(self.end),
        )
        .execute(executor)
        .await?;

        Ok(())
    }
}

#[derive(Clone, Debug, PartialEq, Serialize, Deserialize)]
pub struct AclAliasDestinationRange<I = NoId> {
    pub id: I,
    pub alias_id: i64,
    pub start: IpAddr,
    pub end: IpAddr,
}

impl AclAliasDestinationRange<NoId> {
    pub async fn save<'e, E>(&self, executor: E) -> Result<(), SqlxError>
    where
        E: PgExecutor<'e>,
    {
        query!(
            "INSERT INTO aclaliasdestinationrange \
            (alias_id, \"start\", \"end\") \
            VALUES ($1, $2, $3)",
            self.alias_id,
            IpNetwork::from(self.start),
            IpNetwork::from(self.end),
        )
        .execute(executor)
        .await?;

        Ok(())
    }
}

#[cfg(test)]
mod test {

    use super::*;
    use crate::handlers::wireguard::parse_address_list;
    use std::ops::Bound;

    #[sqlx::test]
    async fn test_alias(pool: PgPool) {
        let destination = parse_address_list("10.0.0.1, 10.1.0.0/16");
        let ports = vec![
            PgRange {
                start: Bound::Included(10),
                end: Bound::Excluded(21),
            },
            PgRange {
                start: Bound::Included(100),
                end: Bound::Excluded(201),
            },
        ];
        let alias = AclAlias::new("alias", destination.clone(), ports.clone(), vec![20, 30])
            .save(&pool)
            .await
            .unwrap();

        assert_eq!(alias.id, 1);

        let retrieved = AclAlias::find_by_id(&pool, 1).await.unwrap().unwrap();

        assert_eq!(retrieved.id, 1);
        assert_eq!(retrieved.destination, destination);
        assert_eq!(retrieved.ports, ports);
    }

    #[sqlx::test]
    async fn test_rule_relations(pool: PgPool) {
        // create the rule
        let mut rule = AclRule {
            id: NoId,
            name: "rule".to_string(),
            allow_all_users: false,
            deny_all_users: false,
            all_networks: false,
            destination: Vec::new(),
            ports: Vec::new(),
            protocols: Vec::new(),
            expires: None,
        }
        .save(&pool)
        .await
        .unwrap();

        // create 2 networks
        let network1 = WireguardNetwork::new(
            "network1".to_string(),
            Vec::new(),
            1000,
            "endpoint1".to_string(),
            None,
            Vec::new(),
            false,
            100,
            100,
        )
        .unwrap()
        .save(&pool)
        .await
        .unwrap();
        let _network2 = WireguardNetwork::new(
            "network2".to_string(),
            Vec::new(),
            2000,
            "endpoint2".to_string(),
            None,
            Vec::new(),
            false,
            200,
            200,
        )
        .unwrap()
        .save(&pool)
        .await
        .unwrap();

        // rule only applied to network1
        let _rn = AclRuleNetwork {
            id: NoId,
            rule_id: rule.id,
            network_id: network1.id,
        }
        .save(&pool)
        .await
        .unwrap();

        // create 2 users
        let mut user1 = User::new("user1", None, "", "", "u1@mail.com", None)
            .save(&pool)
            .await
            .unwrap();
        let user2 = User::new("user2", None, "", "", "u2@mail.com", None)
            .save(&pool)
            .await
            .unwrap();

        // user1 allowed
        let _ru1 = AclRuleUser {
            id: NoId,
            rule_id: rule.id,
            user_id: user1.id,
            allow: true,
        }
        .save(&pool)
        .await
        .unwrap();

        // user2 denied
        let mut ru2 = AclRuleUser {
            id: NoId,
            rule_id: rule.id,
            user_id: user2.id,
            allow: false,
        }
        .save(&pool)
        .await
        .unwrap();

        // create 2 grups
        let group1 = Group::new("group1").save(&pool).await.unwrap();
        let group2 = Group::new("group2").save(&pool).await.unwrap();

        // group1 allowed
        let _rg = AclRuleGroup {
            id: NoId,
            rule_id: rule.id,
            group_id: group1.id,
            allow: true,
        }
        .save(&pool)
        .await
        .unwrap();

        // group2 denied
        let _rg = AclRuleGroup {
            id: NoId,
            rule_id: rule.id,
            group_id: group2.id,
            allow: false,
        }
        .save(&pool)
        .await
        .unwrap();

        // create 2 devices
        let device1 = Device::new(
            "device1".to_string(),
            String::new(),
            1,
            DeviceType::Network,
            None,
            true,
        )
        .save(&pool)
        .await
        .unwrap();
        let device2 = Device::new(
            "device2".to_string(),
            String::new(),
            1,
            DeviceType::Network,
            None,
            true,
        )
        .save(&pool)
        .await
        .unwrap();

        // device1 allowed
        let _rd = AclRuleDevice {
            id: NoId,
            rule_id: rule.id,
            device_id: device1.id,
            allow: true,
        }
        .save(&pool)
        .await
        .unwrap();

        // device2 denied
        let _rd = AclRuleDevice {
            id: NoId,
            rule_id: rule.id,
            device_id: device2.id,
            allow: false,
        }
        .save(&pool)
        .await
        .unwrap();

        // create 2 aliases
        let alias1 = AclAlias::new("alias1", Vec::new(), Vec::new(), Vec::new())
            .save(&pool)
            .await
            .unwrap();
        let _alias2 = AclAlias::new("alias2", Vec::new(), Vec::new(), Vec::new())
            .save(&pool)
            .await
            .unwrap();

        // only alias1 applies to the rule
        let _ra = AclRuleAlias {
            id: NoId,
            rule_id: rule.id,
            alias_id: alias1.id,
        }
        .save(&pool)
        .await
        .unwrap();

        // convert to [`AclRuleInfo`] and verify results
        let info = rule.to_info(&pool).await.unwrap();

        assert_eq!(info.aliases.len(), 1);
        assert_eq!(info.aliases[0].id, alias1.id); // db modifies datetime precision

        assert_eq!(info.allowed_users.len(), 1);
        assert_eq!(info.allowed_users[0], user1);

        assert_eq!(info.denied_users.len(), 1);
        assert_eq!(info.denied_users[0], user2);

        assert_eq!(info.allowed_groups.len(), 1);
        assert_eq!(info.allowed_groups[0], group1);

        assert_eq!(info.denied_groups.len(), 1);
        assert_eq!(info.denied_groups[0], group2);

        assert_eq!(info.allowed_devices.len(), 1);
        assert_eq!(info.allowed_devices[0].id, device1.id); // db modifies datetime precision

        assert_eq!(info.denied_devices.len(), 1);
        assert_eq!(info.denied_devices[0].id, device2.id); // db modifies datetime precision

        assert_eq!(info.networks.len(), 1);
        assert_eq!(info.networks[0], network1);

        // test all_networks flag
        rule.all_networks = true;
        rule.save(&pool).await.unwrap();
        assert_eq!(rule.get_networks(&pool).await.unwrap().len(), 2);

        // test allowed/denied users
        let allowed_users = rule.get_users(&pool, true).await.unwrap();
        let denied_users = rule.get_users(&pool, false).await.unwrap();
        assert_eq!(allowed_users.len(), 1);
        assert_eq!(allowed_users[0], user1);
        assert_eq!(denied_users.len(), 1);
        assert_eq!(denied_users[0], user2);

        // test `allow_all_users` flag
        rule.allow_all_users = true;
        rule.deny_all_users = false;
        rule.save(&pool).await.unwrap();
        assert_eq!(rule.get_users(&pool, true).await.unwrap().len(), 2);
        assert_eq!(rule.get_users(&pool, false).await.unwrap().len(), 0);

        // test `deny_all_users` flag
        rule.allow_all_users = false;
        rule.deny_all_users = true;
        rule.save(&pool).await.unwrap();
        assert_eq!(rule.get_users(&pool, true).await.unwrap().len(), 0);
        assert_eq!(rule.get_users(&pool, false).await.unwrap().len(), 2);

        // TODO: what if both `allow_all_users` and `deny_all_users` are true?

        // deactivate user1
        user1.is_active = false;
        user1.save(&pool).await.unwrap();

        // ensure only active users are allowed when `allow_all_users = true`
        rule.allow_all_users = true;
        rule.deny_all_users = false;
        rule.save(&pool).await.unwrap();

        let allowed_users = rule.get_users(&pool, true).await.unwrap();
        let denied_users = rule.get_users(&pool, false).await.unwrap();
        assert_eq!(allowed_users.len(), 1);
        assert_eq!(allowed_users[0], user2);
        assert_eq!(denied_users.len(), 0);

        // ensure only active users are allowed when `allow_all_users = false`
        rule.allow_all_users = false;
        rule.deny_all_users = false;
        rule.save(&pool).await.unwrap();
        ru2.allow = true; // allow user2
        ru2.save(&pool).await.unwrap();
        let allowed_users = rule.get_users(&pool, true).await.unwrap();
        let denied_users = rule.get_users(&pool, false).await.unwrap();
        assert_eq!(allowed_users.len(), 1);
        assert_eq!(allowed_users[0], user2);
        assert_eq!(denied_users.len(), 0);

        // ensure only active users are denied when `deny_all_users = true`
        rule.allow_all_users = false;
        rule.deny_all_users = true;
        rule.save(&pool).await.unwrap();

        let allowed_users = rule.get_users(&pool, true).await.unwrap();
        let denied_users = rule.get_users(&pool, false).await.unwrap();
        assert_eq!(allowed_users.len(), 0);
        assert_eq!(denied_users.len(), 1);
        assert_eq!(denied_users[0], user2);

        // ensure only active users are denied when `deny_all_users = false`
        rule.allow_all_users = false;
        rule.deny_all_users = false;
        rule.save(&pool).await.unwrap();
        ru2.allow = false; // deny user2
        ru2.save(&pool).await.unwrap();
        let allowed_users = rule.get_users(&pool, true).await.unwrap();
        let denied_users = rule.get_users(&pool, false).await.unwrap();
        assert_eq!(allowed_users.len(), 0);
        assert_eq!(denied_users.len(), 1);
        assert_eq!(denied_users[0], user2);
    }

    // #[sqlx::test]
    // async fn test_all_allowed_users(pool: PgPool) {
    //     unimplemented!()
    // }

    // #[sqlx::test]
    // async fn test_all_denied_users(pool: PgPool) {
    //     unimplemented!()
    // }
}<|MERGE_RESOLUTION|>--- conflicted
+++ resolved
@@ -12,10 +12,7 @@
 use std::{
     collections::HashSet,
     fmt,
-<<<<<<< HEAD
-=======
     net::IpAddr,
->>>>>>> 63ddfb8c
     ops::{Bound, Range},
 };
 use thiserror::Error;
@@ -29,11 +26,8 @@
     #[error(transparent)]
     IpNetworkError(#[from] ipnetwork::IpNetworkError),
     #[error(transparent)]
-<<<<<<< HEAD
-=======
     AddrParseError(#[from] std::net::AddrParseError),
     #[error(transparent)]
->>>>>>> 63ddfb8c
     DbError(#[from] SqlxError),
 }
 
@@ -110,21 +104,14 @@
 }
 
 impl<I> AclRuleInfo<I> {
-<<<<<<< HEAD
-    pub fn format_destination(&self) -> String {
-=======
     /// Constructs a [`String`] of comma-separated addresses and address ranges
     pub(crate) fn format_destination(&self) -> String {
         // process single addresses
->>>>>>> 63ddfb8c
         let addrs = match &self.destination {
             d if d.is_empty() => String::new(),
             d => d.iter().map(|a| a.to_string() + ", ").collect::<String>(),
         };
-<<<<<<< HEAD
-=======
         // process address ranges
->>>>>>> 63ddfb8c
         let ranges = match &self.destination_ranges {
             r if r.is_empty() => String::new(),
             r => r.iter().fold(String::new(), |acc, r| {
@@ -132,28 +119,18 @@
             }),
         };
 
-<<<<<<< HEAD
-=======
         // remove full mask from resulting string
->>>>>>> 63ddfb8c
         let destination = (addrs + &ranges).replace("/32", "");
         if destination.is_empty() {
             destination
         } else {
-<<<<<<< HEAD
-=======
             // trim the last last ', '
->>>>>>> 63ddfb8c
             destination[..destination.len() - 2].to_string()
         }
     }
 
-<<<<<<< HEAD
-    pub fn format_ports(&self) -> String {
-=======
     /// Constructs a [`String`] of comma-separated ports and port ranges
     pub(crate) fn format_ports(&self) -> String {
->>>>>>> 63ddfb8c
         if self.ports.is_empty() {
             String::new()
         } else {
@@ -162,17 +139,12 @@
                 .iter()
                 .map(|r| r.to_string() + ", ")
                 .collect::<String>();
-<<<<<<< HEAD
-=======
             // trim the last last ', '
->>>>>>> 63ddfb8c
             ports[..ports.len() - 2].to_string()
         }
     }
 }
 
-<<<<<<< HEAD
-=======
 /// Database representation of an ACL rule. ACL rule has many related objects:
 /// * networks
 /// * users
@@ -184,7 +156,6 @@
 /// Those objects have their dedicated tables and structures so we provide
 /// [`AclRuleInfo`] and [`ApiAclRule`] structs that implement appropriate methods
 /// to combine all the related objects for easier downstream processing.
->>>>>>> 63ddfb8c
 #[derive(Clone, Debug, Model, PartialEq)]
 pub struct AclRule<I = NoId> {
     pub id: I,
@@ -260,31 +231,19 @@
     }
 }
 
-<<<<<<< HEAD
-pub fn parse_destination(
-    destination: &str,
-) -> Result<(Vec<IpNetwork>, Vec<(IpNetwork, IpNetwork)>), AclError> {
-=======
 /// Perses a destination string into singular ip addresses or networks and address
 /// ranges. We should be able to parse a string like this one:
 /// `10.0.0.1/24, 10.1.1.10-10.1.1.20, 192.168.1.10, 10.1.1.1-10.10.1.1`
 pub fn parse_destination(
     destination: &str,
 ) -> Result<(Vec<IpNetwork>, Vec<(IpAddr, IpAddr)>), AclError> {
->>>>>>> 63ddfb8c
     let mut addrs = Vec::new();
     let mut ranges = Vec::new();
     let destination: String = destination.chars().filter(|c| !c.is_whitespace()).collect();
     for v in destination.split(',') {
         match v.split('-').collect::<Vec<_>>() {
             l if l.len() == 1 => addrs.push(l[0].parse::<IpNetwork>()?),
-<<<<<<< HEAD
-            l if l.len() == 2 => {
-                ranges.push((l[0].parse::<IpNetwork>()?, l[1].parse::<IpNetwork>()?))
-            }
-=======
             l if l.len() == 2 => ranges.push((l[0].parse::<IpAddr>()?, l[1].parse::<IpAddr>()?)),
->>>>>>> 63ddfb8c
             _ => return Err(IpNetworkError::InvalidAddr(destination))?,
         };
     }
@@ -292,12 +251,9 @@
     Ok((addrs, ranges))
 }
 
-<<<<<<< HEAD
-=======
 /// Perses a ports string into singular ports and port ranges
 /// We should be able to parse a string like this one:
 /// `22, 23, 8000-9000, 80-90`
->>>>>>> 63ddfb8c
 pub fn parse_ports(ports: &str) -> Result<Vec<PortRange>, AclError> {
     let mut result = Vec::new();
     let p: String = ports.chars().filter(|c| !c.is_whitespace()).collect();
@@ -318,21 +274,14 @@
     Ok(result)
 }
 
-<<<<<<< HEAD
-impl<I> AclRule<I> {
-=======
 impl<I: std::fmt::Debug> AclRule<I> {
->>>>>>> 63ddfb8c
     /// Creates relation objects for given [`AclRule`] based on [`ApiAclRule`] object
     async fn create_related_objects(
         transaction: &mut PgConnection,
         rule_id: Id,
         api_rule: &ApiAclRule<I>,
     ) -> Result<(), AclError> {
-<<<<<<< HEAD
-=======
         debug!("Creating related objects for ACL rule {api_rule:?}");
->>>>>>> 63ddfb8c
         // save related networks
         for network_id in &api_rule.networks {
             let obj = AclRuleNetwork {
@@ -836,74 +785,20 @@
 }
 
 impl<I> AclAliasInfo<I> {
-<<<<<<< HEAD
-    pub fn format_destination(&self) -> String {
-=======
     /// Constructs a [`String`] of comma-separated addresses and address ranges
     pub fn format_destination(&self) -> String {
         // process single addresses
->>>>>>> 63ddfb8c
         let addrs = match &self.destination {
             d if d.is_empty() => String::new(),
             d => d.iter().map(|a| a.to_string() + ", ").collect::<String>(),
         };
-<<<<<<< HEAD
-=======
         // process address ranges
->>>>>>> 63ddfb8c
         let ranges = match &self.destination_ranges {
             r if r.is_empty() => String::new(),
             r => r.iter().fold(String::new(), |acc, r| {
                 acc + &format!("{}-{}, ", r.start, r.end)
             }),
         };
-<<<<<<< HEAD
-
-        let destination = (addrs + &ranges).replace("/32", "");
-        if destination.is_empty() {
-            destination
-        } else {
-            destination[..destination.len() - 2].to_string()
-        }
-    }
-
-    pub fn format_ports(&self) -> String {
-        if self.ports.is_empty() {
-            String::new()
-        } else {
-            let ports = self
-                .ports
-                .iter()
-                .map(|r| r.to_string() + ", ")
-                .collect::<String>();
-            ports[..ports.len() - 2].to_string()
-        }
-    }
-}
-
-impl<I> TryFrom<ApiAclAlias<I>> for AclAlias<I> {
-    type Error = AclError;
-    fn try_from(alias: ApiAclAlias<I>) -> Result<Self, Self::Error> {
-        Ok(Self {
-            destination: parse_destination(&alias.destination)?.0,
-            ports: parse_ports(&alias.ports)?
-                .into_iter()
-                .map(Into::into)
-                .collect(),
-            id: alias.id,
-            name: alias.name,
-            protocols: alias.protocols,
-        })
-    }
-}
-
-#[derive(Clone, Debug, Serialize, Deserialize)]
-pub struct AclAliasDestinationRangeInfo {
-    pub start: IpNetwork,
-    pub end: IpNetwork,
-}
-=======
->>>>>>> 63ddfb8c
 
         // remove full mask from resulting string
         let destination = (addrs + &ranges).replace("/32", "");
@@ -1046,10 +941,7 @@
         alias_id: Id,
         api_alias: &ApiAclAlias<I>,
     ) -> Result<(), AclError> {
-<<<<<<< HEAD
-=======
         debug!("Creating related objects for ACL alias {api_alias:?}");
->>>>>>> 63ddfb8c
         // save related destination ranges
         let (_, ranges) = parse_destination(&api_alias.destination)?;
         for range in ranges {
@@ -1071,10 +963,7 @@
         transaction: &mut PgConnection,
         alias_id: Id,
     ) -> Result<(), AclError> {
-<<<<<<< HEAD
-=======
         debug!("Deleting related objects for ACL alias {alias_id}");
->>>>>>> 63ddfb8c
         // destination ranges
         query!(
             "DELETE FROM aclaliasdestinationrange WHERE alias_id = $1",
