use std::{
    collections::HashSet,
    fmt,
    net::{IpAddr, Ipv4Addr},
    ops::{Bound, Range},
};

use chrono::NaiveDateTime;
use ipnetwork::{IpNetwork, IpNetworkError};
use model_derive::Model;
use sqlx::{
    error::ErrorKind, postgres::types::PgRange, query, query_as, Error as SqlxError, FromRow,
    PgConnection, PgExecutor, PgPool, Type,
};
use thiserror::Error;

use crate::{
    appstate::AppState,
    db::{Device, GatewayEvent, Group, Id, NoId, User, WireguardNetwork},
    enterprise::{
        firewall::FirewallError,
        handlers::acl::{ApiAclAlias, ApiAclRule, EditAclRule},
    },
    DeviceType,
};

#[derive(Debug, Error)]
pub enum AclError {
    #[error("InvalidPortsFormat: {0}")]
    InvalidPortsFormat(String),
    #[error(transparent)]
    ParseIntError(#[from] std::num::ParseIntError),
    #[error(transparent)]
    IpNetworkError(#[from] ipnetwork::IpNetworkError),
    #[error(transparent)]
    AddrParseError(#[from] std::net::AddrParseError),
    #[error(transparent)]
    DbError(#[from] SqlxError),
    #[error("InvalidRelationError: {0}")]
    InvalidRelationError(String),
    #[error("RuleNotFoundError: {0}")]
    RuleNotFoundError(Id),
    #[error("RuleAlreadyAppliedError: {0}")]
    RuleAlreadyAppliedError(Id),
    #[error(transparent)]
    FirewallError(#[from] FirewallError),
    #[error("InvalidIpRangeError: {0}")]
    InvalidIpRangeError(String),
    #[error("PortOutOfRangeError: {0}")]
    PortOutOfRangeError(i32),
}

/// https://git.kernel.org/pub/scm/linux/kernel/git/torvalds/linux.git/tree/include/uapi/linux/in.h
pub type Protocol = i32;

/// Representation of port range. Those are stored in the db as [`PgRange<i32>`].
/// Single ports are represented as single-element ranges, e.g. port 80 = Range(80, 81)
/// since upper bound is excluded by convention.
#[derive(Clone, Debug, Serialize, Deserialize)]
pub struct PortRange(pub Range<i32>);

impl fmt::Display for PortRange {
    fn fmt(&self, f: &mut fmt::Formatter<'_>) -> fmt::Result {
        let s = match (self.0.start, self.0.end) {
            (start, end) if end == (start + 1) => start.to_string(),
            (start, end) => format!("{start}-{}", end - 1),
        };
        write!(f, "{}", s)
    }
}

impl PortRange {
    pub fn new(start: i32, end: i32) -> Self {
        Self(start..(end + 1))
    }

    // Returns first port in range
    pub fn first_port(&self) -> i32 {
        self.0.start
    }

    // Returns last port in range
    pub fn last_port(&self) -> i32 {
        self.0.end - 1
    }
}

impl From<PgRange<i32>> for PortRange {
    fn from(range: PgRange<i32>) -> Self {
        let start = match range.start {
            Bound::Included(start) => start,
            Bound::Excluded(start) => start + 1,
            // should not happen - database constraint
            Bound::Unbounded => panic!("Unbounded port range"),
        };
        let end = match range.end {
            Bound::Included(end) => end + 1,
            Bound::Excluded(end) => end,
            // should not happen - database constraint
            Bound::Unbounded => panic!("Unbounded port range"),
        };
        Self(start..end)
    }
}

impl From<PortRange> for PgRange<i32> {
    fn from(range: PortRange) -> PgRange<i32> {
        PgRange {
            start: Bound::Included(range.0.start),
            end: Bound::Excluded(range.0.end),
        }
    }
}

/// ACL rule can be in one of the following states:
/// - New: the rule has been created and not yet applied
/// - Modified: the rule has been modified and not yet applied
/// - Deleted: the rule has been marked for deletion but not yed removed
/// - Applied: the rule was applied
///
/// Applied state does NOT guarantee that all locations have received the rule
/// and performed appropriate operations, only that the next time configuration
/// is being sent it will include this rule.
#[derive(Clone, Debug, Default, Deserialize, Serialize, Type, PartialEq, Eq)]
#[sqlx(type_name = "aclrule_state", rename_all = "lowercase")]
pub enum RuleState {
    #[default]
    New,
    Modified,
    Deleted,
    Applied,
}

/// Helper struct combining all DB objects related to given [`AclRule`].
/// All related objects are stored in vectors.
#[derive(Clone, Debug)]
pub struct AclRuleInfo<I = NoId> {
    pub id: I,
    pub parent_id: Option<Id>,
    pub state: RuleState,
    pub name: String,
    pub all_networks: bool,
    pub networks: Vec<WireguardNetwork<Id>>,
    pub expires: Option<NaiveDateTime>,
    pub enabled: bool,
    // source
    pub allow_all_users: bool,
    pub deny_all_users: bool,
    pub allow_all_network_devices: bool,
    pub deny_all_network_devices: bool,
    pub allowed_users: Vec<User<Id>>,
    pub denied_users: Vec<User<Id>>,
    pub allowed_groups: Vec<Group<Id>>,
    pub denied_groups: Vec<Group<Id>>,
    pub allowed_devices: Vec<Device<Id>>,
    pub denied_devices: Vec<Device<Id>>,
    // destination
    pub destination: Vec<IpNetwork>,
    pub destination_ranges: Vec<AclRuleDestinationRange<Id>>,
    pub aliases: Vec<AclAlias<Id>>,
    pub ports: Vec<PortRange>,
    pub protocols: Vec<Protocol>,
}

impl<I> AclRuleInfo<I> {
    /// Constructs a [`String`] of comma-separated addresses and address ranges
    pub(crate) fn format_destination(&self) -> String {
        // process single addresses
        let addrs = match &self.destination {
            d if d.is_empty() => String::new(),
            d => d.iter().map(|a| a.to_string() + ", ").collect::<String>(),
        };
        // process address ranges
        let ranges = match &self.destination_ranges {
            r if r.is_empty() => String::new(),
            r => r.iter().fold(String::new(), |acc, r| {
                acc + &format!("{}-{}, ", r.start, r.end)
            }),
        };

        // remove full mask from resulting string
        let destination = (addrs + &ranges).replace("/32", "");
        if destination.is_empty() {
            destination
        } else {
            // trim the last last ', '
            destination[..destination.len() - 2].to_string()
        }
    }

    /// Constructs a [`String`] of comma-separated ports and port ranges
    pub(crate) fn format_ports(&self) -> String {
        if self.ports.is_empty() {
            String::new()
        } else {
            let ports = self
                .ports
                .iter()
                .map(|r| r.to_string() + ", ")
                .collect::<String>();
            // trim the last last ', '
            ports[..ports.len() - 2].to_string()
        }
    }
}

/// Database representation of an ACL rule. ACL rule has many related objects:
/// * networks
/// * users
/// * groups
/// * aliases
/// * devices
/// * ...
///
/// Those objects have their dedicated tables and structures so we provide
/// [`AclRuleInfo`] and [`ApiAclRule`] structs that implement appropriate methods
/// to combine all the related objects for easier downstream processing.
#[derive(Clone, Debug, Default, Model, PartialEq, Eq, FromRow)]
pub struct AclRule<I = NoId> {
    pub id: I,
    // if present points to the original rule before modification / deletion
    pub parent_id: Option<Id>,
    #[model(enum)]
    pub state: RuleState,
    pub name: String,
    pub allow_all_users: bool,
    pub deny_all_users: bool,
    pub allow_all_network_devices: bool,
    pub deny_all_network_devices: bool,
    pub all_networks: bool,
    #[model(ref)]
    pub destination: Vec<IpNetwork>,
    #[model(ref)]
    pub ports: Vec<PgRange<i32>>,
    #[model(ref)]
    pub protocols: Vec<Protocol>,
    pub enabled: bool,
    pub expires: Option<NaiveDateTime>,
}

impl AclRule {
    /// Creates new [`AclRule`] with all related objects based on [`ApiAclRule`]
    pub(crate) async fn create_from_api(
        pool: &PgPool,
        api_rule: &EditAclRule,
    ) -> Result<ApiAclRule, AclError> {
        let mut transaction = pool.begin().await?;

        // save the rule
        let rule: AclRule = api_rule.clone().try_into()?;
        let rule = rule.save(&mut *transaction).await?;

        // create related objects
        rule.create_related_objects(&mut transaction, api_rule)
            .await?;

        let result: ApiAclRule = rule.to_info(&mut transaction).await?.into();

        transaction.commit().await?;

        Ok(result)
    }

    /// Updates [`AclRule`] with all it's related objects based on [`ApiAclRule`]
    ///
    /// State handling:
    ///
    /// - For rules in `RuleState::Applied` state (rules that are currently active):
    ///   1. Any existing modifications of this rule are deleted
    ///   2. A copy of the rule is created with `RuleState::Modified` state and the original rule as parent
    /// - For rules in other states (`New`, `Modified` or `Deleted`), we directly update the existing rule
    ///   since they haven't been applied.
    ///
    /// This approach allows us to track changes to applied rules while maintaining their history.
    ///
    /// Applied state does NOT guarantee that all locations have received the rule
    /// and performed appropriate operations, only that the next time configuration
    /// is being sent it will include this rule.
    pub(crate) async fn update_from_api(
        pool: &PgPool,
        id: Id,
        api_rule: &EditAclRule,
    ) -> Result<ApiAclRule, AclError> {
        debug!("Updating rule ID {id} with {api_rule:?}");
        let mut transaction = pool.begin().await?;

        // find the existing rule
        let existing_rule = AclRule::find_by_id(&mut *transaction, id)
            .await?
            .ok_or_else(|| {
                warn!("Update of nonexistent rule ({id}) failed");
                AclError::RuleNotFoundError(id)
            })?;

        // convert API rule to model
        let mut rule: AclRule<NoId> = api_rule.clone().try_into()?;

        // perform appropriate updates depending on existing rule's state
        let rule = match existing_rule.state {
            RuleState::Applied => {
                // create new `RuleState::Modified` rule
                debug!("Rule {id} state is `Applied` - creating new `Modified` rule object",);
                // remove old modifications of this rule
                let result = query!("DELETE FROM aclrule WHERE parent_id = $1", id)
                    .execute(&mut *transaction)
                    .await?;
                debug!(
                    "Removed {} old modifications of rule {id}",
                    result.rows_affected(),
                );

                // save as a new rule with appropriate parent_id and state
                rule.state = RuleState::Modified;
                rule.parent_id = Some(id);
                let rule = rule.save(&mut *transaction).await?;

                // create related objects
                rule.create_related_objects(&mut transaction, api_rule)
                    .await?;

                rule
            }
            _ => {
                debug!(
                    "Rule {id} is a modification to rule {:?} - updating the modification",
                    existing_rule.parent_id,
                );
                // update the not-yet applied modification itself
                let mut rule = rule.with_id(id);
                rule.parent_id = existing_rule.parent_id;
                rule.save(&mut *transaction).await?;

                // recreate related objects
                rule.delete_related_objects(&mut transaction).await?;
                rule.create_related_objects(&mut transaction, api_rule)
                    .await?;

                rule
            }
        };

        let rule_details = rule.to_info(&mut transaction).await?.into();

        transaction.commit().await?;

        info!("Successfully updated rule {rule_details:?}");
        Ok(rule_details)
    }

    /// Deletes [`AclRule`] with all it's related objects.
    ///
    /// State handling:
    ///
    /// - For rules in `RuleState::Applied` state (rules that are currently active):
    ///   1. Any existing modifications of this rule are deleted
    ///   2. A copy of the rule is created with `RuleState::Deleted` state and the original rule as parent
    ///
    /// This preserves the original rule while tracking the deletion.
    ///
    /// - For rules in other states (`New`, `Modified` or `Deleted`):
    ///   1. All related objects are deleted
    ///   2. The rule itself is deleted from the database
    ///
    /// Since these rules were not yet applied, we can safely remove them.
    pub(crate) async fn delete_from_api(pool: &PgPool, id: Id) -> Result<(), AclError> {
        debug!("Deleting rule {id}");
        let mut transaction = pool.begin().await?;

        // find the existing rule
        let existing_rule = AclRule::find_by_id(&mut *transaction, id)
            .await?
            .ok_or_else(|| {
                warn!("Deletion of nonexistent rule ({id}) failed");
                AclError::RuleNotFoundError(id)
            })?;

        // perform appropriate modifications depending on existing rule's state
        match existing_rule.state {
            RuleState::Applied => {
                // create new `RuleState::Modified` rule
                debug!(
                    "Rule {} state is `Applied` - creating new `Deleted` rule object",
                    id,
                );
                // delete all modifications of this rule
                let result = query!("DELETE FROM aclrule WHERE parent_id = $1", id)
                    .execute(&mut *transaction)
                    .await?;
                debug!(
                    "Removed {} old modifications of rule {id}",
                    result.rows_affected(),
                );

                // save as a new rule with appropriate parent_id and state
                let mut rule = existing_rule.as_noid();
                rule.state = RuleState::Deleted;
                rule.parent_id = Some(id);
                rule.save(&mut *transaction).await?;
            }
            _ => {
                // delete the not-yet applied modification itself
                debug!(
                    "Rule {} is a modification to rule {:?} - updating the modification",
                    id, existing_rule.parent_id,
                );
                // delete related objects
                existing_rule
                    .delete_related_objects(&mut transaction)
                    .await?;

                // delete the rule
                existing_rule.delete(&mut *transaction).await?;
            }
        };

        transaction.commit().await?;
        info!("Rule {id} succesfully deleted or marked for deletion");
        Ok(())
    }

    /// Changes rule state to [`RuleState::Applied`] for all specified rules
    ///
    /// # Errors
    ///
    /// - `AclError::RuleNotFoundError`
    pub async fn apply_rules(
        pool: &PgPool,
        rules: &[Id],
        appstate: &AppState,
    ) -> Result<(), AclError> {
        debug!("Applying {} ACL rules: {rules:?}", rules.len());
        let mut transaction = pool.begin().await?;

        // prepare variable for collecting affected locations
        let mut affected_locations = HashSet::new();

        for id in rules {
            let rule = AclRule::find_by_id(&mut *transaction, *id)
                .await?
                .ok_or_else(|| AclError::RuleNotFoundError(*id))?;
            let locations = rule.get_networks(&mut *transaction).await?;
            for location in locations {
                affected_locations.insert(location);
            }
            rule.apply(&mut transaction).await?;
        }
        info!("Applied {} ACL rules: {rules:?}", rules.len());

        let affected_locations: Vec<WireguardNetwork<Id>> =
            affected_locations.into_iter().collect();
        debug!(
            "{} locations affected by applied ACL rules. Sending gateway firewall update events for each location",
            affected_locations.len()
        );

        for location in affected_locations {
            match location.try_get_firewall_config(&mut transaction).await? {
                Some(firewall_config) => {
                    debug!("Sending firewall update event for location {location}");
                    appstate.send_wireguard_event(GatewayEvent::FirewallConfigChanged(
                        location.id,
                        firewall_config,
                    ));
                }
                None => {
                    debug!("No firewall config generated for location {location}. Not sending a gateway event")
                }
            }
        }

        transaction.commit().await?;
        Ok(())
    }
}

#[derive(Debug, Default)]
pub struct ParsedDestination {
    addrs: Vec<IpNetwork>,
    ranges: Vec<(IpAddr, IpAddr)>,
}

/// Perses a destination string into singular ip addresses or networks and address
/// ranges. We should be able to parse a string like this one:
/// `10.0.0.1/24, 10.1.1.10-10.1.1.20, 192.168.1.10, 10.1.1.1-10.10.1.1`
pub fn parse_destination(destination: &str) -> Result<ParsedDestination, AclError> {
    debug!("Parsing destination string: {destination}");
    let destination: String = destination.chars().filter(|c| !c.is_whitespace()).collect();
    let mut result = ParsedDestination::default();
    if destination.is_empty() {
        return Ok(result);
    }
    for v in destination.split(',') {
        match v.split('-').collect::<Vec<_>>() {
            l if l.len() == 1 => result.addrs.push(l[0].parse::<IpNetwork>()?),
            l if l.len() == 2 => result
                .ranges
                .push((l[0].parse::<IpAddr>()?, l[1].parse::<IpAddr>()?)),
            _ => {
                error!("Failed to parse destination string: \"{destination}\"");
                Err(IpNetworkError::InvalidAddr(destination.clone()))?;
            }
        };
    }

    debug!("Parsed destination: {result:?}");
    Ok(result)
}

/// Perses a ports string into singular ports and port ranges
/// We should be able to parse a string like this one:
/// `22, 23, 8000-9000, 80-90`
pub fn parse_ports(ports: &str) -> Result<Vec<PortRange>, AclError> {
    debug!("Parsing ports string: {ports}");
    let ensure_in_range = |port: i32| {
        u16::try_from(port)
            .map(|_| port)
            .map_err(|_| AclError::PortOutOfRangeError(port))
    };
    let mut result = Vec::new();
    let ports: String = ports.chars().filter(|c| !c.is_whitespace()).collect();
    if ports.is_empty() {
        return Ok(result);
    }
    for v in ports.split(',') {
        match v.split('-').collect::<Vec<_>>() {
            l if l.len() == 1 => result.push(PortRange(Range {
                start: ensure_in_range(l[0].parse::<i32>()?)?,
                end: ensure_in_range(l[0].parse::<i32>()?)? + 1,
            })),
            l if l.len() == 2 => result.push(PortRange(Range {
                start: ensure_in_range(l[0].parse::<i32>()?)?,
                end: ensure_in_range(l[1].parse::<i32>()?)? + 1,
            })),
            _ => {
                error!("Failed to parse ports string: \"{ports}\"");
                return Err(AclError::InvalidPortsFormat(ports.to_string()));
            }
        };
    }

    debug!("Parsed ports: {result:?}");
    Ok(result)
}

/// Maps [`sqlx::Error`] to [`AclError`] while checking for [`ErrorKind::ForeignKeyViolation`].
fn map_relation_error(err: SqlxError, class: &str, id: &Id) -> AclError {
    if let SqlxError::Database(dberror) = &err {
        if dberror.kind() == ErrorKind::ForeignKeyViolation {
            error!("Failed to create ACL related object, foreign key violation: {class}({id}): {dberror}");
            return AclError::InvalidRelationError(format!("{class}({id})"));
        }
    }
    error!("Failed to create ACL related object: {err}");
    AclError::DbError(err)
}

impl AclRule<Id> {
    /// Creates relation objects for given [`AclRule`] based on [`EditAclRule`] object
    async fn create_related_objects(
        &self,
        transaction: &mut PgConnection,
        api_rule: &EditAclRule,
    ) -> Result<(), AclError> {
        let rule_id = self.id;
        debug!("Creating related objects for ACL rule {api_rule:?}");
        // save related networks
        debug!("Creating related networks for ACL rule {rule_id}");
        for network_id in &api_rule.networks {
            let obj = AclRuleNetwork {
                id: NoId,
                rule_id,
                network_id: *network_id,
            };
            obj.save(&mut *transaction)
                .await
                .map_err(|err| map_relation_error(err, "WireguardNetwork", network_id))?;
        }

        // allowed users
        debug!("Creating related allowed users for ACL rule {rule_id}");
        for user_id in &api_rule.allowed_users {
            let obj = AclRuleUser {
                id: NoId,
                allow: true,
                rule_id,
                user_id: *user_id,
            };
            obj.save(&mut *transaction)
                .await
                .map_err(|err| map_relation_error(err, "User", user_id))?;
        }

        // denied users
        debug!("Creating related denied users for ACL rule {rule_id}");
        for user_id in &api_rule.denied_users {
            let obj = AclRuleUser {
                id: NoId,
                allow: false,
                rule_id,
                user_id: *user_id,
            };
            obj.save(&mut *transaction)
                .await
                .map_err(|err| map_relation_error(err, "User", user_id))?;
        }

        // allowed groups
        debug!("Creating related allowed groups for ACL rule {rule_id}");
        for group_id in &api_rule.allowed_groups {
            let obj = AclRuleGroup {
                id: NoId,
                allow: true,
                rule_id,
                group_id: *group_id,
            };
            obj.save(&mut *transaction)
                .await
                .map_err(|err| map_relation_error(err, "Group", group_id))?;
        }

        // denied groups
        debug!("Creating related denied groups for ACL rule {rule_id}");
        for group_id in &api_rule.denied_groups {
            let obj = AclRuleGroup {
                id: NoId,
                allow: false,
                rule_id,
                group_id: *group_id,
            };
            obj.save(&mut *transaction)
                .await
                .map_err(|err| map_relation_error(err, "Group", group_id))?;
        }

        // save related aliases
        debug!("Creating related aliases for ACL rule {rule_id}");
        for alias_id in &api_rule.aliases {
            let obj = AclRuleAlias {
                id: NoId,
                rule_id,
                alias_id: *alias_id,
            };
            obj.save(&mut *transaction)
                .await
                .map_err(|err| map_relation_error(err, "AclAlias", alias_id))?;
        }

        // allowed devices
        debug!("Creating related allowed devices for ACL rule {rule_id}");
        for device_id in &api_rule.allowed_devices {
            let obj = AclRuleDevice {
                id: NoId,
                allow: true,
                rule_id,
                device_id: *device_id,
            };
            obj.save(&mut *transaction)
                .await
                .map_err(|err| map_relation_error(err, "Device", device_id))?;
        }

        // denied devices
        debug!("Creating related denied devices for ACL rule {rule_id}");
        for device_id in &api_rule.denied_devices {
            let obj = AclRuleDevice {
                id: NoId,
                allow: false,
                rule_id,
                device_id: *device_id,
            };
            obj.save(&mut *transaction)
                .await
                .map_err(|err| map_relation_error(err, "Device", device_id))?;
        }

        // destination
        let destination = parse_destination(&api_rule.destination)?;
        debug!("Creating related destination ranges for ACL rule {rule_id}");
        for range in destination.ranges {
            if range.1 <= range.0 {
                return Err(AclError::InvalidIpRangeError(format!(
                    "{}-{}",
                    range.0, range.1
                )));
            }
            let obj = AclRuleDestinationRange {
                id: NoId,
                rule_id,
                start: range.0,
                end: range.1,
            };
            obj.save(&mut *transaction).await?;
        }

        info!("Created related objects for ACL rule {api_rule:?}");
        Ok(())
    }

    /// Deletes relation objects for given [`AclRule`]
    async fn delete_related_objects(
        &self,
        transaction: &mut PgConnection,
    ) -> Result<(), SqlxError> {
        let rule_id = self.id;
        debug!("Deleting related objects for ACL rule {rule_id}");
        // networks
        let result = query!("DELETE FROM aclrulenetwork WHERE rule_id = $1", rule_id)
            .execute(&mut *transaction)
            .await?;
        debug!(
            "Deleted {} aclrulenetwork records related to rule {rule_id}",
            result.rows_affected()
        );

        // users
        let result = query!("DELETE FROM aclruleuser WHERE rule_id = $1", rule_id)
            .execute(&mut *transaction)
            .await?;
        debug!(
            "Deleted {} aclruleuser records related to rule {rule_id}",
            result.rows_affected()
        );

        // groups
        let result = query!("DELETE FROM aclrulegroup WHERE rule_id = $1", rule_id)
            .execute(&mut *transaction)
            .await?;
        debug!(
            "Deleted {} aclrulegroup records related to rule {rule_id}",
            result.rows_affected()
        );

        // aliases
        let result = query!("DELETE FROM aclrulealias WHERE rule_id = $1", rule_id)
            .execute(&mut *transaction)
            .await?;
        debug!(
            "Deleted {} aclrulealias records related to rule {rule_id}",
            result.rows_affected()
        );

        // devices
        let result = query!("DELETE FROM aclruledevice WHERE rule_id = $1", rule_id)
            .execute(&mut *transaction)
            .await?;
        debug!(
            "Deleted {} aclruledevice records related to rule {rule_id}",
            result.rows_affected()
        );

        // destination ranges
        let result = query!(
            "DELETE FROM aclruledestinationrange WHERE rule_id = $1",
            rule_id
        )
        .execute(&mut *transaction)
        .await?;
        debug!(
            "Deleted {} aclruledestinationrange records related to rule {rule_id}",
            result.rows_affected()
        );

        info!("Deleted related objects for ACL rule {rule_id}");
        Ok(())
    }
}

impl TryFrom<EditAclRule> for AclRule<NoId> {
    type Error = AclError;

    fn try_from(rule: EditAclRule) -> Result<Self, Self::Error> {
        Ok(Self {
            destination: parse_destination(&rule.destination)?.addrs,
            ports: parse_ports(&rule.ports)?
                .into_iter()
                .map(Into::into)
                .collect(),
            id: NoId,
            parent_id: None,
            state: Default::default(),
            name: rule.name,
            allow_all_users: rule.allow_all_users,
            deny_all_users: rule.deny_all_users,
            allow_all_network_devices: rule.allow_all_network_devices,
            deny_all_network_devices: rule.deny_all_network_devices,
            all_networks: rule.all_networks,
            protocols: rule.protocols,
            enabled: rule.enabled,
            expires: rule.expires,
        })
    }
}

impl AclRule<Id> {
    /// Applies pending state change if necessary.
    ///
    /// If current state is [`RuleState::New`] or [`RuleState::Modified`] it does the following:
    /// - changes the state of the rule to `Applied`
    /// - clears rule's `parent_id`.
    /// - deletes it's parent rule
    ///
    /// If current state is ['RuleState::Deleted'] it removes the parent rule and the rule itself.
    ///
    /// # Errors
    ///
    /// - `AclError::RuleAreadyApplied`
    pub async fn apply(mut self, transaction: &mut PgConnection) -> Result<(), AclError> {
        let acl_id = self.id;
        debug!("Applying ACL rule {acl_id} pending state change");

        // Ensure the rule is in a state that can be applied
        match self.state {
            RuleState::New | RuleState::Modified => {
                debug!("Changing ACL rule {acl_id} state to applied");
                self.state = RuleState::Applied;
                let parent_id = self.parent_id;
                self.parent_id = None;
                self.save(&mut *transaction).await?;

                // delete parent rule
                if let Some(parent_id) = parent_id {
                    query!("DELETE FROM aclrule WHERE id = $1", parent_id)
                        .execute(&mut *transaction)
                        .await?;
                }
                info!("Changed ACL rule {acl_id} state to applied");
            }
            RuleState::Deleted => {
                debug!("Removing ACL rule {acl_id} which has been marked for deletion",);
                let parent_id = &self
                    .parent_id
                    .expect("ACL rule marked for deletion must have parent ID");

                // delete current ACL rule itself
                self.delete(&mut *transaction).await?;

                // delete parent rule
                query!("DELETE FROM aclrule WHERE id = $1", parent_id)
                    .execute(&mut *transaction)
                    .await?;

                info!("ACL rule {acl_id} was deleted");
            }
            RuleState::Applied => {
                warn!("ACL rule {acl_id} already applied");
                return Err(AclError::RuleAlreadyAppliedError(self.id));
            }
        }

        Ok(())
    }

    /// Returns all [`WireguardNetwork`]s the rule applies to
    pub(crate) async fn get_networks<'e, E>(
        &self,
        executor: E,
    ) -> Result<Vec<WireguardNetwork<Id>>, SqlxError>
    where
        E: PgExecutor<'e>,
    {
        if self.all_networks {
            WireguardNetwork::all(executor).await
        } else {
            query_as!(
                WireguardNetwork,
                "SELECT n.id, name, address, port, pubkey, prvkey, endpoint, dns, allowed_ips, \
                connected_at, mfa_enabled, keepalive_interval, peer_disconnect_threshold, \
                acl_enabled, acl_default_allow \
                FROM aclrulenetwork r \
                JOIN wireguard_network n \
                ON n.id = r.network_id \
                WHERE r.rule_id = $1",
                self.id,
            )
            .fetch_all(executor)
            .await
        }
    }

    /// Returns all [`AclAlias`]es the rule applies to
    pub(crate) async fn get_aliases<'e, E>(
        &self,
        executor: E,
    ) -> Result<Vec<AclAlias<Id>>, SqlxError>
    where
        E: PgExecutor<'e>,
    {
        query_as!(
            AclAlias,
            "SELECT a.id, name, destination, ports, protocols \
            FROM aclrulealias r \
            JOIN aclalias a \
            ON a.id = r.alias_id \
            WHERE r.rule_id = $1",
            self.id,
        )
        .fetch_all(executor)
        .await
    }

    /// Returns **active** [`User`]s that are allowed or denied by the rule
    pub(crate) async fn get_users<'e, E>(
        &self,
        executor: E,
        allowed: bool,
    ) -> Result<Vec<User<Id>>, SqlxError>
    where
        E: PgExecutor<'e>,
    {
        Ok(match allowed {
            true => self.get_allowed_users(executor).await?,
            false => self.get_denied_users(executor).await?,
        })
    }

    /// Returns **active** [`User`]s that are allowed by the rule
    pub(crate) async fn get_allowed_users<'e, E>(
        &self,
        executor: E,
    ) -> Result<Vec<User<Id>>, SqlxError>
    where
        E: PgExecutor<'e>,
    {
<<<<<<< HEAD
        if self.allow_all_users {
            query_as!(
                User,
                "SELECT id, username, password_hash, last_name, first_name, email, \
                phone, mfa_enabled, totp_enabled, totp_secret, \
                email_mfa_enabled, email_mfa_secret, \
                mfa_method \"mfa_method: _\", recovery_codes, is_active, openid_sub, \
                from_ldap \
                FROM \"user\" \
                WHERE is_active = true"
            )
            .fetch_all(executor)
            .await
        } else {
            query_as!(
                User,
                "SELECT u.id, username, password_hash, last_name, first_name, email, \
=======
        query_as!(
            User,
            "SELECT u.id, username, password_hash, last_name, first_name, email, \
>>>>>>> 1a79040a
                phone, mfa_enabled, totp_enabled, totp_secret, \
                email_mfa_enabled, email_mfa_secret, \
                mfa_method \"mfa_method: _\", recovery_codes, is_active, openid_sub, \
                from_ldap \
                FROM aclruleuser r \
                JOIN \"user\" u \
                ON u.id = r.user_id \
                WHERE r.rule_id = $1 \
                AND r.allow \
                AND u.is_active = true",
            self.id,
        )
        .fetch_all(executor)
        .await
    }

    /// Returns **active** [`User`]s that are denied by the rule
    pub(crate) async fn get_denied_users<'e, E>(
        &self,
        executor: E,
    ) -> Result<Vec<User<Id>>, SqlxError>
    where
        E: PgExecutor<'e>,
    {
<<<<<<< HEAD
        if self.deny_all_users {
            query_as!(
                User,
                "SELECT id, username, password_hash, last_name, first_name, email, \
                phone, mfa_enabled, totp_enabled, totp_secret, \
                email_mfa_enabled, email_mfa_secret, \
                mfa_method \"mfa_method: _\", recovery_codes, is_active, openid_sub, \
                from_ldap \
                FROM \"user\" \
                WHERE is_active = true"
            )
            .fetch_all(executor)
            .await
        } else {
            query_as!(
                User,
                "SELECT u.id, username, password_hash, last_name, first_name, email, \
=======
        query_as!(
            User,
            "SELECT u.id, username, password_hash, last_name, first_name, email, \
>>>>>>> 1a79040a
                phone, mfa_enabled, totp_enabled, totp_secret, \
                email_mfa_enabled, email_mfa_secret, \
                mfa_method \"mfa_method: _\", recovery_codes, is_active, openid_sub, \
                from_ldap \
                FROM aclruleuser r \
                JOIN \"user\" u \
                ON u.id = r.user_id \
                WHERE r.rule_id = $1 \
                AND NOT r.allow \
                AND u.is_active = true",
            self.id,
        )
        .fetch_all(executor)
        .await
    }

    /// Returns [`Group`]s that are allowed or denied by the rule
    pub(crate) async fn get_groups<'e, E>(
        &self,
        executor: E,
        allowed: bool,
    ) -> Result<Vec<Group<Id>>, SqlxError>
    where
        E: PgExecutor<'e>,
    {
        query_as!(
            Group,
            "SELECT g.id, name, is_admin \
            FROM aclrulegroup r \
            JOIN \"group\" g \
            ON g.id = r.group_id \
            WHERE r.rule_id = $1 \
            AND r.allow = $2",
            self.id,
            allowed,
        )
        .fetch_all(executor)
        .await
    }

    /// Returns [`Device`]s that are allowed or denied by the rule
    pub(crate) async fn get_network_devices<'e, E>(
        &self,
        executor: E,
        allowed: bool,
    ) -> Result<Vec<Device<Id>>, SqlxError>
    where
        E: PgExecutor<'e>,
    {
        match allowed {
            true => self.get_allowed_network_devices(executor).await,
            false => self.get_denied_network_devices(executor).await,
        }
    }

    pub(crate) async fn get_allowed_network_devices<'e, E>(
        &self,
        executor: E,
    ) -> Result<Vec<Device<Id>>, SqlxError>
    where
        E: PgExecutor<'e>,
    {
        query_as!(
                Device,
                "SELECT d.id, name, wireguard_pubkey, user_id, created, description, device_type \"device_type: DeviceType\", \
                    configured \
                    FROM aclruledevice r \
                    JOIN device d \
                    ON d.id = r.device_id \
                    WHERE r.rule_id = $1 \
                    AND r.allow = true AND d.configured = true",
                self.id,
            )
                .fetch_all(executor)
            .await
    }

    pub(crate) async fn get_denied_network_devices<'e, E>(
        &self,
        executor: E,
    ) -> Result<Vec<Device<Id>>, SqlxError>
    where
        E: PgExecutor<'e>,
    {
        query_as!(
                Device,
                "SELECT d.id, name, wireguard_pubkey, user_id, created, description, device_type \"device_type: DeviceType\", \
                    configured \
                    FROM aclruledevice r \
                    JOIN device d \
                    ON d.id = r.device_id \
                    WHERE r.rule_id = $1 \
                    AND r.allow = false AND d.configured = true",
                self.id,
            )
                .fetch_all(executor)
            .await
    }

    /// Returns all [`AclRuleDestinationRanges`]es the rule applies to
    pub(crate) async fn get_destination_ranges<'e, E>(
        &self,
        executor: E,
    ) -> Result<Vec<AclRuleDestinationRange<Id>>, SqlxError>
    where
        E: PgExecutor<'e>,
    {
        query_as!(
            AclRuleDestinationRange,
            "SELECT id, rule_id, \"start\" \"start: IpAddr\", \"end\" \"end: IpAddr\" \
            FROM aclruledestinationrange \
            WHERE rule_id = $1",
            self.id,
        )
        .fetch_all(executor)
        .await
    }

    /// Retrieves all related objects from the db and converts [`AclRule`]
    /// instance to [`AclRuleInfo`].
    pub async fn to_info(&self, conn: &mut PgConnection) -> Result<AclRuleInfo<Id>, SqlxError> {
        let aliases = self.get_aliases(&mut *conn).await?;
        let networks = self.get_networks(&mut *conn).await?;
        let allowed_users = self.get_users(&mut *conn, true).await?;
        let denied_users = self.get_users(&mut *conn, false).await?;
        let allowed_groups = self.get_groups(&mut *conn, true).await?;
        let denied_groups = self.get_groups(&mut *conn, false).await?;
        let allowed_devices = self.get_network_devices(&mut *conn, true).await?;
        let denied_devices = self.get_network_devices(&mut *conn, false).await?;
        let destination_ranges = self.get_destination_ranges(&mut *conn).await?;
        let ports = self.ports.clone().into_iter().map(Into::into).collect();

        Ok(AclRuleInfo {
            id: self.id,
            parent_id: self.parent_id,
            state: self.state.clone(),
            name: self.name.clone(),
            allow_all_users: self.allow_all_users,
            deny_all_users: self.deny_all_users,
            allow_all_network_devices: self.allow_all_network_devices,
            deny_all_network_devices: self.deny_all_network_devices,
            all_networks: self.all_networks,
            destination: self.destination.clone(),
            protocols: self.protocols.clone(),
            enabled: self.enabled,
            expires: self.expires,
            destination_ranges,
            ports,
            aliases,
            networks,
            allowed_users,
            denied_users,
            allowed_groups,
            denied_groups,
            allowed_devices,
            denied_devices,
        })
    }
}

impl AclRuleInfo<Id> {
    /// Wrapper function which combines explicitly specified allowed users with members of allowed
    /// groups to generate a list of all unique allowed users for a given ACL.
    pub(crate) async fn get_all_allowed_users<'e, E: sqlx::PgExecutor<'e>>(
        &self,
        executor: E,
    ) -> Result<Vec<User<Id>>, SqlxError> {
        debug!(
            "Preparing list of all allowed users for ACL rule {}",
            self.id
        );
        // return all active users if `allow_all_users` flag is enabled
        if self.allow_all_users {
            debug!(
                "allow_all_users flag is enabled for ACL rule {}. Fetching all active users",
                self.id
            );
            let all_active_users = query_as!(
                User,
                "SELECT id, username, password_hash, last_name, first_name, email, \
                phone, mfa_enabled, totp_enabled, totp_secret, \
                email_mfa_enabled, email_mfa_secret, \
                mfa_method \"mfa_method: _\", recovery_codes, is_active, openid_sub \
                FROM \"user\" \
                WHERE is_active = true"
            )
            .fetch_all(executor)
            .await;

            return all_active_users;
        }

        // get explicitly allowed users
        let mut allowed_users = self.allowed_users.clone();

        // get allowed groups IDs
        let allowed_group_ids: Vec<Id> = self.allowed_groups.iter().map(|group| group.id).collect();

        // fetch all active members of allowed groups
        let allowed_groups_users: Vec<User<Id>> = query_as!(
            User,
            "SELECT id, username, password_hash, last_name, first_name, email, \
                phone, mfa_enabled, totp_enabled, totp_secret, \
                email_mfa_enabled, email_mfa_secret, \
                mfa_method \"mfa_method: _\", recovery_codes, is_active, openid_sub, \
                from_ldap \
                FROM \"user\" u \
                JOIN group_user gu ON u.id=gu.user_id \
                WHERE u.is_active=true AND gu.group_id=ANY($1)",
            &allowed_group_ids
        )
        .fetch_all(executor)
        .await?;

        // get unique users from both lists
        allowed_users.extend(allowed_groups_users);
        let unique_allowed_users: HashSet<_> = allowed_users.into_iter().collect();

        // convert HashSet to output Vec
        Ok(unique_allowed_users.into_iter().collect())
    }

    /// Wrapper function which combines explicitly specified denied users with members of denied
    /// groups to generate a list of all unique denied users for a given ACL.
    pub(crate) async fn get_all_denied_users<'e, E: sqlx::PgExecutor<'e>>(
        &self,
        executor: E,
    ) -> Result<Vec<User<Id>>, SqlxError> {
        debug!(
            "Preparing list of all denied users for ACL rule {}",
            self.id
        );
        // return all active users if `deny_all_users` flag is enabled
        if self.deny_all_users {
            debug!(
                "deny_all_users flag is enabled for ACL rule {}. Fetching all active users",
                self.id
            );
            let all_denied_users = query_as!(
                User,
                "SELECT id, username, password_hash, last_name, first_name, email, \
                phone, mfa_enabled, totp_enabled, totp_secret, \
                email_mfa_enabled, email_mfa_secret, \
                mfa_method \"mfa_method: _\", recovery_codes, is_active, openid_sub \
                FROM \"user\" \
                WHERE is_active = true"
            )
            .fetch_all(executor)
            .await;

            return all_denied_users;
        }

        // get explicitly denied users
        let mut denied_users = self.denied_users.clone();

        // get denied groups IDs
        let denied_group_ids: Vec<Id> = self.denied_groups.iter().map(|group| group.id).collect();

        // fetch all active members of denied groups
        let denied_groups_users: Vec<User<Id>> = query_as!(
            User,
            "SELECT id, username, password_hash, last_name, first_name, email, \
                phone, mfa_enabled, totp_enabled, totp_secret, \
                email_mfa_enabled, email_mfa_secret, \
                mfa_method \"mfa_method: _\", recovery_codes, is_active, openid_sub, \
                from_ldap \
                FROM \"user\" u \
            JOIN group_user gu ON u.id=gu.user_id \
                WHERE u.is_active=true AND gu.group_id=ANY($1)",
            &denied_group_ids
        )
        .fetch_all(executor)
        .await?;

        // get unique users from both lists
        denied_users.extend(denied_groups_users);
        let unique_denied_users: HashSet<_> = denied_users.into_iter().collect();

        // convert HashSet to output Vec
        Ok(unique_denied_users.into_iter().collect())
    }

    /// Returns the list of explicitly configured allowed network devices or
    /// a list of all devices if 'allow_all_network_devices' flag is enabled
    pub(crate) async fn get_all_allowed_devices<'e, E: sqlx::PgExecutor<'e>>(
        &self,
        executor: E,
    ) -> Result<Vec<Device<Id>>, SqlxError> {
        debug!(
            "Preparing list of all allowed network devices for ACL rule {}",
            self.id
        );
        // return all active devices if `allow_all_network_devices` flag is enabled
        if self.allow_all_network_devices {
            return query_as!(
                Device,
                "SELECT id, name, wireguard_pubkey, user_id, created, description, device_type \"device_type: DeviceType\", \
                    configured \
                    FROM device \
                    WHERE device_type = 'network'::device_type AND configured = true",
            )
                .fetch_all(executor)
            .await;
        }

        // return explicitly configured allowed devices otherwise
        Ok(self.allowed_devices.clone())
    }

    /// Returns the list of explicitly configured denied network devices or
    /// a list of all devices if 'deny_all_network_devices' flag is enabled
    pub(crate) async fn get_all_denied_devices<'e, E: sqlx::PgExecutor<'e>>(
        &self,
        executor: E,
    ) -> Result<Vec<Device<Id>>, SqlxError> {
        debug!(
            "Preparing list of all denied network devices for ACL rule {}",
            self.id
        );
        // return all active devices if `allow_all_network_devices` flag is enabled
        if self.allow_all_network_devices {
            return query_as!(
                Device,
                "SELECT id, name, wireguard_pubkey, user_id, created, description, device_type \"device_type: DeviceType\", \
                    configured \
                    FROM device \
                    WHERE device_type = 'network'::device_type AND configured = true",
            )
                .fetch_all(executor)
            .await;
        }

        // return explicitly configured denied devices otherwise
        Ok(self.denied_devices.clone())
    }
}

/// Helper struct combining all DB objects related to given [`AclAlias`].
/// All related objects are stored in vectors.
#[derive(Clone, Debug, Serialize, Deserialize)]
pub struct AclAliasInfo<I = NoId> {
    pub id: I,
    pub name: String,
    pub destination: Vec<IpNetwork>,
    pub destination_ranges: Vec<AclAliasDestinationRange<Id>>,
    pub ports: Vec<PortRange>,
    pub protocols: Vec<Protocol>,
}

impl<I> AclAliasInfo<I> {
    /// Constructs a [`String`] of comma-separated addresses and address ranges
    pub fn format_destination(&self) -> String {
        // process single addresses
        let addrs = match &self.destination {
            d if d.is_empty() => String::new(),
            d => d.iter().map(|a| a.to_string() + ", ").collect::<String>(),
        };
        // process address ranges
        let ranges = match &self.destination_ranges {
            r if r.is_empty() => String::new(),
            r => r.iter().fold(String::new(), |acc, r| {
                acc + &format!("{}-{}, ", r.start, r.end)
            }),
        };

        // remove full mask from resulting string
        let destination = (addrs + &ranges).replace("/32", "");
        if destination.is_empty() {
            destination
        } else {
            // trim the last last ', '
            destination[..destination.len() - 2].to_string()
        }
    }

    /// Constructs a [`String`] of comma-separated ports and port ranges
    pub fn format_ports(&self) -> String {
        if self.ports.is_empty() {
            String::new()
        } else {
            let ports = self
                .ports
                .iter()
                .map(|r| r.to_string() + ", ")
                .collect::<String>();
            // trim the last last ', '
            ports[..ports.len() - 2].to_string()
        }
    }
}

impl<I> TryFrom<ApiAclAlias<I>> for AclAlias<I> {
    type Error = AclError;

    fn try_from(alias: ApiAclAlias<I>) -> Result<Self, Self::Error> {
        Ok(Self {
            destination: parse_destination(&alias.destination)?.addrs,
            ports: parse_ports(&alias.ports)?
                .into_iter()
                .map(Into::into)
                .collect(),
            id: alias.id,
            name: alias.name,
            protocols: alias.protocols,
        })
    }
}

/// Database representation of an ACL alias. Aliases can be used to define
/// the destination part of an ACL rule so that it's easier to create new
/// rules with common restrictions. In addition to the [`AclAlias`] we provide
/// [`AclAliasInfo`] and [`ApiAclAlias`] that combine all related objects for
/// easier downstream processing.
#[derive(Clone, Debug, Model, PartialEq)]
pub struct AclAlias<I = NoId> {
    pub id: I,
    pub name: String,
    #[model(ref)]
    pub destination: Vec<IpNetwork>,
    #[model(ref)]
    pub ports: Vec<PgRange<i32>>,
    #[model(ref)]
    pub protocols: Vec<Protocol>,
}

impl AclAlias {
    #[must_use]
    pub fn new<S: Into<String>>(
        name: S,
        destination: Vec<IpNetwork>,
        ports: Vec<PgRange<i32>>,
        protocols: Vec<Protocol>,
    ) -> Self {
        Self {
            id: NoId,
            name: name.into(),
            destination,
            ports,
            protocols,
        }
    }

    /// Creates new [`AclAlias`] with all related objects based on [`AclAliasInfo`]
    pub(crate) async fn create_from_api(
        pool: &PgPool,
        api_alias: &ApiAclAlias<NoId>,
    ) -> Result<ApiAclAlias<Id>, AclError> {
        let mut transaction = pool.begin().await?;

        // save the alias
        let alias: AclAlias<NoId> = api_alias.clone().try_into()?;
        let alias = alias.save(&mut *transaction).await?;

        // create related objects
        Self::create_related_objects(&mut transaction, alias.id, api_alias).await?;

        transaction.commit().await?;
        let result: ApiAclAlias<Id> = alias.to_info(pool).await?.into();
        Ok(result)
    }

    /// Updates [`AclAlias`] with all it's related objects based on [`AclAliasInfo`]
    pub(crate) async fn update_from_api(
        pool: &PgPool,
        id: Id,
        api_alias: &ApiAclAlias<Id>,
    ) -> Result<ApiAclAlias<Id>, AclError> {
        let mut transaction = pool.begin().await?;

        // save the alias
        let mut alias: AclAlias<Id> = api_alias.clone().try_into()?;
        alias.id = id; // frontend may PUT an object with incorrect id
        alias.save(&mut *transaction).await?;

        // delete related objects
        Self::delete_related_objects(&mut transaction, alias.id).await?;

        // create related objects
        AclAlias::<Id>::create_related_objects(&mut transaction, alias.id, api_alias).await?;

        transaction.commit().await?;
        Ok(alias.to_info(pool).await?.into())
    }

    /// Deletes [`AclAlias`] with all it's related objects
    pub(crate) async fn delete_from_api(pool: &PgPool, id: Id) -> Result<(), AclError> {
        let mut transaction = pool.begin().await?;

        // delete related objects
        Self::delete_related_objects(&mut transaction, id).await?;

        // delete the alias
        query!("DELETE FROM aclalias WHERE id = $1", id)
            .execute(&mut *transaction)
            .await?;

        transaction.commit().await?;
        Ok(())
    }
}

impl<I: std::fmt::Debug> AclAlias<I> {
    /// Creates relation objects for given [`AclAlias`] based on [`AclAliasInfo`] object
    async fn create_related_objects(
        transaction: &mut PgConnection,
        alias_id: Id,
        api_alias: &ApiAclAlias<I>,
    ) -> Result<(), AclError> {
        debug!("Creating related objects for ACL alias {api_alias:?}");
        // save related destination ranges
        let destination = parse_destination(&api_alias.destination)?;
        for range in destination.ranges {
            let obj = AclAliasDestinationRange {
                id: NoId,
                alias_id,
                start: range.0,
                end: range.1,
            };
            obj.save(&mut *transaction).await?;
        }

        info!("Created related objects for ACL alias {api_alias:?}");
        Ok(())
    }

    /// Deletes relation objects for given [`AclAlias`]
    async fn delete_related_objects(
        transaction: &mut PgConnection,
        alias_id: Id,
    ) -> Result<(), AclError> {
        debug!("Deleting related objects for ACL alias {alias_id}");
        // destination ranges
        let result = query!(
            "DELETE FROM aclaliasdestinationrange WHERE alias_id = $1",
            alias_id
        )
        .execute(&mut *transaction)
        .await?;
        debug!(
            "Deleted {} aclaliasdestinationrange records related to alias {alias_id}",
            result.rows_affected()
        );

        info!("Deleted related objects for ACL alias {alias_id}");
        Ok(())
    }
}

impl AclAlias<Id> {
    /// Returns all [`AclAliasDestinationRanges`]es the alias applies to
    pub(crate) async fn get_destination_ranges<'e, E>(
        &self,
        executor: E,
    ) -> Result<Vec<AclAliasDestinationRange<Id>>, SqlxError>
    where
        E: PgExecutor<'e>,
    {
        query_as!(
            AclAliasDestinationRange,
            "SELECT id, alias_id, \"start\" \"start: IpAddr\", \"end\" \"end: IpAddr\" \
            FROM aclaliasdestinationrange \
            WHERE alias_id = $1",
            self.id,
        )
        .fetch_all(executor)
        .await
    }

    /// Retrieves all related objects from the db and converts [`AclAlias`]
    /// instance to [`AclAliasInfo`].
    pub(crate) async fn to_info(&self, pool: &PgPool) -> Result<AclAliasInfo<Id>, SqlxError> {
        let destination_ranges = self.get_destination_ranges(pool).await?;

        Ok(AclAliasInfo {
            id: self.id,
            name: self.name.clone(),
            destination: self.destination.clone(),
            ports: self.ports.clone().into_iter().map(Into::into).collect(),
            protocols: self.protocols.clone(),
            destination_ranges,
        })
    }
}

#[derive(Clone, Debug, Model, PartialEq)]
pub struct AclRuleNetwork<I = NoId> {
    pub id: I,
    pub rule_id: i64,
    pub network_id: i64,
}

#[derive(Clone, Debug, Model, PartialEq)]
pub struct AclRuleUser<I = NoId> {
    pub id: I,
    pub rule_id: i64,
    pub user_id: i64,
    pub allow: bool,
}

#[derive(Clone, Debug, Model, PartialEq)]
pub struct AclRuleGroup<I = NoId> {
    pub id: I,
    pub rule_id: i64,
    pub group_id: i64,
    pub allow: bool,
}

#[derive(Clone, Debug, Model, PartialEq)]
pub struct AclRuleAlias<I = NoId> {
    pub id: I,
    pub rule_id: i64,
    pub alias_id: i64,
}

#[derive(Clone, Debug, Model, PartialEq)]
pub struct AclRuleDevice<I = NoId> {
    pub id: I,
    pub rule_id: i64,
    pub device_id: i64,
    pub allow: bool,
}

#[derive(Clone, Debug, PartialEq, Serialize, Deserialize)]
pub struct AclRuleDestinationRange<I = NoId> {
    pub id: I,
    pub rule_id: Id,
    pub start: IpAddr,
    pub end: IpAddr,
}

impl Default for AclRuleDestinationRange<Id> {
    fn default() -> Self {
        Self {
            id: Id::default(),
            rule_id: Id::default(),
            start: IpAddr::V4(Ipv4Addr::new(0, 0, 0, 0)),
            end: IpAddr::V4(Ipv4Addr::new(0, 0, 0, 0)),
        }
    }
}

impl AclRuleDestinationRange<NoId> {
    pub async fn save<'e, E>(&self, executor: E) -> Result<(), SqlxError>
    where
        E: PgExecutor<'e>,
    {
        query!(
            "INSERT INTO aclruledestinationrange \
            (rule_id, \"start\", \"end\") \
            VALUES ($1, $2, $3)",
            self.rule_id,
            IpNetwork::from(self.start),
            IpNetwork::from(self.end),
        )
        .execute(executor)
        .await?;

        Ok(())
    }
}

#[derive(Clone, Debug, PartialEq, Serialize, Deserialize)]
pub struct AclAliasDestinationRange<I = NoId> {
    pub id: I,
    pub alias_id: Id,
    pub start: IpAddr,
    pub end: IpAddr,
}

impl Default for AclAliasDestinationRange<Id> {
    fn default() -> Self {
        Self {
            id: Id::default(),
            alias_id: Id::default(),
            start: IpAddr::V4(Ipv4Addr::new(0, 0, 0, 0)),
            end: IpAddr::V4(Ipv4Addr::new(0, 0, 0, 0)),
        }
    }
}

impl AclAliasDestinationRange<NoId> {
    pub async fn save<'e, E>(&self, executor: E) -> Result<(), SqlxError>
    where
        E: PgExecutor<'e>,
    {
        query!(
            "INSERT INTO aclaliasdestinationrange \
            (alias_id, \"start\", \"end\") \
            VALUES ($1, $2, $3)",
            self.alias_id,
            IpNetwork::from(self.start),
            IpNetwork::from(self.end),
        )
        .execute(executor)
        .await?;

        Ok(())
    }
}

#[cfg(test)]
mod test {
    use std::ops::Bound;

    use rand::{thread_rng, Rng};

    use super::*;
    use crate::handlers::wireguard::parse_address_list;

    #[sqlx::test]
    async fn test_alias(pool: PgPool) {
        let destination = parse_address_list("10.0.0.1, 10.1.0.0/16");
        let ports = vec![
            PgRange {
                start: Bound::Included(10),
                end: Bound::Excluded(21),
            },
            PgRange {
                start: Bound::Included(100),
                end: Bound::Excluded(201),
            },
        ];
        let alias = AclAlias::new("alias", destination.clone(), ports.clone(), vec![20, 30])
            .save(&pool)
            .await
            .unwrap();

        assert_eq!(alias.id, 1);

        let retrieved = AclAlias::find_by_id(&pool, 1).await.unwrap().unwrap();

        assert_eq!(retrieved.id, 1);
        assert_eq!(retrieved.destination, destination);
        assert_eq!(retrieved.ports, ports);
    }

    #[sqlx::test]
    async fn test_allow_conflicting_sources(pool: PgPool) {
        // create the rule
        let rule = AclRule {
            id: NoId,
            parent_id: Default::default(),
            state: Default::default(),
            name: "rule".to_string(),
            enabled: true,
            allow_all_users: false,
            deny_all_users: false,
            allow_all_network_devices: false,
            deny_all_network_devices: false,
            all_networks: false,
            destination: Vec::new(),
            ports: Vec::new(),
            protocols: Vec::new(),
            expires: None,
        }
        .save(&pool)
        .await
        .unwrap();

        // user
        let user = User::new("user1", None, "", "", "u1@mail.com", None)
            .save(&pool)
            .await
            .unwrap();
        let _ = AclRuleUser {
            id: NoId,
            rule_id: rule.id,
            user_id: user.id,
            allow: true,
        }
        .save(&pool)
        .await
        .unwrap();
        let result = AclRuleUser {
            id: NoId,
            rule_id: rule.id,
            user_id: user.id,
            allow: false,
        }
        .save(&pool)
        .await;
        assert!(result.is_ok());

        // group
        let group = Group::new("group1").save(&pool).await.unwrap();
        let _ = AclRuleGroup {
            id: NoId,
            rule_id: rule.id,
            group_id: group.id,
            allow: true,
        }
        .save(&pool)
        .await
        .unwrap();
        let result = AclRuleGroup {
            id: NoId,
            rule_id: rule.id,
            group_id: group.id,
            allow: false,
        }
        .save(&pool)
        .await;
        assert!(result.is_ok());

        // device
        let device = Device::new(
            "device1".to_string(),
            String::new(),
            1,
            DeviceType::Network,
            None,
            true,
        )
        .save(&pool)
        .await
        .unwrap();
        let _ = AclRuleDevice {
            id: NoId,
            rule_id: rule.id,
            device_id: device.id,
            allow: true,
        }
        .save(&pool)
        .await
        .unwrap();
        let result = AclRuleDevice {
            id: NoId,
            rule_id: rule.id,
            device_id: device.id,
            allow: false,
        }
        .save(&pool)
        .await;
        assert!(result.is_ok());
    }

    #[sqlx::test]
    async fn test_rule_relations(pool: PgPool) {
        // create the rule
        let mut rule = AclRule {
            id: NoId,
            parent_id: Default::default(),
            state: Default::default(),
            name: "rule".to_string(),
            enabled: true,
            allow_all_users: false,
            deny_all_users: false,
            allow_all_network_devices: false,
            deny_all_network_devices: false,
            all_networks: false,
            destination: Vec::new(),
            ports: Vec::new(),
            protocols: Vec::new(),
            expires: None,
        }
        .save(&pool)
        .await
        .unwrap();

        // create 2 networks
        let network1 = WireguardNetwork::new(
            "network1".to_string(),
            Vec::new(),
            1000,
            "endpoint1".to_string(),
            None,
            Vec::new(),
            false,
            100,
            100,
            false,
            false,
        )
        .unwrap()
        .save(&pool)
        .await
        .unwrap();
        let _network2 = WireguardNetwork::new(
            "network2".to_string(),
            Vec::new(),
            2000,
            "endpoint2".to_string(),
            None,
            Vec::new(),
            false,
            200,
            200,
            false,
            false,
        )
        .unwrap()
        .save(&pool)
        .await
        .unwrap();

        // rule only applied to network1
        let _rn = AclRuleNetwork {
            id: NoId,
            rule_id: rule.id,
            network_id: network1.id,
        }
        .save(&pool)
        .await
        .unwrap();

        // create 2 users
        let mut user1 = User::new("user1", None, "", "", "u1@mail.com", None)
            .save(&pool)
            .await
            .unwrap();
        let user2 = User::new("user2", None, "", "", "u2@mail.com", None)
            .save(&pool)
            .await
            .unwrap();

        // user1 allowed
        let _ru1 = AclRuleUser {
            id: NoId,
            rule_id: rule.id,
            user_id: user1.id,
            allow: true,
        }
        .save(&pool)
        .await
        .unwrap();

        // user2 denied
        let mut ru2 = AclRuleUser {
            id: NoId,
            rule_id: rule.id,
            user_id: user2.id,
            allow: false,
        }
        .save(&pool)
        .await
        .unwrap();

        // create 2 grups
        let group1 = Group::new("group1").save(&pool).await.unwrap();
        let group2 = Group::new("group2").save(&pool).await.unwrap();

        // group1 allowed
        let _rg = AclRuleGroup {
            id: NoId,
            rule_id: rule.id,
            group_id: group1.id,
            allow: true,
        }
        .save(&pool)
        .await
        .unwrap();

        // group2 denied
        let _rg = AclRuleGroup {
            id: NoId,
            rule_id: rule.id,
            group_id: group2.id,
            allow: false,
        }
        .save(&pool)
        .await
        .unwrap();

        // create 2 devices
        let device1 = Device::new(
            "device1".to_string(),
            String::new(),
            1,
            DeviceType::Network,
            None,
            true,
        )
        .save(&pool)
        .await
        .unwrap();
        let device2 = Device::new(
            "device2".to_string(),
            String::new(),
            1,
            DeviceType::Network,
            None,
            true,
        )
        .save(&pool)
        .await
        .unwrap();

        // device1 allowed
        let _rd = AclRuleDevice {
            id: NoId,
            rule_id: rule.id,
            device_id: device1.id,
            allow: true,
        }
        .save(&pool)
        .await
        .unwrap();

        // device2 denied
        let _rd = AclRuleDevice {
            id: NoId,
            rule_id: rule.id,
            device_id: device2.id,
            allow: false,
        }
        .save(&pool)
        .await
        .unwrap();

        // create 2 aliases
        let alias1 = AclAlias::new("alias1", Vec::new(), Vec::new(), Vec::new())
            .save(&pool)
            .await
            .unwrap();
        let _alias2 = AclAlias::new("alias2", Vec::new(), Vec::new(), Vec::new())
            .save(&pool)
            .await
            .unwrap();

        // only alias1 applies to the rule
        let _ra = AclRuleAlias {
            id: NoId,
            rule_id: rule.id,
            alias_id: alias1.id,
        }
        .save(&pool)
        .await
        .unwrap();

        let mut conn = pool.acquire().await.unwrap();

        // convert to [`AclRuleInfo`] and verify results
        let info = rule.to_info(&mut conn).await.unwrap();

        assert_eq!(info.aliases.len(), 1);
        assert_eq!(info.aliases[0], alias1);

        assert_eq!(info.allowed_users.len(), 1);
        assert_eq!(info.allowed_users[0], user1);

        assert_eq!(info.denied_users.len(), 1);
        assert_eq!(info.denied_users[0], user2);

        assert_eq!(info.allowed_groups.len(), 1);
        assert_eq!(info.allowed_groups[0], group1);

        assert_eq!(info.denied_groups.len(), 1);
        assert_eq!(info.denied_groups[0], group2);

        assert_eq!(info.allowed_devices.len(), 1);
        assert_eq!(info.allowed_devices[0].id, device1.id); // db modifies datetime precision

        assert_eq!(info.denied_devices.len(), 1);
        assert_eq!(info.denied_devices[0].id, device2.id); // db modifies datetime precision

        assert_eq!(info.networks.len(), 1);
        assert_eq!(info.networks[0], network1);

        // test all_networks flag
        rule.all_networks = true;
        rule.save(&pool).await.unwrap();
        assert_eq!(rule.get_networks(&pool).await.unwrap().len(), 2);

        // test allowed/denied users
        let allowed_users = rule.get_users(&pool, true).await.unwrap();
        let denied_users = rule.get_users(&pool, false).await.unwrap();
        assert_eq!(allowed_users.len(), 1);
        assert_eq!(allowed_users[0], user1);
        assert_eq!(denied_users.len(), 1);
        assert_eq!(denied_users[0], user2);

        // test `allow_all_users` flag
        rule.allow_all_users = true;
        rule.deny_all_users = false;
        rule.save(&pool).await.unwrap();
        assert_eq!(rule.get_users(&pool, true).await.unwrap().len(), 1);
        assert_eq!(rule.get_users(&pool, false).await.unwrap().len(), 1);

        // test `deny_all_users` flag
        rule.allow_all_users = false;
        rule.deny_all_users = true;
        rule.save(&pool).await.unwrap();
        assert_eq!(rule.get_users(&pool, true).await.unwrap().len(), 1);
        assert_eq!(rule.get_users(&pool, false).await.unwrap().len(), 1);

        // test both flags
        rule.allow_all_users = true;
        rule.deny_all_users = true;
        rule.save(&pool).await.unwrap();
        assert_eq!(rule.get_users(&pool, true).await.unwrap().len(), 1);
        assert_eq!(rule.get_users(&pool, false).await.unwrap().len(), 1);

        // deactivate user1
        user1.is_active = false;
        user1.save(&pool).await.unwrap();

        // ensure only active users are allowed when `allow_all_users = true`
        rule.allow_all_users = true;
        rule.deny_all_users = false;
        rule.save(&pool).await.unwrap();

        let allowed_users = rule.get_users(&pool, true).await.unwrap();
        let denied_users = rule.get_users(&pool, false).await.unwrap();
        assert_eq!(allowed_users.len(), 0);
        assert_eq!(denied_users.len(), 1);

        // ensure only active users are allowed when `allow_all_users = false`
        rule.allow_all_users = false;
        rule.deny_all_users = false;
        rule.save(&pool).await.unwrap();
        ru2.allow = true; // allow user2
        ru2.save(&pool).await.unwrap();
        let allowed_users = rule.get_users(&pool, true).await.unwrap();
        let denied_users = rule.get_users(&pool, false).await.unwrap();
        assert_eq!(allowed_users.len(), 1);
        assert_eq!(allowed_users[0], user2);
        assert_eq!(denied_users.len(), 0);

        // ensure only active users are denied when `deny_all_users = true`
        rule.allow_all_users = false;
        rule.deny_all_users = true;
        rule.save(&pool).await.unwrap();

        let allowed_users = rule.get_users(&pool, true).await.unwrap();
        let denied_users = rule.get_users(&pool, false).await.unwrap();
        assert_eq!(allowed_users.len(), 1);
        assert_eq!(denied_users.len(), 0);

        // ensure only active users are denied when `deny_all_users = false`
        rule.allow_all_users = false;
        rule.deny_all_users = false;
        rule.save(&pool).await.unwrap();
        ru2.allow = false; // deny user2
        ru2.save(&pool).await.unwrap();
        let allowed_users = rule.get_users(&pool, true).await.unwrap();
        let denied_users = rule.get_users(&pool, false).await.unwrap();
        assert_eq!(allowed_users.len(), 0);
        assert_eq!(denied_users.len(), 1);
        assert_eq!(denied_users[0], user2);
    }

    #[sqlx::test]
    async fn test_all_allowed_users(pool: PgPool) {
        let mut rng = thread_rng();

        // Create test users
        let user_1: User<NoId> = rng.gen();
        let user_1 = user_1.save(&pool).await.unwrap();
        let user_2: User<NoId> = rng.gen();
        let user_2 = user_2.save(&pool).await.unwrap();
        let user_3: User<NoId> = rng.gen();
        let user_3 = user_3.save(&pool).await.unwrap();
        // inactive user
        let mut user_4: User<NoId> = rng.gen();
        user_4.is_active = false;
        let user_4 = user_4.save(&pool).await.unwrap();

        // Create test groups
        let group_1 = Group {
            id: NoId,
            name: "group_1".into(),
            ..Default::default()
        }
        .save(&pool)
        .await
        .unwrap();
        let group_2 = Group {
            id: NoId,
            name: "group_2".into(),
            ..Default::default()
        }
        .save(&pool)
        .await
        .unwrap();

        // Assign users to groups:
        // Group 1: users 1,2
        // Group 2: user 3,4
        let group_assignments = vec![
            (&group_1, vec![&user_1, &user_2]),
            (&group_2, vec![&user_3, &user_4]),
        ];

        for (group, users) in group_assignments {
            for user in users {
                query!(
                    "INSERT INTO group_user (user_id, group_id) VALUES ($1, $2)",
                    user.id,
                    group.id
                )
                .execute(&pool)
                .await
                .unwrap();
            }
        }

        // Create ACL rule
        let rule = AclRule {
            id: NoId,
            name: "test_rule".to_string(),
            allow_all_users: false,
            deny_all_users: false,
            allow_all_network_devices: false,
            deny_all_network_devices: false,
            all_networks: false,
            destination: Vec::new(),
            ports: Vec::new(),
            protocols: Vec::new(),
            expires: None,
            enabled: true,
            parent_id: None,
            state: RuleState::Applied,
        }
        .save(&pool)
        .await
        .unwrap();

        // Allow user_1 explicitly and group_2
        AclRuleUser {
            id: NoId,
            rule_id: rule.id,
            user_id: user_1.id,
            allow: true,
        }
        .save(&pool)
        .await
        .unwrap();

        AclRuleGroup {
            id: NoId,
            rule_id: rule.id,
            group_id: group_2.id,
            allow: true,
        }
        .save(&pool)
        .await
        .unwrap();

        // Get rule info
        let mut conn = pool.acquire().await.unwrap();
        let rule_info = rule.to_info(&mut conn).await.unwrap();
        assert_eq!(rule_info.allowed_users.len(), 1);
        assert_eq!(rule_info.allowed_groups.len(), 1);

        // Get all allowed users
        let allowed_users = rule_info.get_all_allowed_users(&pool).await.unwrap();

        // Should contain user1 (explicit) and user3 (from group2), but not inactive user_4
        assert_eq!(allowed_users.len(), 2);
        assert!(allowed_users.iter().any(|u| u.id == user_1.id));
        assert!(allowed_users.iter().any(|u| u.id == user_3.id));
        assert!(!allowed_users.iter().any(|u| u.id == user_4.id));
    }

    #[sqlx::test]
    async fn test_all_denied_users(pool: PgPool) {
        let mut rng = thread_rng();

        // Create test users
        let user_1: User<NoId> = rng.gen();
        let user_1 = user_1.save(&pool).await.unwrap();
        let user_2: User<NoId> = rng.gen();
        let user_2 = user_2.save(&pool).await.unwrap();
        let user_3: User<NoId> = rng.gen();
        let user_3 = user_3.save(&pool).await.unwrap();
        // inactive user
        let mut user_4: User<NoId> = rng.gen();
        user_4.is_active = false;
        let user_4 = user_4.save(&pool).await.unwrap();

        // Create test groups
        let group_1 = Group {
            id: NoId,
            name: "group_1".into(),
            ..Default::default()
        }
        .save(&pool)
        .await
        .unwrap();
        let group_2 = Group {
            id: NoId,
            name: "group_2".into(),
            ..Default::default()
        }
        .save(&pool)
        .await
        .unwrap();

        // Assign users to groups:
        // Group 1: users 2,3,4
        // Group 2: user 1
        let group_assignments = vec![
            (&group_1, vec![&user_2, &user_3, &user_4]),
            (&group_2, vec![&user_1]),
        ];

        for (group, users) in group_assignments {
            for user in users {
                query!(
                    "INSERT INTO group_user (user_id, group_id) VALUES ($1, $2)",
                    user.id,
                    group.id
                )
                .execute(&pool)
                .await
                .unwrap();
            }
        }

        // Create ACL rule
        let rule = AclRule {
            id: NoId,
            name: "test_rule".to_string(),
            allow_all_users: false,
            deny_all_users: false,
            allow_all_network_devices: false,
            deny_all_network_devices: false,
            all_networks: false,
            destination: Vec::new(),
            ports: Vec::new(),
            protocols: Vec::new(),
            expires: None,
            enabled: true,
            parent_id: None,
            state: RuleState::Applied,
        }
        .save(&pool)
        .await
        .unwrap();

        // Deny user_1, user_3 explicitly and group_1
        AclRuleUser {
            id: NoId,
            rule_id: rule.id,
            user_id: user_1.id,
            allow: false,
        }
        .save(&pool)
        .await
        .unwrap();
        AclRuleUser {
            id: NoId,
            rule_id: rule.id,
            user_id: user_3.id,
            allow: false,
        }
        .save(&pool)
        .await
        .unwrap();

        AclRuleGroup {
            id: NoId,
            rule_id: rule.id,
            group_id: group_1.id,
            allow: false,
        }
        .save(&pool)
        .await
        .unwrap();

        // Get rule info
        let mut conn = pool.acquire().await.unwrap();
        let rule_info = rule.to_info(&mut conn).await.unwrap();
        assert_eq!(rule_info.denied_users.len(), 2);
        assert_eq!(rule_info.denied_groups.len(), 1);

        // Get all denied users
        let denied_users = rule_info.get_all_denied_users(&pool).await.unwrap();

        // Should contain user_1 (explicit), user_2 and user_3 (from group_1), but not inactive user_4
        assert_eq!(denied_users.len(), 3);
        assert!(denied_users.iter().any(|u| u.id == user_1.id));
        assert!(denied_users.iter().any(|u| u.id == user_2.id));
        assert!(denied_users.iter().any(|u| u.id == user_3.id));
        assert!(!denied_users.iter().any(|u| u.id == user_4.id));
    }
}<|MERGE_RESOLUTION|>--- conflicted
+++ resolved
@@ -921,29 +921,9 @@
     where
         E: PgExecutor<'e>,
     {
-<<<<<<< HEAD
-        if self.allow_all_users {
-            query_as!(
-                User,
-                "SELECT id, username, password_hash, last_name, first_name, email, \
-                phone, mfa_enabled, totp_enabled, totp_secret, \
-                email_mfa_enabled, email_mfa_secret, \
-                mfa_method \"mfa_method: _\", recovery_codes, is_active, openid_sub, \
-                from_ldap \
-                FROM \"user\" \
-                WHERE is_active = true"
-            )
-            .fetch_all(executor)
-            .await
-        } else {
-            query_as!(
-                User,
-                "SELECT u.id, username, password_hash, last_name, first_name, email, \
-=======
         query_as!(
             User,
             "SELECT u.id, username, password_hash, last_name, first_name, email, \
->>>>>>> 1a79040a
                 phone, mfa_enabled, totp_enabled, totp_secret, \
                 email_mfa_enabled, email_mfa_secret, \
                 mfa_method \"mfa_method: _\", recovery_codes, is_active, openid_sub, \
@@ -968,29 +948,9 @@
     where
         E: PgExecutor<'e>,
     {
-<<<<<<< HEAD
-        if self.deny_all_users {
-            query_as!(
-                User,
-                "SELECT id, username, password_hash, last_name, first_name, email, \
-                phone, mfa_enabled, totp_enabled, totp_secret, \
-                email_mfa_enabled, email_mfa_secret, \
-                mfa_method \"mfa_method: _\", recovery_codes, is_active, openid_sub, \
-                from_ldap \
-                FROM \"user\" \
-                WHERE is_active = true"
-            )
-            .fetch_all(executor)
-            .await
-        } else {
-            query_as!(
-                User,
-                "SELECT u.id, username, password_hash, last_name, first_name, email, \
-=======
         query_as!(
             User,
             "SELECT u.id, username, password_hash, last_name, first_name, email, \
->>>>>>> 1a79040a
                 phone, mfa_enabled, totp_enabled, totp_secret, \
                 email_mfa_enabled, email_mfa_secret, \
                 mfa_method \"mfa_method: _\", recovery_codes, is_active, openid_sub, \
