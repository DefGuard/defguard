use crate::{
    db::{Device, Group, Id, NoId, User, WireguardNetwork},
    enterprise::handlers::acl::{ApiAclAlias, ApiAclRule},
    DeviceType,
};
use chrono::NaiveDateTime;
use ipnetwork::{IpNetwork, IpNetworkError};
use model_derive::Model;
use sqlx::{
    postgres::types::PgRange, query, query_as, Error as SqlxError, PgConnection, PgExecutor, PgPool,
};
use std::{
<<<<<<< HEAD
    fmt,
    ops::{Bound, Range},
};
use thiserror::Error;

#[derive(Debug, Error)]
pub enum AclError {
    #[error("InvalidPortsFormat: {0}")]
    InvalidPortsFormat(String),
    #[error(transparent)]
    ParseIntError(#[from] std::num::ParseIntError),
    #[error(transparent)]
    IpNetworkError(#[from] ipnetwork::IpNetworkError),
    #[error(transparent)]
    DbError(#[from] SqlxError),
}
=======
    collections::HashSet,
    ops::{Bound, Range},
};
>>>>>>> d6ab7353

/// https://git.kernel.org/pub/scm/linux/kernel/git/torvalds/linux.git/tree/include/uapi/linux/in.h
pub type Protocol = i32;

#[derive(Clone, Debug, Serialize, Deserialize)]
pub struct PortRange(pub Range<i32>);

impl fmt::Display for PortRange {
    fn fmt(&self, f: &mut fmt::Formatter<'_>) -> fmt::Result {
        let s = match (self.0.start, self.0.end) {
            (start, end) if end == (start + 1) => start.to_string(),
            (start, end) => format!("{start}-{}", end - 1),
        };
        write!(f, "{}", s)
    }
}

impl From<PgRange<i32>> for PortRange {
    fn from(range: PgRange<i32>) -> Self {
        let start = match range.start {
            Bound::Included(start) => start,
            Bound::Excluded(start) => start + 1,
            // should not happen - database constraint
            Bound::Unbounded => panic!("Unbounded port range"),
        };
        let end = match range.end {
            Bound::Included(end) => end + 1,
            Bound::Excluded(end) => end,
            // should not happen - database constraint
            Bound::Unbounded => panic!("Unbounded port range"),
        };
        Self(Range { start, end })
    }
}

impl From<PortRange> for PgRange<i32> {
    fn from(range: PortRange) -> PgRange<i32> {
        PgRange {
            start: Bound::Included(range.0.start),
            end: Bound::Excluded(range.0.end),
        }
    }
}

/// Helper struct combining all DB objects related to given [`AclRule`]
#[derive(Clone, Debug)]
pub struct AclRuleInfo<I = NoId> {
    pub id: I,
    pub name: String,
    pub all_networks: bool,
    pub networks: Vec<WireguardNetwork<Id>>,
    pub expires: Option<NaiveDateTime>,
    // source
    pub allow_all_users: bool,
    pub deny_all_users: bool,
    pub allowed_users: Vec<User<Id>>,
    pub denied_users: Vec<User<Id>>,
    pub allowed_groups: Vec<Group<Id>>,
    pub denied_groups: Vec<Group<Id>>,
    pub allowed_devices: Vec<Device<Id>>,
    pub denied_devices: Vec<Device<Id>>,
    // destination
    pub destination: Vec<IpNetwork>,
    pub destination_ranges: Vec<AclRuleDestinationRange<Id>>,
    pub aliases: Vec<AclAlias<Id>>,
    pub ports: Vec<PortRange>,
    pub protocols: Vec<Protocol>,
}

impl<I> AclRuleInfo<I> {
    pub fn format_destination(&self) -> String {
        let addrs = self
            .destination
            .iter()
            .map(|a| a.to_string() + ", ")
            .collect::<String>();
        let ranges = self
            .destination_ranges
            .iter()
            .map(|r| format!("{}-{}, ", r.start, r.end))
            .collect::<String>();

        (addrs + &ranges).replace("/32", "")
    }

    pub fn format_ports(&self) -> String {
        self.ports
            .iter()
            .map(|r| r.to_string() + ", ")
            .collect::<String>()
    }
}

#[derive(Clone, Debug, Model, PartialEq)]
pub struct AclRule<I = NoId> {
    pub id: I,
    pub name: String,
    pub allow_all_users: bool,
    pub deny_all_users: bool,
    pub all_networks: bool,
    #[model(ref)]
    pub destination: Vec<IpNetwork>,
    #[model(ref)]
    pub ports: Vec<PgRange<i32>>,
    #[model(ref)]
    pub protocols: Vec<Protocol>,
    pub expires: Option<NaiveDateTime>,
}

impl AclRule {
    #[must_use]
    pub(crate) fn new<S: Into<String>>(
        name: S,
        allow_all_users: bool,
        deny_all_users: bool,
        all_networks: bool,
        destination: Vec<IpNetwork>,
        ports: Vec<PgRange<i32>>,
        protocols: Vec<Protocol>,
        expires: Option<NaiveDateTime>,
    ) -> Self {
        Self {
            id: NoId,
            name: name.into(),
            allow_all_users,
            deny_all_users,
            all_networks,
            destination,
            ports,
            protocols,
            expires,
        }
    }

    /// Creates new [`AclRule`] with all related objects based on [`ApiAclRule`]
    pub(crate) async fn create_from_api(
        pool: &PgPool,
        api_rule: &ApiAclRule<NoId>,
    ) -> Result<ApiAclRule<Id>, AclError> {
        let mut transaction = pool.begin().await?;

        // save the rule
        let rule: AclRule<NoId> = api_rule.clone().try_into()?;
        let rule = rule.save(&mut *transaction).await?;

        // create related objects
        Self::create_related_objects(&mut transaction, rule.id, api_rule).await?;

        transaction.commit().await?;
        Ok(rule.to_info(pool).await?.into())
    }

    /// Updates [`AclRule`] with all it's related objects based on [`ApiAclRule`]
    pub(crate) async fn update_from_api(
        pool: &PgPool,
        id: Id,
        api_rule: &ApiAclRule<Id>,
    ) -> Result<ApiAclRule<Id>, AclError> {
        let mut transaction = pool.begin().await?;

        // save the rule
        let mut rule: AclRule<Id> = api_rule.clone().try_into()?;
        rule.id = id; // frontend may PUT an object with incorrect id
        rule.save(&mut *transaction).await?;

        // delete related objects
        Self::delete_related_objects(&mut transaction, rule.id).await?;

        // create related objects
        AclRule::<Id>::create_related_objects(&mut transaction, rule.id, api_rule).await?;

        transaction.commit().await?;
        Ok(rule.to_info(pool).await?.into())
    }

    /// Deletes [`AclRule`] with all it's related objects
    pub(crate) async fn delete_from_api(pool: &PgPool, id: Id) -> Result<(), SqlxError> {
        let mut transaction = pool.begin().await?;

        // delete related objects
        Self::delete_related_objects(&mut transaction, id).await?;

        // delete the rule
        query!("DELETE FROM aclrule WHERE id = $1", id)
            .execute(&mut *transaction)
            .await?;

        transaction.commit().await?;
        Ok(())
    }
}

pub fn parse_destination(
    destination: &str,
) -> Result<(Vec<IpNetwork>, Vec<(IpNetwork, IpNetwork)>), AclError> {
    let mut addrs = Vec::new();
    let mut ranges = Vec::new();
    let destination: String = destination.chars().filter(|c| !c.is_whitespace()).collect();
    for v in destination.split(',') {
        match v.split('-').collect::<Vec<_>>() {
            l if l.len() == 1 => addrs.push(l[0].parse::<IpNetwork>()?),
            l if l.len() == 2 => {
                ranges.push((l[0].parse::<IpNetwork>()?, l[1].parse::<IpNetwork>()?))
            }
            _ => return Err(IpNetworkError::InvalidAddr(destination))?,
        };
    }

    Ok((addrs, ranges))
}

pub fn parse_ports(ports: &str) -> Result<Vec<PortRange>, AclError> {
    let mut result = Vec::new();
    let p: String = ports.chars().filter(|c| !c.is_whitespace()).collect();
    for v in p.split(',') {
        match v.split('-').collect::<Vec<_>>() {
            l if l.len() == 1 => result.push(PortRange(Range {
                start: l[0].parse::<i32>()?,
                end: l[0].parse::<i32>()? + 1,
            })),
            l if l.len() == 2 => result.push(PortRange(Range {
                start: l[0].parse::<i32>()?,
                end: l[1].parse::<i32>()? + 1,
            })),
            _ => return Err(AclError::InvalidPortsFormat(ports.to_string())),
        };
    }

    Ok(result)
}

impl<I> AclRule<I> {
    /// Creates relation objects for given [`AclRule`] based on [`ApiAclRule`] object
    async fn create_related_objects(
        transaction: &mut PgConnection,
        rule_id: Id,
        api_rule: &ApiAclRule<I>,
    ) -> Result<(), AclError> {
        // save related networks
        for network_id in &api_rule.networks {
            let obj = AclRuleNetwork {
                id: NoId,
                rule_id,
                network_id: *network_id,
            };
            obj.save(&mut *transaction).await?;
        }

        // allowed users
        for user_id in &api_rule.allowed_users {
            let obj = AclRuleUser {
                id: NoId,
                allow: true,
                rule_id,
                user_id: *user_id,
            };
            obj.save(&mut *transaction).await?;
        }

        // denied users
        for user_id in &api_rule.denied_users {
            let obj = AclRuleUser {
                id: NoId,
                allow: false,
                rule_id,
                user_id: *user_id,
            };
            obj.save(&mut *transaction).await?;
        }

        // allowed groups
        for group_id in &api_rule.allowed_groups {
            let obj = AclRuleGroup {
                id: NoId,
                allow: true,
                rule_id,
                group_id: *group_id,
            };
            obj.save(&mut *transaction).await?;
        }

        // denied groups
        for group_id in &api_rule.denied_groups {
            let obj = AclRuleGroup {
                id: NoId,
                allow: false,
                rule_id,
                group_id: *group_id,
            };
            obj.save(&mut *transaction).await?;
        }

        // save related aliases
        for alias_id in &api_rule.aliases {
            let obj = AclRuleAlias {
                id: NoId,
                rule_id,
                alias_id: *alias_id,
            };
            obj.save(&mut *transaction).await?;
        }

        // allowed devices
        for device_id in &api_rule.allowed_devices {
            let obj = AclRuleDevice {
                id: NoId,
                allow: true,
                rule_id,
                device_id: *device_id,
            };
            obj.save(&mut *transaction).await?;
        }

        // denied devices
        for device_id in &api_rule.denied_devices {
            let obj = AclRuleDevice {
                id: NoId,
                allow: false,
                rule_id,
                device_id: *device_id,
            };
            obj.save(&mut *transaction).await?;
        }

        // destination
        let (_, ranges) = parse_destination(&api_rule.destination)?;
        for range in ranges {
            let obj = AclRuleDestinationRange {
                id: NoId,
                rule_id,
                start: range.0,
                end: range.1,
            };
            obj.save(&mut *transaction).await?;
        }

        Ok(())
    }

    /// Deletes relation objects for given [`AclRule`]
    async fn delete_related_objects(
        transaction: &mut PgConnection,
        rule_id: Id,
    ) -> Result<(), SqlxError> {
        // networks
        query!("DELETE FROM aclrulenetwork WHERE rule_id = $1", rule_id)
            .execute(&mut *transaction)
            .await?;

        // users
        query!("DELETE FROM aclruleuser WHERE rule_id = $1", rule_id)
            .execute(&mut *transaction)
            .await?;

        // groups
        query!("DELETE FROM aclrulegroup WHERE rule_id = $1", rule_id)
            .execute(&mut *transaction)
            .await?;

        // aliases
        query!("DELETE FROM aclrulealias WHERE rule_id = $1", rule_id)
            .execute(&mut *transaction)
            .await?;

        // devices
        query!("DELETE FROM aclruledevice WHERE rule_id = $1", rule_id)
            .execute(&mut *transaction)
            .await?;

        // destination ranges
        query!(
            "DELETE FROM aclruledestinationrange WHERE rule_id = $1",
            rule_id
        )
        .execute(&mut *transaction)
        .await?;

        Ok(())
    }
}

impl<I> TryFrom<ApiAclRule<I>> for AclRule<I> {
    type Error = AclError;
    fn try_from(rule: ApiAclRule<I>) -> Result<Self, Self::Error> {
        Ok(Self {
            destination: parse_destination(&rule.destination)?.0,
            ports: parse_ports(&rule.ports)?
                .into_iter()
                .map(Into::into)
                .collect(),
            id: rule.id,
            name: rule.name,
            allow_all_users: rule.allow_all_users,
            deny_all_users: rule.deny_all_users,
            all_networks: rule.all_networks,
            protocols: rule.protocols,
            expires: rule.expires,
        })
    }
}

impl AclRule<Id> {
    /// Returns all [`WireguardNetwork`]s the rule applies to
    pub(crate) async fn get_networks<'e, E>(
        &self,
        executor: E,
    ) -> Result<Vec<WireguardNetwork<Id>>, SqlxError>
    where
        E: PgExecutor<'e>,
    {
        if self.all_networks {
            WireguardNetwork::all(executor).await
        } else {
            query_as!(
                WireguardNetwork,
                "SELECT n.id, name, address, port, pubkey, prvkey, endpoint, dns, allowed_ips, \
                connected_at, mfa_enabled, keepalive_interval, peer_disconnect_threshold \
                FROM aclrulenetwork r \
                JOIN wireguard_network n \
                ON n.id = r.network_id \
                WHERE r.rule_id = $1",
                self.id,
            )
            .fetch_all(executor)
            .await
        }
    }

    /// Returns all [`AclAlias`]es the rule applies to
    pub(crate) async fn get_aliases<'e, E>(
        &self,
        executor: E,
    ) -> Result<Vec<AclAlias<Id>>, SqlxError>
    where
        E: PgExecutor<'e>,
    {
        query_as!(
            AclAlias,
            "SELECT a.id, name, destination, ports, protocols \
            FROM aclrulealias r \
            JOIN aclalias a \
            ON a.id = r.alias_id \
            WHERE r.rule_id = $1",
            self.id,
        )
        .fetch_all(executor)
        .await
    }

    /// Returns **active** [`User`]s that are allowed or denied by the rule
    async fn get_users<'e, E>(&self, executor: E, allowed: bool) -> Result<Vec<User<Id>>, SqlxError>
    where
        E: PgExecutor<'e>,
    {
        Ok(match allowed {
            true => self.get_allowed_users(executor).await?,
            false => self.get_denied_users(executor).await?,
        })
    }

    /// Returns **active** [`User`]s that are allowed by the rule
    async fn get_allowed_users<'e, E>(&self, executor: E) -> Result<Vec<User<Id>>, SqlxError>
    where
        E: PgExecutor<'e>,
    {
        if self.deny_all_users {
            Ok(Vec::new())
        } else if self.allow_all_users {
            query_as!(
                User,
                "SELECT id, username, password_hash, last_name, first_name, email, \
                phone, mfa_enabled, totp_enabled, totp_secret, \
                email_mfa_enabled, email_mfa_secret, \
                mfa_method \"mfa_method: _\", recovery_codes, is_active, openid_sub \
                FROM \"user\" \
                WHERE is_active = true"
            )
            .fetch_all(executor)
            .await
        } else {
            query_as!(
                User,
                "SELECT u.id, username, password_hash, last_name, first_name, email, \
                phone, mfa_enabled, totp_enabled, totp_secret, \
                email_mfa_enabled, email_mfa_secret, \
                mfa_method \"mfa_method: _\", recovery_codes, is_active, openid_sub \
                FROM aclruleuser r \
                JOIN \"user\" u \
                ON u.id = r.user_id \
                WHERE r.rule_id = $1 \
                AND r.allow \
                AND u.is_active = true",
                self.id,
            )
            .fetch_all(executor)
            .await
        }
    }

    /// Returns **active** [`User`]s that are denied by the rule
    async fn get_denied_users<'e, E>(&self, executor: E) -> Result<Vec<User<Id>>, SqlxError>
    where
        E: PgExecutor<'e>,
    {
        if self.deny_all_users {
            query_as!(
                User,
                "SELECT id, username, password_hash, last_name, first_name, email, \
                phone, mfa_enabled, totp_enabled, totp_secret, \
                email_mfa_enabled, email_mfa_secret, \
                mfa_method \"mfa_method: _\", recovery_codes, is_active, openid_sub \
                FROM \"user\" \
                WHERE is_active = true"
            )
            .fetch_all(executor)
            .await
        } else if self.allow_all_users {
            Ok(Vec::new())
        } else {
            query_as!(
                User,
                "SELECT u.id, username, password_hash, last_name, first_name, email, \
                phone, mfa_enabled, totp_enabled, totp_secret, \
                email_mfa_enabled, email_mfa_secret, \
                mfa_method \"mfa_method: _\", recovery_codes, is_active, openid_sub \
                FROM aclruleuser r \
                JOIN \"user\" u \
                ON u.id = r.user_id \
                WHERE r.rule_id = $1 \
                AND NOT r.allow \
                AND u.is_active = true",
                self.id,
            )
            .fetch_all(executor)
            .await
        }
    }

    /// Returns [`Group`]s that are allowed or denied by the rule
    pub(crate) async fn get_groups<'e, E>(
        &self,
        executor: E,
        allowed: bool,
    ) -> Result<Vec<Group<Id>>, SqlxError>
    where
        E: PgExecutor<'e>,
    {
        query_as!(
            Group,
            "SELECT g.id, name, is_admin \
            FROM aclrulegroup r \
            JOIN \"group\" g \
            ON g.id = r.group_id \
            WHERE r.rule_id = $1 \
            AND r.allow = $2",
            self.id,
            allowed,
        )
        .fetch_all(executor)
        .await
    }

    /// Returns [`Device`]s that are allowed or denied by the rule
    pub(crate) async fn get_devices<'e, E>(
        &self,
        executor: E,
        allowed: bool,
    ) -> Result<Vec<Device<Id>>, SqlxError>
    where
        E: PgExecutor<'e>,
    {
        query_as!(
            Device,
            "SELECT d.id, name, wireguard_pubkey, user_id, created, description, device_type \"device_type: DeviceType\", \
            configured \
            FROM aclruledevice r \
            JOIN device d \
            ON d.id = r.device_id \
            WHERE r.rule_id = $1 \
            AND r.allow = $2",
            self.id,
            allowed,
        )
        .fetch_all(executor)
        .await
    }

    /// Returns all [`AclRuleDestinationRanges`]es the rule applies to
    pub(crate) async fn get_destination_ranges<'e, E>(
        &self,
        executor: E,
    ) -> Result<Vec<AclRuleDestinationRange<Id>>, SqlxError>
    where
        E: PgExecutor<'e>,
    {
        query_as!(
            AclRuleDestinationRange,
            "SELECT id, rule_id, \"start\", \"end\" \
            FROM aclruledestinationrange r \
            WHERE rule_id = $1",
            self.id,
        )
        .fetch_all(executor)
        .await
    }

    /// Wrapper function which combines explicitly specified allowed users with members of allowed
    /// groups to generate a list of all unique allowed users for a given ACL.
    pub(crate) async fn get_all_allowed_users(
        &self,
        pool: &PgPool,
    ) -> Result<Vec<User<Id>>, SqlxError> {
        // fetch explicitly allowed users
        let mut allowed_users = self.get_allowed_users(pool).await?;

        // fetch allowed groups
        let allowed_groups = self.get_groups(pool, true).await?;
        let allowed_group_ids: Vec<Id> = allowed_groups.iter().map(|group| group.id).collect();

        // fetch all active members of allowed groups
        let allowed_groups_users: Vec<User<Id>> = query_as!(
            User,
            "SELECT id, username, password_hash, last_name, first_name, email, \
                phone, mfa_enabled, totp_enabled, totp_secret, \
                email_mfa_enabled, email_mfa_secret, \
                mfa_method \"mfa_method: _\", recovery_codes, is_active, openid_sub \
                FROM \"user\" u \
                JOIN group_user gu ON u.id=gu.user_id \
                WHERE u.is_active=true AND gu.group_id=ANY($1)",
            &allowed_group_ids
        )
        .fetch_all(pool)
        .await?;

        // get unique users from both lists
        allowed_users.extend(allowed_groups_users);
        let unique_allowed_users: HashSet<_> = allowed_users.into_iter().collect();

        // convert HashSet to output Vec
        Ok(unique_allowed_users.into_iter().collect())
    }

    /// Wrapper function which combines explicitly specified denied users with members of denied
    /// groups to generate a list of all unique denied users for a given ACL.
    pub(crate) async fn get_all_denied_users(
        &self,
        pool: &PgPool,
    ) -> Result<Vec<User<Id>>, SqlxError> {
        // fetch explicitly denied users
        let mut denied_users = self.get_denied_users(pool).await?;

        // fetch denied groups
        let denied_groups = self.get_groups(pool, false).await?;
        let denied_group_ids: Vec<Id> = denied_groups.iter().map(|group| group.id).collect();

        // fetch all active members of denied groups
        let denied_groups_users: Vec<User<Id>> = query_as!(
            User,
            "SELECT id, username, password_hash, last_name, first_name, email, \
                phone, mfa_enabled, totp_enabled, totp_secret, \
                email_mfa_enabled, email_mfa_secret, \
                mfa_method \"mfa_method: _\", recovery_codes, is_active, openid_sub \
                FROM \"user\" u \
            JOIN group_user gu ON u.id=gu.user_id \
                WHERE u.is_active=true AND gu.group_id=ANY($1)",
            &denied_group_ids
        )
        .fetch_all(pool)
        .await?;

        // get unique users from both lists
        denied_users.extend(denied_groups_users);
        let unique_denied_users: HashSet<_> = denied_users.into_iter().collect();

        // convert HashSet to output Vec
        Ok(unique_denied_users.into_iter().collect())
    }

    /// Converts [`AclRule`] instance to [`AclRuleInfo`]
    pub async fn to_info(&self, pool: &PgPool) -> Result<AclRuleInfo<Id>, SqlxError> {
        let aliases = self.get_aliases(pool).await?;
        let networks = self.get_networks(pool).await?;
        let allowed_users = self.get_users(pool, true).await?;
        let denied_users = self.get_users(pool, false).await?;
        let allowed_groups = self.get_groups(pool, true).await?;
        let denied_groups = self.get_groups(pool, false).await?;
        let allowed_devices = self.get_devices(pool, true).await?;
        let denied_devices = self.get_devices(pool, false).await?;
        let destination_ranges = self.get_destination_ranges(pool).await?;
        let ports = self.ports.clone().into_iter().map(Into::into).collect();

        Ok(AclRuleInfo {
            id: self.id,
            name: self.name.clone(),
            allow_all_users: self.allow_all_users,
            deny_all_users: self.deny_all_users,
            all_networks: self.all_networks,
            destination: self.destination.clone(),
            protocols: self.protocols.clone(),
            expires: self.expires,
            destination_ranges,
            ports,
            aliases,
            networks,
            allowed_users,
            denied_users,
            allowed_groups,
            denied_groups,
            allowed_devices,
            denied_devices,
        })
    }
}

/// API representation of [`AclRuleDestinationRange`]
#[derive(Clone, Debug, Serialize, Deserialize)]
pub struct AclRuleDestinationRangeInfo {
    pub start: IpNetwork,
    pub end: IpNetwork,
}

impl<I> From<AclRuleDestinationRange<I>> for AclRuleDestinationRangeInfo {
    fn from(rule: AclRuleDestinationRange<I>) -> Self {
        Self {
            start: rule.start,
            end: rule.end,
        }
    }
}

/// Helper struct combining all DB objects related to given [`AclAlias`]
#[derive(Clone, Debug, Serialize, Deserialize)]
pub struct AclAliasInfo<I = NoId> {
    pub id: I,
    pub name: String,
    pub destination: Vec<IpNetwork>,
    pub destination_ranges: Vec<AclAliasDestinationRangeInfo>,
    pub ports: Vec<PortRange>,
    pub protocols: Vec<Protocol>,
}

impl<I> AclAliasInfo<I> {
    pub fn format_destination(&self) -> String {
        let addrs = self
            .destination
            .iter()
            .map(|a| a.to_string() + ", ")
            .collect::<String>();
        let ranges = self
            .destination_ranges
            .iter()
            .map(|r| format!("{}-{}, ", r.start, r.end))
            .collect::<String>();

        (addrs + &ranges).replace("/32", "")
    }

    pub fn format_ports(&self) -> String {
        self.ports
            .iter()
            .map(|r| r.to_string() + ", ")
            .collect::<String>()
    }
}

impl<I> TryFrom<ApiAclAlias<I>> for AclAlias<I> {
    type Error = AclError;
    fn try_from(alias: ApiAclAlias<I>) -> Result<Self, Self::Error> {
        Ok(Self {
            destination: parse_destination(&alias.destination)?.0,
            ports: parse_ports(&alias.ports)?
                .into_iter()
                .map(Into::into)
                .collect(),
            id: alias.id,
            name: alias.name,
            protocols: alias.protocols,
        })
    }
}

#[derive(Clone, Debug, Serialize, Deserialize)]
pub struct AclAliasDestinationRangeInfo {
    pub start: IpNetwork,
    pub end: IpNetwork,
}

impl<I> From<AclAliasDestinationRange<I>> for AclAliasDestinationRangeInfo {
    fn from(range: AclAliasDestinationRange<I>) -> Self {
        Self {
            start: range.start,
            end: range.end,
        }
    }
}

/// Defines an alias for ACL destination. Aliases can be
/// used to define the destination part of the rule.
#[derive(Clone, Debug, Model, PartialEq)]
pub struct AclAlias<I = NoId> {
    pub id: I,
    pub name: String,
    #[model(ref)]
    pub destination: Vec<IpNetwork>,
    #[model(ref)]
    pub ports: Vec<PgRange<i32>>,
    #[model(ref)]
    pub protocols: Vec<Protocol>,
}

impl AclAlias {
    #[must_use]
    pub fn new<S: Into<String>>(
        name: S,
        destination: Vec<IpNetwork>,
        ports: Vec<PgRange<i32>>,
        protocols: Vec<Protocol>,
    ) -> Self {
        Self {
            id: NoId,
            name: name.into(),
            destination,
            ports,
            protocols,
        }
    }

    /// Creates new [`AclAlias`] with all related objects based on [`AclAliasInfo`]
    pub(crate) async fn create_from_api(
        pool: &PgPool,
        api_alias: &ApiAclAlias<NoId>,
    ) -> Result<ApiAclAlias<Id>, AclError> {
        let mut transaction = pool.begin().await?;

        // save the alias
        let alias: AclAlias<NoId> = api_alias.clone().try_into()?;
        let alias = alias.save(&mut *transaction).await?;

        // create related objects
        Self::create_related_objects(&mut transaction, alias.id, api_alias).await?;

        transaction.commit().await?;
        Ok(alias.to_info(pool).await?.into())
    }

    /// Updates [`AclAlias`] with all it's related objects based on [`AclAliasInfo`]
    pub(crate) async fn update_from_api(
        pool: &PgPool,
        id: Id,
        api_alias: &ApiAclAlias<Id>,
    ) -> Result<ApiAclAlias<Id>, AclError> {
        let mut transaction = pool.begin().await?;

        // save the alias
        let mut alias: AclAlias<Id> = api_alias.clone().try_into()?;
        alias.id = id; // frontend may PUT an object with incorrect id
        alias.save(&mut *transaction).await?;

        // delete related objects
        Self::delete_related_objects(&mut transaction, alias.id).await?;

        // create related objects
        AclAlias::<Id>::create_related_objects(&mut transaction, alias.id, api_alias).await?;

        transaction.commit().await?;
        Ok(alias.to_info(pool).await?.into())
    }

    /// Deletes [`AclAlias`] with all it's related objects
    pub(crate) async fn delete_from_api(pool: &PgPool, id: Id) -> Result<(), AclError> {
        let mut transaction = pool.begin().await?;

        // delete related objects
        Self::delete_related_objects(&mut transaction, id).await?;

        // delete the alias
        query!("DELETE FROM aclalias WHERE id = $1", id)
            .execute(&mut *transaction)
            .await?;

        transaction.commit().await?;
        Ok(())
    }
}

impl<I> AclAlias<I> {
    /// Creates relation objects for given [`AclAlias`] based on [`AclAliasInfo`] object
    async fn create_related_objects(
        transaction: &mut PgConnection,
        alias_id: Id,
        api_alias: &ApiAclAlias<I>,
    ) -> Result<(), AclError> {
        // save related destination ranges
        let (_, ranges) = parse_destination(&api_alias.destination)?;
        for range in ranges {
            let obj = AclAliasDestinationRange {
                id: NoId,
                alias_id,
                start: range.0,
                end: range.1,
            };
            obj.save(&mut *transaction).await?;
        }

        Ok(())
    }

    /// Deletes relation objects for given [`AclAlias`]
    async fn delete_related_objects(
        transaction: &mut PgConnection,
        alias_id: Id,
    ) -> Result<(), AclError> {
        // destination ranges
        query!(
            "DELETE FROM aclaliasdestinationrange WHERE alias_id = $1",
            alias_id
        )
        .execute(&mut *transaction)
        .await?;

        Ok(())
    }
}

impl AclAlias<Id> {
    /// Returns all [`AclAliasDestinationRanges`]es the alias applies to
    pub(crate) async fn get_destination_ranges<'e, E>(
        &self,
        executor: E,
    ) -> Result<Vec<AclAliasDestinationRange<Id>>, SqlxError>
    where
        E: PgExecutor<'e>,
    {
        query_as!(
            AclAliasDestinationRange,
            "SELECT id, alias_id, \"start\", \"end\" \
            FROM aclaliasdestinationrange r \
            WHERE alias_id = $1",
            self.id,
        )
        .fetch_all(executor)
        .await
    }

    pub(crate) async fn to_info(&self, pool: &PgPool) -> Result<AclAliasInfo<Id>, SqlxError> {
        let destination_ranges = self
            .get_destination_ranges(pool)
            .await?
            .into_iter()
            .map(Into::into)
            .collect();

        Ok(AclAliasInfo {
            id: self.id,
            name: self.name.clone(),
            destination: self.destination.clone(),
            ports: self.ports.clone().into_iter().map(Into::into).collect(),
            protocols: self.protocols.clone(),
            destination_ranges,
        })
    }
}

#[derive(Clone, Debug, Model, PartialEq)]
pub struct AclRuleNetwork<I = NoId> {
    pub id: I,
    pub rule_id: i64,
    pub network_id: i64,
}

#[derive(Clone, Debug, Model, PartialEq)]
pub struct AclRuleUser<I = NoId> {
    pub id: I,
    pub rule_id: i64,
    pub user_id: i64,
    pub allow: bool,
}

#[derive(Clone, Debug, Model, PartialEq)]
pub struct AclRuleGroup<I = NoId> {
    pub id: I,
    pub rule_id: i64,
    pub group_id: i64,
    pub allow: bool,
}

#[derive(Clone, Debug, Model, PartialEq)]
pub struct AclRuleAlias<I = NoId> {
    pub id: I,
    pub rule_id: i64,
    pub alias_id: i64,
}

#[derive(Clone, Debug, Model, PartialEq)]
pub struct AclRuleDevice<I = NoId> {
    pub id: I,
    pub rule_id: i64,
    pub device_id: i64,
    pub allow: bool,
}

#[derive(Clone, Debug, Model, PartialEq, Serialize, Deserialize)]
pub struct AclRuleDestinationRange<I = NoId> {
    pub id: I,
    pub rule_id: i64,
    pub start: IpNetwork,
    pub end: IpNetwork,
}

#[derive(Clone, Debug, Model, PartialEq, Serialize, Deserialize)]
pub struct AclAliasDestinationRange<I = NoId> {
    pub id: I,
    pub alias_id: i64,
    pub start: IpNetwork,
    pub end: IpNetwork,
}

#[cfg(test)]
mod test {

    use super::*;
    use crate::handlers::wireguard::parse_address_list;
    use std::ops::Bound;

    #[sqlx::test]
    async fn test_alias(pool: PgPool) {
        let destination = parse_address_list("10.0.0.1, 10.1.0.0/16");
        let ports = vec![
            PgRange {
                start: Bound::Included(10),
                end: Bound::Excluded(21),
            },
            PgRange {
                start: Bound::Included(100),
                end: Bound::Excluded(201),
            },
        ];
        let alias = AclAlias::new("alias", destination.clone(), ports.clone(), vec![20, 30])
            .save(&pool)
            .await
            .unwrap();

        assert_eq!(alias.id, 1);

        let retrieved = AclAlias::find_by_id(&pool, 1).await.unwrap().unwrap();

        assert_eq!(retrieved.id, 1);
        assert_eq!(retrieved.destination, destination);
        assert_eq!(retrieved.ports, ports);
    }

    #[sqlx::test]
    async fn test_rule_relations(pool: PgPool) {
        // create the rule
        let mut rule = AclRule::new(
            "rule",
            false,
            false,
            false,
            Vec::new(),
            Vec::new(),
            Vec::new(),
            None,
        )
        .save(&pool)
        .await
        .unwrap();

        // create 2 networks
        let network1 = WireguardNetwork::new(
            "network1".to_string(),
            Vec::new(),
            1000,
            "endpoint1".to_string(),
            None,
            Vec::new(),
            false,
            100,
            100,
        )
        .unwrap()
        .save(&pool)
        .await
        .unwrap();
        let _network2 = WireguardNetwork::new(
            "network2".to_string(),
            Vec::new(),
            2000,
            "endpoint2".to_string(),
            None,
            Vec::new(),
            false,
            200,
            200,
        )
        .unwrap()
        .save(&pool)
        .await
        .unwrap();

        // rule only applied to network1
        let _rn = AclRuleNetwork {
            id: NoId,
            rule_id: rule.id,
            network_id: network1.id,
        }
        .save(&pool)
        .await
        .unwrap();

        // create 2 users
        let mut user1 = User::new("user1", None, "", "", "u1@mail.com", None)
            .save(&pool)
            .await
            .unwrap();
        let user2 = User::new("user2", None, "", "", "u2@mail.com", None)
            .save(&pool)
            .await
            .unwrap();

        // user1 allowed
        let _ru1 = AclRuleUser {
            id: NoId,
            rule_id: rule.id,
            user_id: user1.id,
            allow: true,
        }
        .save(&pool)
        .await
        .unwrap();

        // user2 denied
        let mut ru2 = AclRuleUser {
            id: NoId,
            rule_id: rule.id,
            user_id: user2.id,
            allow: false,
        }
        .save(&pool)
        .await
        .unwrap();

        // create 2 grups
        let group1 = Group::new("group1").save(&pool).await.unwrap();
        let group2 = Group::new("group2").save(&pool).await.unwrap();

        // group1 allowed
        let _rg = AclRuleGroup {
            id: NoId,
            rule_id: rule.id,
            group_id: group1.id,
            allow: true,
        }
        .save(&pool)
        .await
        .unwrap();

        // group2 denied
        let _rg = AclRuleGroup {
            id: NoId,
            rule_id: rule.id,
            group_id: group2.id,
            allow: false,
        }
        .save(&pool)
        .await
        .unwrap();

        // create 2 devices
        let device1 = Device::new(
            "device1".to_string(),
            String::new(),
            1,
            DeviceType::Network,
            None,
            true,
        )
        .save(&pool)
        .await
        .unwrap();
        let device2 = Device::new(
            "device2".to_string(),
            String::new(),
            1,
            DeviceType::Network,
            None,
            true,
        )
        .save(&pool)
        .await
        .unwrap();

        // device1 allowed
        let _rd = AclRuleDevice {
            id: NoId,
            rule_id: rule.id,
            device_id: device1.id,
            allow: true,
        }
        .save(&pool)
        .await
        .unwrap();

        // device2 denied
        let _rd = AclRuleDevice {
            id: NoId,
            rule_id: rule.id,
            device_id: device2.id,
            allow: false,
        }
        .save(&pool)
        .await
        .unwrap();

        // create 2 aliases
        let alias1 = AclAlias::new("alias1", Vec::new(), Vec::new(), Vec::new())
            .save(&pool)
            .await
            .unwrap();
        let _alias2 = AclAlias::new("alias2", Vec::new(), Vec::new(), Vec::new())
            .save(&pool)
            .await
            .unwrap();

        // only alias1 applies to the rule
        let _ra = AclRuleAlias {
            id: NoId,
            rule_id: rule.id,
            alias_id: alias1.id,
        }
        .save(&pool)
        .await
        .unwrap();

        // convert to [`AclRuleInfo`] and verify results
        let info = rule.to_info(&pool).await.unwrap();

        assert_eq!(info.aliases.len(), 1);
        assert_eq!(info.aliases[0].id, alias1.id); // db modifies datetime precision

        assert_eq!(info.allowed_users.len(), 1);
        assert_eq!(info.allowed_users[0], user1);

        assert_eq!(info.denied_users.len(), 1);
        assert_eq!(info.denied_users[0], user2);

        assert_eq!(info.allowed_groups.len(), 1);
        assert_eq!(info.allowed_groups[0], group1);

        assert_eq!(info.denied_groups.len(), 1);
        assert_eq!(info.denied_groups[0], group2);

        assert_eq!(info.allowed_devices.len(), 1);
        assert_eq!(info.allowed_devices[0].id, device1.id); // db modifies datetime precision

        assert_eq!(info.denied_devices.len(), 1);
        assert_eq!(info.denied_devices[0].id, device2.id); // db modifies datetime precision

        assert_eq!(info.networks.len(), 1);
        assert_eq!(info.networks[0], network1);

        // test all_networks flag
        rule.all_networks = true;
        rule.save(&pool).await.unwrap();
        assert_eq!(rule.get_networks(&pool).await.unwrap().len(), 2);

        // test allowed/denied users
        let allowed_users = rule.get_users(&pool, true).await.unwrap();
        let denied_users = rule.get_users(&pool, false).await.unwrap();
        assert_eq!(allowed_users.len(), 1);
        assert_eq!(allowed_users[0], user1);
        assert_eq!(denied_users.len(), 1);
        assert_eq!(denied_users[0], user2);

        // test `allow_all_users` flag
        rule.allow_all_users = true;
        rule.deny_all_users = false;
        rule.save(&pool).await.unwrap();
        assert_eq!(rule.get_users(&pool, true).await.unwrap().len(), 2);
        assert_eq!(rule.get_users(&pool, false).await.unwrap().len(), 0);

        // test `deny_all_users` flag
        rule.allow_all_users = false;
        rule.deny_all_users = true;
        rule.save(&pool).await.unwrap();
        assert_eq!(rule.get_users(&pool, true).await.unwrap().len(), 0);
        assert_eq!(rule.get_users(&pool, false).await.unwrap().len(), 2);

        // TODO: what if both `allow_all_users` and `deny_all_users` are true?

        // deactivate user1
        user1.is_active = false;
        user1.save(&pool).await.unwrap();

        // ensure only active users are allowed when `allow_all_users = true`
        rule.allow_all_users = true;
        rule.deny_all_users = false;
        rule.save(&pool).await.unwrap();

        let allowed_users = rule.get_users(&pool, true).await.unwrap();
        let denied_users = rule.get_users(&pool, false).await.unwrap();
        assert_eq!(allowed_users.len(), 1);
        assert_eq!(allowed_users[0], user2);
        assert_eq!(denied_users.len(), 0);

        // ensure only active users are allowed when `allow_all_users = false`
        rule.allow_all_users = false;
        rule.deny_all_users = false;
        rule.save(&pool).await.unwrap();
        ru2.allow = true; // allow user2
        ru2.save(&pool).await.unwrap();
        let allowed_users = rule.get_users(&pool, true).await.unwrap();
        let denied_users = rule.get_users(&pool, false).await.unwrap();
        assert_eq!(allowed_users.len(), 1);
        assert_eq!(allowed_users[0], user2);
        assert_eq!(denied_users.len(), 0);

        // ensure only active users are denied when `deny_all_users = true`
        rule.allow_all_users = false;
        rule.deny_all_users = true;
        rule.save(&pool).await.unwrap();

        let allowed_users = rule.get_users(&pool, true).await.unwrap();
        let denied_users = rule.get_users(&pool, false).await.unwrap();
        assert_eq!(allowed_users.len(), 0);
        assert_eq!(denied_users.len(), 1);
        assert_eq!(denied_users[0], user2);

        // ensure only active users are denied when `deny_all_users = false`
        rule.allow_all_users = false;
        rule.deny_all_users = false;
        rule.save(&pool).await.unwrap();
        ru2.allow = false; // deny user2
        ru2.save(&pool).await.unwrap();
        let allowed_users = rule.get_users(&pool, true).await.unwrap();
        let denied_users = rule.get_users(&pool, false).await.unwrap();
        assert_eq!(allowed_users.len(), 0);
        assert_eq!(denied_users.len(), 1);
        assert_eq!(denied_users[0], user2);
    }

    // #[sqlx::test]
    // async fn test_all_allowed_users(pool: PgPool) {
    //     unimplemented!()
    // }

    // #[sqlx::test]
    // async fn test_all_denied_users(pool: PgPool) {
    //     unimplemented!()
    // }
}<|MERGE_RESOLUTION|>--- conflicted
+++ resolved
@@ -10,8 +10,8 @@
     postgres::types::PgRange, query, query_as, Error as SqlxError, PgConnection, PgExecutor, PgPool,
 };
 use std::{
-<<<<<<< HEAD
     fmt,
+    collections::HashSet,
     ops::{Bound, Range},
 };
 use thiserror::Error;
@@ -27,11 +27,6 @@
     #[error(transparent)]
     DbError(#[from] SqlxError),
 }
-=======
-    collections::HashSet,
-    ops::{Bound, Range},
-};
->>>>>>> d6ab7353
 
 /// https://git.kernel.org/pub/scm/linux/kernel/git/torvalds/linux.git/tree/include/uapi/linux/in.h
 pub type Protocol = i32;
