--- conflicted
+++ resolved
@@ -1,20 +1,15 @@
-<<<<<<< HEAD
-use std::collections::HashSet;
-
-use crate::db::{Group, Id, NoId, User, WireguardNetwork};
-=======
 use crate::{
     db::{Device, Group, Id, NoId, User, WireguardNetwork},
     enterprise::handlers::acl::ApiAclRule,
     DeviceType,
 };
->>>>>>> fbb5f576
 use chrono::{NaiveDateTime, Utc};
 use ipnetwork::IpNetwork;
 use model_derive::Model;
 use sqlx::{
     postgres::types::PgRange, query, query_as, Error as SqlxError, PgConnection, PgExecutor, PgPool,
 };
+use std::collections::HashSet;
 use std::ops::{Bound, Range};
 
 /// https://git.kernel.org/pub/scm/linux/kernel/git/torvalds/linux.git/tree/include/uapi/linux/in.h
@@ -554,7 +549,7 @@
         let mut allowed_users = self.get_allowed_users(pool).await?;
 
         // fetch allowed groups
-        let allowed_groups = self.get_allowed_groups(pool).await?;
+        let allowed_groups = self.get_groups(pool, true).await?;
         let allowed_group_ids: Vec<Id> = allowed_groups.iter().map(|group| group.id).collect();
 
         // fetch all active members of allowed groups
@@ -590,7 +585,7 @@
         let mut denied_users = self.get_denied_users(pool).await?;
 
         // fetch denied groups
-        let denied_groups = self.get_denied_groups(pool).await?;
+        let denied_groups = self.get_groups(pool, false).await?;
         let denied_group_ids: Vec<Id> = denied_groups.iter().map(|group| group.id).collect();
 
         // fetch all active members of denied groups
