--- conflicted
+++ resolved
@@ -3,11 +3,7 @@
     enterprise::handlers::acl::ApiAclRule,
     DeviceType,
 };
-<<<<<<< HEAD
-use chrono::{NaiveDateTime, Utc};
-=======
 use chrono::NaiveDateTime;
->>>>>>> a9647c93
 use ipnetwork::IpNetwork;
 use model_derive::Model;
 use sqlx::{
@@ -17,10 +13,6 @@
 
 /// https://git.kernel.org/pub/scm/linux/kernel/git/torvalds/linux.git/tree/include/uapi/linux/in.h
 pub type Protocol = i32;
-<<<<<<< HEAD
-
-/// Helper struct combining all DB objects related to given [`AclRule`]
-=======
 
 #[derive(Clone, Debug, Serialize, Deserialize)]
 pub struct PortRange(Range<i32>);
@@ -54,7 +46,6 @@
 
 /// Helper struct combining all DB objects related to given [`AclRule`]
 #[derive(Clone, Debug)]
->>>>>>> a9647c93
 pub struct AclRuleInfo<I = NoId> {
     pub id: I,
     pub name: String,
@@ -74,11 +65,7 @@
     pub destination: Vec<IpNetwork>,
     pub destination_ranges: Vec<AclRuleDestinationRange<Id>>,
     pub aliases: Vec<AclAlias<Id>>,
-<<<<<<< HEAD
-    pub ports: Vec<Range<i32>>,
-=======
     pub ports: Vec<PortRange>,
->>>>>>> a9647c93
     pub protocols: Vec<Protocol>,
 }
 
@@ -179,32 +166,6 @@
         transaction.commit().await?;
         Ok(())
     }
-<<<<<<< HEAD
-
-    /// Converts [`AclRule`] instance to [`AclRuleInfo`]
-    pub async fn to_info(&self) -> AclRuleInfo<NoId> {
-        AclRuleInfo {
-            id: NoId,
-            name: self.name.clone(),
-            allow_all_users: self.allow_all_users,
-            deny_all_users: self.deny_all_users,
-            all_networks: self.all_networks,
-            destination: self.destination.clone(),
-            ports: self.get_ports(),
-            protocols: self.protocols.clone(),
-            expires: self.expires,
-            aliases: Vec::new(),
-            networks: Vec::new(),
-            allowed_users: Vec::new(),
-            denied_users: Vec::new(),
-            allowed_groups: Vec::new(),
-            denied_groups: Vec::new(),
-            allowed_devices: Vec::new(),
-            denied_devices: Vec::new(),
-        }
-    }
-=======
->>>>>>> a9647c93
 }
 
 impl<I> AclRule<I> {
@@ -300,8 +261,6 @@
             obj.save(&mut *transaction).await?;
         }
 
-<<<<<<< HEAD
-=======
         // destination ranges
         for range in &api_rule.destination_ranges {
             let obj = AclRuleDestinationRange {
@@ -313,7 +272,6 @@
             obj.save(&mut *transaction).await?;
         }
 
->>>>>>> a9647c93
         Ok(())
     }
 
@@ -347,28 +305,6 @@
             .execute(&mut *transaction)
             .await?;
 
-<<<<<<< HEAD
-        Ok(())
-    }
-
-    /// Converts ports to `Vec<std::ops::Range<i32>>`
-    fn get_ports(&self) -> Vec<Range<i32>> {
-        let mut ports = Vec::with_capacity(self.ports.len());
-        for r in &self.ports {
-            let start = match r.start {
-                Bound::Included(start) => start,
-                Bound::Excluded(start) => start + 1,
-                Bound::Unbounded => 0,
-            };
-            let end = match r.end {
-                Bound::Included(end) => end,
-                Bound::Excluded(end) => end - 1,
-                Bound::Unbounded => 0,
-            };
-            ports.push(start..end);
-        }
-        ports
-=======
         // destination ranges
         query!(
             "DELETE FROM aclruledestinationrange WHERE rule_id = $1",
@@ -378,18 +314,13 @@
         .await?;
 
         Ok(())
->>>>>>> a9647c93
     }
 }
 
 impl<I> From<ApiAclRule<I>> for AclRule<I> {
     fn from(rule: ApiAclRule<I>) -> Self {
         Self {
-<<<<<<< HEAD
-            ports: rule.get_ports(),
-=======
             ports: rule.ports.into_iter().map(Into::into).collect(),
->>>>>>> a9647c93
             id: rule.id,
             name: rule.name,
             allow_all_users: rule.allow_all_users,
@@ -581,8 +512,6 @@
             ON d.id = r.device_id \
             WHERE r.rule_id = $1 \
             AND r.allow = $2",
-<<<<<<< HEAD
-=======
             self.id,
             allowed,
         )
@@ -603,9 +532,7 @@
             "SELECT id, rule_id, \"start\", \"end\" \
             FROM aclruledestinationrange r \
             WHERE rule_id = $1",
->>>>>>> a9647c93
             self.id,
-            allowed,
         )
         .fetch_all(executor)
         .await
@@ -621,11 +548,8 @@
         let denied_groups = self.get_groups(pool, false).await?;
         let allowed_devices = self.get_devices(pool, true).await?;
         let denied_devices = self.get_devices(pool, false).await?;
-<<<<<<< HEAD
-=======
         let destination_ranges = self.get_destination_ranges(pool).await?;
         let ports = self.ports.clone().into_iter().map(Into::into).collect();
->>>>>>> a9647c93
 
         Ok(AclRuleInfo {
             id: self.id,
@@ -634,10 +558,6 @@
             deny_all_users: self.deny_all_users,
             all_networks: self.all_networks,
             destination: self.destination.clone(),
-<<<<<<< HEAD
-            ports: self.get_ports(),
-=======
->>>>>>> a9647c93
             protocols: self.protocols.clone(),
             expires: self.expires,
             destination_ranges,
@@ -912,8 +832,6 @@
     pub allow: bool,
 }
 
-<<<<<<< HEAD
-=======
 #[derive(Clone, Debug, Model, PartialEq, Serialize, Deserialize)]
 pub struct AclRuleDestinationRange<I = NoId> {
     pub id: I,
@@ -930,7 +848,6 @@
     pub end: IpNetwork,
 }
 
->>>>>>> a9647c93
 #[cfg(test)]
 mod test {
 
