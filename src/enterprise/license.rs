<<<<<<< HEAD
use std::{
    sync::{Mutex, MutexGuard},
    time::Duration,
};
=======
use std::sync::{RwLock, RwLockReadGuard};
>>>>>>> 35f0fa1e

use anyhow::Result;
use base64::prelude::*;
use chrono::{DateTime, TimeDelta, Utc};
use humantime::format_duration;
use pgp::{Deserializable, SignedPublicKey, StandaloneSignature};
use prost::Message;
use sqlx::error::Error as SqlxError;
use thiserror::Error;
use tokio::time::sleep;

use crate::{
    db::{DbPool, Settings},
    VERSION,
};

static LICENSE: RwLock<Option<License>> = RwLock::new(None);

pub fn set_cached_license(license: Option<License>) {
    *LICENSE
        .write()
        .expect("Failed to acquire lock on the license mutex.") = license;
}

pub fn get_cached_license() -> RwLockReadGuard<'static, Option<License>> {
    LICENSE
        .read()
        .expect("Failed to acquire lock on the license mutex.")
}

tonic::include_proto!("license");

// Mock license key
#[cfg(test)]
pub(crate) const PUBLIC_KEY: &str = "-----BEGIN PGP PUBLIC KEY BLOCK-----

mQENBGa0jtoBCAC63WkY0btyVzHI8JGVfIkFClNggcDgK+X/if5ndJtHKRXcW6DB
bRTBNCdUr7sDzCMEYWu8t400Yn/mrLKuubA3G6rp3Eo2nHnOicoZ6mfAdUQL862l
m9M8zpJtFodWR5G0nznyvabQi9kI1JT87DEIAdfLhN4eoMpgEm+jASSgFeT63oJ9
fLHofMZLwYZW/mqsnGxElmUsfnVWeseUSgmKBP4IgdtX4LsCx8XiOyQJww6bEUTj
ZBSqwwuRa1ybtsV3ihEKjDBmXQo5+J3fsadm/6m5PRJVk5rq9/LGVKIBG9m/x6Pn
xeYaLsjNyAwOSHH2KpeBLPVEfjsqWRt8fyAzABEBAAG0HEF1dG9nZW5lcmF0ZWQg
S2V5IDxkZWZndWFyZD6JAU4EEwEKADgWIQTyH9Rb8S5I78bRYzghGgZ+AdnRKwUC
ZrSO2gIbLwULCQgHAgYVCgkICwIEFgIDAQIeAQIXgAAKCRAhGgZ+AdnRKyzzCACW
oGBnAPHkCuvlnZjcYUAJVrjI/S02x4t3wFjaFOu+GQSjeB+AjDawF/S4D5ReQ8iq
D3dTvno3lk/F5HvqV/ZDU9WMmkDFzJoEwKbNIlWwQvvrTnoyy7lpKskNxwwsErEL
2+rW+lW/N5KNHFaUh2d5JhK08VRPfyl0WA8gqQ99Wnhq4rHF7ijKFm3im0RlzkMI
NTXxxee/9J0/Pzh+7zFZlMxnnjwiHlxJXpQFwh7+TS9C3IpChW3ipyPgp1DkzsNv
Xry1crUOhOyEozdKYh2H6tZEi3bjtGwpYkXJs/g3f6HPKjS8rDOMXw4Japb7LYtC
Aao60J8cOm8J96u1MsUK
=6cHp
-----END PGP PUBLIC KEY BLOCK-----
";

#[cfg(not(test))]
pub(crate) const PUBLIC_KEY: &str = "-----BEGIN PGP PUBLIC KEY BLOCK-----

mQGNBGbFl2QBDACxmjXHE5oHD8J2i7VpusbjrQGPd6IIzosy0AnES2Eli+O+WYK+
6I1KWTo/kapbA7KyBQxRrWqC8nP3B0hNhhNIkjdXB3UskKdrOaRRmOUUGYigSrXR
clC1rx+w0QU9vlBZ/dcgLhaKwQ7jY6w6alsic/7Gt2yA1226uMja1Da2PHjitZ/c
GFKq8f3tg6eG3I3czYX0FEAQ5fRxFuOKG+tSpThpV2rEmA48V7Tdeuf4pIbDA4Gy
LXbmMsDMt5nfTCcnQU2l0Ed+RW4f7WTX+Am/z6+hyisv8x0w2SjrKXQQL6CoO9xu
JkTcLYBg6g8tDPDSHPboLNnAPPlj3SAAhRnRZJEbaUEvRRRvEPgjgNBt1HlkPZgb
zUpF1gma/s2HwHROdSu4dEcgGppaLCkHz1/4j05ErrSRZ1p0CQXKQZtz7FQGxo0s
B1WTwsJL8P+ZMm2ZeaLtFGfPNAuIsDB+JhXslhL3yXxcNYpXw5x9yw3hIStFibfb
LXA6DUUOJW5r2I0AEQEAAbQdRGVmZ3VhcmQgPHNhbGVzQGRlZmd1YXJkLm5ldD6J
AdcEEwEKAEEWIQTIqIb4JsmVpy12RMLl6Wgl7mGgOgUCZsWXZAIbAwUJBaO9vAUL
CQgHAgIiAgYVCgkICwIEFgIDAQIeBwIXgAAKCRDl6Wgl7mGgOmz0DACxVkEDEmlq
L272Jydb9B0oZJzkQXf4S+GBZzyrWB7YBPVk/2sfGPmfJu9QGP/INkEu80OBtnBi
yN5qmxagESvyf7zkw/xls/AFJrwDamGm2w5/QWJQTdvxV85/0AX5eWOxfB5V79oG
NJ/CutFA8oKktx2OZOJmMAHP2ihn24nsxNNuZbJ4N/81UavjkGOzbAzar8yPOB0u
npy+DZCKoK8lRNZw+ebwxhzTL0zXKQlYVXNcuJzjAqkoF1g9aLRPCENnmrSfoRL8
5ChGvrh+fnvnCZTKeNumzSMvPGT2WpjhkP9GhR6Il+JodI1WgF4VGtFk7m1VjdYq
B4Kk5t5duwkolrHN0BHlw6VmcNvjCNFXcu8Q14JVnBMGRQarikx5CeIQ34chumYL
V608LjgziJHk2Z4LslZnGl+saPYwLozxIR16xN0wc5QFBwk/vnR3oTAZq1Nhtq1n
EK7PrFMXzNlxP2OD6yIkYgEdSX5/99nPes0i0pQf4kdVN713ydHyIta5AY0EZsWX
ZAEMAL6TXF2PHWVRUvY4jO/kqUdObBoiw+vNu0gyjiaId6bu7fJarNUprK/o+Wkd
mSqPQdIL011F8exCOKkQ9q+P0UGktl2zQNg5XYZjK4Ii+6qwdM3jS09ZRxhljJh2
yNb1TgOGrCPzsp/Ii+71ENndzB/y/K5JYtZTEoQZNfc+B3MKRY+UvZ53YWyLaD8J
VbkmdzAX7gNoAzGpmcsoe9dQj8Bl4Al2j/i4EBmCBenscjOIQERdLDKOoqsxgfe4
8+GxKXE4A/d4qRpMSw5bZPCsDKFu5fClUeN1SZUX1//daiB5gwE4NaoNVP4Odogw
0i+3bTwA+xTvVj+3XSb6doPOq5HtyMf0ELK6zcGDAH8pI53IqEMC/ABANN4ahLUg
d/yK6R28KrhLJJDZQfzooDEYu2JKvpsB76ox5ou5Cuga8zHC+FX0NYA+rKjsVO6O
Txidl7gW+mtgashBSTR0TrSHIxpwthBuKAY53t8vejHTryxpXxmK6+A2P+yDZfDj
eEKJtQARAQABiQG8BBgBCgAmFiEEyKiG+CbJlactdkTC5eloJe5hoDoFAmbFl2QC
GwwFCQWjvbwACgkQ5eloJe5hoDrIRwv+PekGfNtDDR9TfWX2rCexzE1/JOMaA1dO
QXLFPpIwtjEsv6yuIMu8zqUIoI0NV72NU89IxKyngJxMQuVhD1LDLmOpBWe/Jyr7
wvrFlAqpVBiGckjfSiAUVjWjQp9AFY+n5PEGJ/zW6VfshTD3PQ7mZrk7i6rfyueo
9iRKZkt7S5DT3F/srJum7ev/f4z8bDDvlAO7VqCMEXX3t3/SbGZPETYW7odnncWM
Lbcwv7rP7GXGJI01g1D3oDtqnkcYDZSznmyI7Ihus20Ak/RicZyLnGLr/G15T1LL
l3murdotb0bzhlQ8spuMEfYnnv0E0klY3f9YG5qm+ey1Yg959+pH/W3xsWq0rLtW
6/Mj2mXHreWQpT3KRwabO+2DkITRabEtSdvOfEX9j0o8kpQRC24x9Pg3Tk6bo+ww
OtCZRnxvKx9sqxOQrg4Lkh9OrAeziPQcMWROJ06+GveMgHtxghCJVTh7pCr+9Rqp
IQyvDB2pcQYgS91DqeDU1BRosIlCkpeh
=vSch
-----END PGP PUBLIC KEY BLOCK-----
";

#[derive(Debug, Error)]
pub enum LicenseError {
    #[error("Provided license is invalid: {0}")]
    InvalidLicense(String),
    #[error("Provided signature does not match the license")]
    SignatureMismatch,
    #[error("Provided signature is invalid")]
    InvalidSignature,
    #[error("Database error")]
    DbError(#[from] SqlxError),
    #[error("License decoding error: {0}")]
    DecodeError(String),
    #[error("License is expired and has reached its maximum overdue time, please contact sales<at>defguard.net")]
    LicenseExpired,
    #[error("License not found")]
    LicenseNotFound,
    #[error("License server error: {0}")]
    LicenseServerError(String),
}

#[derive(Debug, Serialize, Deserialize)]
struct RefreshRequestResponse {
    key: String,
}

#[derive(Debug, Serialize, Deserialize, Clone)]
pub struct License {
    pub customer_id: String,
    pub subscription: bool,
    pub valid_until: Option<DateTime<Utc>>,
}

impl License {
    #[must_use]
    pub fn new(
        customer_id: String,
        subscription: bool,
        valid_until: Option<DateTime<Utc>>,
    ) -> Self {
        Self {
            customer_id,
            subscription,
            valid_until,
        }
    }

    fn decode(bytes: &[u8]) -> Result<Vec<u8>, LicenseError> {
        let bytes = BASE64_STANDARD.decode(bytes).map_err(|_| {
            LicenseError::DecodeError(
                "Failed to decode the license key, check if the provided key is correct."
                    .to_string(),
            )
        })?;
        Ok(bytes)
    }

    fn verify_signature(data: &[u8], signature: &[u8]) -> Result<(), LicenseError> {
        // A hardcoded public key should be always valid, so we can unwrap here
        let (public_key, _headers_public) = SignedPublicKey::from_string(PUBLIC_KEY).unwrap();
        let sig = StandaloneSignature::from_bytes(signature)
            .map_err(|_| LicenseError::InvalidSignature)?;
        sig.verify(&public_key, data)
            .map_err(|_| LicenseError::SignatureMismatch)
    }

    /// Deserialize the license object from a base64 encoded string.
    /// Also verifies the signature of the license
    pub fn from_base64(key: &str) -> Result<License, LicenseError> {
        debug!("Decoding the license key from a provided base64 string...");
        let bytes = key.as_bytes();
        let decoded = Self::decode(bytes)?;
        let slice: &[u8] = &decoded;
        debug!("Decoded the license key, deserializing the license object...");

        let license_key = LicenseKey::decode(slice).map_err(|_| {
            LicenseError::DecodeError(
                "The license key is malformed, check if the provided key is correct.".to_string(),
            )
        })?;

        let metadata_bytes: &[u8] = &license_key.metadata;
        let signature_bytes: &[u8] = &license_key.signature;

        debug!("Deserialized the license object, verifying the license signature...");

        match Self::verify_signature(metadata_bytes, signature_bytes) {
            Ok(_) => {
                info!("Successfully decoded the license and validated the license signature");
                let metadata = LicenseMetadata::decode(metadata_bytes).map_err(|_| {
                    LicenseError::DecodeError("Failed to decode the license metadata".to_string())
                })?;

                let valid_until = match metadata.valid_until {
                    Some(until) => DateTime::from_timestamp(until, 0),
                    None => None,
                };

                let license =
                    License::new(metadata.customer_id, metadata.subscription, valid_until);

                if license.requires_renewal() {
                    if license.is_max_overdue() {
                        warn!("The provided license has expired and reached its maximum overdue time, please contact sales<at>defguard.net");
                    } else {
                        warn!("The provided license is about to expire and requires a renewal. An automatic renewal process will attempt to renew the license soon. Alternatively, automatic renewal attempt will be also performed at the next defguard start.");
                    }
                }

                if !license.subscription && license.is_expired() {
                    warn!("The provided license is not a subscription and has expired, please contact sales<at>defguard.net");
                }

                Ok(license)
            }
            Err(_) => Err(LicenseError::SignatureMismatch),
        }
    }

    /// Get the key from the database
    async fn get_key(pool: &DbPool) -> Result<Option<String>, LicenseError> {
        let settings = Settings::get_settings(pool).await?;
        match settings.license {
            Some(key) => {
                if key.is_empty() {
                    Ok(None)
                } else {
                    Ok(Some(key))
                }
            }
            None => Ok(None),
        }
    }

    /// Create the license object based on the license key stored in the database.
    /// Automatically decodes and deserializes the keys and verifies the signature.
    pub async fn load(pool: &DbPool) -> Result<Option<License>, LicenseError> {
        match Self::get_key(pool).await? {
            Some(key) => Ok(Some(Self::from_base64(&key)?)),
            None => {
                debug!("No license key found in the database");
                Ok(None)
            }
        }
    }

    /// Try to load the license from the database, if the license requires a renewal, try to renew it.
    /// If the renewal fails, it will return the old license for the renewal service to renew it later.
    pub async fn load_or_renew(pool: &DbPool) -> Result<Option<License>, LicenseError> {
        match Self::load(pool).await? {
            Some(license) => {
                if license.requires_renewal() {
                    if !license.is_max_overdue() {
                        info!("License requires renewal, trying to renew it...");
                        match renew_license(pool).await {
                            Ok(new_key) => {
                                let new_license = License::from_base64(&new_key)?;
                                save_license_key(pool, &new_key).await?;
                                info!("Successfully renewed and loaded the license, new license key saved to the database");
                                Ok(Some(new_license))
                            }
                            Err(err) => {
                                error!("Failed to renew the license: {err}");
                                Ok(Some(license))
                            }
                        }
                    } else {
                        Err(LicenseError::LicenseExpired)
                    }
                } else {
                    info!("Successfully loaded the license from the database.");
                    Ok(Some(license))
                }
            }
            None => Ok(None),
        }
    }

    /// Checks whether the license is past its expiry date (`valid_until` field)
    ///
    /// NOTE: license should be considered valid for an additional period of `MAX_OVERDUE_TIME`.
    /// If you want to check if the license reached this point, use `is_max_overdue` instead.
    pub fn is_expired(&self) -> bool {
        match self.valid_until {
            Some(time) => time < Utc::now(),
            None => false,
        }
    }

    /// Checks how much time has left until the `valid_until` time.
    pub fn time_left(&self) -> Option<TimeDelta> {
        self.valid_until.map(|time| time - Utc::now())
    }

    /// Gets the time the license is past its expiry date.
    /// If the license doesn't have a `valid_until` field, it will return 0.
    pub fn time_overdue(&self) -> TimeDelta {
        match self.valid_until {
            Some(time) => {
                let delta = Utc::now() - time;
                if delta <= TimeDelta::zero() {
                    TimeDelta::zero()
                } else {
                    delta
                }
            }
            None => TimeDelta::zero(),
        }
    }

    /// Checks whether we should try to renew the license.
    pub fn requires_renewal(&self) -> bool {
        if self.subscription {
            if let Some(remaining) = self.time_left() {
                remaining <= RENEWAL_TIME
            } else {
                false
            }
        } else {
            false
        }
    }

    /// Checks if the license has reached its maximum overdue time.
    pub fn is_max_overdue(&self) -> bool {
        if !self.subscription {
            // Non-subscription licenses are considered expired immediately, no grace period is required
            self.is_expired()
        } else {
            self.time_overdue() > MAX_OVERDUE_TIME
        }
    }
}

/// Exchange the currently stored key for a new one from the license server.
///
/// Doesn't update the cached license, nor does it save the new key in the database.
async fn renew_license(db_pool: &DbPool) -> Result<String, LicenseError> {
    debug!("Exchanging license for a new one...");
    let old_license_key = match Settings::get_settings(db_pool).await?.license {
        Some(key) => key,
        None => return Err(LicenseError::LicenseNotFound),
    };

    let client = reqwest::Client::new();

    let request_body = RefreshRequestResponse {
        key: old_license_key,
    };

    // FIXME: this should be a hardcoded IP, make sure to add appropriate host headers
    const LICENSE_SERVER_URL: &str = "http://update-service-dev.teonite.net/api/license/renew";

    let new_license_key = match client
        .post(LICENSE_SERVER_URL)
        .json(&request_body)
        .header(reqwest::header::USER_AGENT, format!("DefGuard/{VERSION}"))
        .send()
        .await
    {
        Ok(response) => match response.status() {
            reqwest::StatusCode::OK => {
                let response: RefreshRequestResponse = response.json().await.map_err(|err| {
                    error!("Failed to parse the response from the license server while trying to renew the license: {err:?}");
                    LicenseError::LicenseServerError(err.to_string())
                })?;
                response.key
            }
            status => {
                let status_message = response.text().await.unwrap_or_default();
                let message = format!(
                    "Failed to renew the license, the license server returned a status code {status} with error: {status_message}"
                );
                return Err(LicenseError::LicenseServerError(message));
            }
        },
        Err(err) => {
            return Err(LicenseError::LicenseServerError(err.to_string()));
        }
    };

    info!("Successfully exchanged the license for a new one");

    Ok(new_license_key)
}

/// Helper function used to check if the cached license should be considered valid.
/// As the license is often passed around in the form of `Option<License>`, this function takes care
/// of the whole logic related to checking whether the license is even present in the first place.
///
/// This function checks the following two things:
/// 1. Does the cached license exist
/// 2. Does the cached license is past its maximum expiry date
pub fn validate_license(license: Option<&License>) -> Result<(), LicenseError> {
    debug!("Validating if the license is present and not expired...");
    match license {
        Some(license) => {
            if license.is_max_overdue() {
                return Err(LicenseError::LicenseExpired);
            }
            Ok(())
        }
        None => Err(LicenseError::LicenseNotFound),
    }
}

/// Helper function to save the license key string in the database
async fn save_license_key(pool: &DbPool, key: &str) -> Result<(), LicenseError> {
    debug!("Saving the license key to the database...");
    let mut settings = Settings::get_settings(pool).await?;
    settings.license = Some(key.to_string());
    settings.save(pool).await?;
    info!("Successfully saved the license key to the database.");
    Ok(())
}

/// Helper function to update the cached license mutex. The mutex is used mainly in the appstate.
pub fn update_cached_license(key: Option<&str>) -> Result<(), LicenseError> {
    debug!("Updating the cached license information with the provided key...");
    let license = if let Some(key) = key {
        // Handle the Some("") case
        if key.is_empty() {
            debug!("The new license key is empty, clearing the cached license");
            None
        } else {
            debug!("A new license key has been provided, decoding and validating it...");
            Some(License::from_base64(key)?)
        }
    } else {
        None
    };
    set_cached_license(license);
    info!("Successfully updated the cached license information.");
    Ok(())
}

/// Amount of time before the license expiry date we should start the renewal attempts.
const RENEWAL_TIME: TimeDelta = TimeDelta::hours(24);

/// Maximum amount of time a license can be over its expiry date.
const MAX_OVERDUE_TIME: TimeDelta = TimeDelta::hours(24);

/// Periodic license check task
const CHECK_PERIOD: Duration = Duration::from_secs(12 * 60 * 60);

/// Periodic license check task for the case when no license is present
const CHECK_PERIOD_NO_LICENSE: Duration = Duration::from_secs(24 * 60 * 60);

/// Periodic license check task for the case when the license is about to expire
const CHECK_PERIOD_RENEWAL_WINDOW: Duration = Duration::from_secs(60 * 60);

pub async fn run_periodic_license_check(pool: DbPool) -> Result<(), LicenseError> {
    let mut check_period: Duration = CHECK_PERIOD;
    info!(
        "Starting periodic license renewal check every {}",
        format_duration(check_period)
    );
    loop {
        debug!("Checking the license status...");
        // Check if the license is present in the mutex, if not skip the check
        if get_cached_license().is_none() {
            debug!("No license found, skipping license check");
            sleep(CHECK_PERIOD_NO_LICENSE).await;
            continue;
        }

        // Check if the license requires renewal, uses the cached value to be more efficient
        // The block here is to avoid holding the lock through awaits
        //
        // Multiple locks here may cause a race condition if the user decides to update the license key
        // while the renewal is in progress. However this seems like a rare case and shouldn't be very problematic.
        let requires_renewal = {
            let license = get_cached_license();
            debug!("Checking if the license {license:?} requires a renewal...");

            match &*license {
                Some(license) => {
                    if license.requires_renewal() {
                        // check if we are pass the maximum expiration date, after which we don't
                        // want to try to renew the license anymore
                        if !license.is_max_overdue() {
                            debug!("License requires renewal, as it is about to expire and is not past the maximum overdue time");
                            true
                        } else {
                            check_period = CHECK_PERIOD;
                            warn!("Your license has expired and reached its maximum overdue date, please contact sales at sales<at>defguard.net");
                            debug!("Changing check period to {}", format_duration(check_period));
                            false
                        }
                    } else {
                        // This if is only for logging purposes, to provide more detailed information
                        if license.subscription {
                            debug!("License doesn't need to be renewed yet, skipping renewal check")
                        } else {
                            debug!("License is not a subscription, skipping renewal check")
                        }
                        false
                    }
                }
                None => {
                    debug!("No license found, skipping license check");
                    false
                }
            }
        };

        if requires_renewal {
            info!("License requires renewal, renewing license...");
            check_period = CHECK_PERIOD_RENEWAL_WINDOW;
            debug!("Changing check period to {}", format_duration(check_period));
            match renew_license(&pool).await {
                Ok(new_license_key) => match save_license_key(&pool, &new_license_key).await {
                    Ok(_) => {
                        update_cached_license(Some(&new_license_key))?;
                        check_period = CHECK_PERIOD;
                        debug!("Changing check period to {}", format_duration(check_period));
                        info!("Successfully renewed the license");
                    }
                    Err(err) => {
                        error!("Couldn't save the newly fetched license key to the database, error: {}", err);
                    }
                },
                Err(err) => {
                    warn!(
                        "Failed to renew the license: {err}. Retrying in {} seconds",
                        format_duration(check_period)
                    );
                }
            }
        }

        sleep(check_period).await;
    }
}

#[cfg(test)]
mod test {
    use chrono::TimeZone;

    use super::*;

    #[test]
    fn test_license() {
        let license = "CigKIDVhMGRhZDRiOWNmZTRiNzZiYjkzYmI1Y2Q5MGM2ZjdjGLL+lrYGErYCiQEzBAABCgAdFiEE8h/UW/EuSO/G0WM4IRoGfgHZ0SsFAmbFvzUACgkQIRoGfgHZ0SuNQggAioLovxAyrgAn+LPO42QIlVHYG8oTs3jnpM0BMx3cXbfy7M0ECsC10HpzIkundems7SgYO/+iJfMMe4mj3kiA+uwacCmPW6VWTIVEIpX2jqRpv7DcDnUSeAszySZl6KhQS+35IPC0Gs2yQNU4/mDsa4VUv9DiL8s7rMM89fe4QmtjVRpFQVgGLm4IM+mRIXTySB2RwmVzw8+YE4z+w4emLxaKWjw4Q7CQxykkPNGlBj224jozs/Biw9eDYCbJOT/5KXNqZ2peht59n6RMVc0SNKE26E8hDmJ61M0Tzj57wQ6nZ3yh6KGyTdCIc9Y9wcrHwZ1Yw1tdh8j/fULUyPtNyA==";
        let license = License::from_base64(license).unwrap();
        assert_eq!(license.customer_id, "5a0dad4b9cfe4b76bb93bb5cd90c6f7c");
        assert!(!license.subscription);
        assert_eq!(
            license.valid_until.unwrap(),
            Utc.with_ymd_and_hms(2024, 8, 21, 10, 19, 30).unwrap()
        );

        assert!(license.is_expired());
    }

    #[test]
    fn test_new_license() {
        // This key has an additional test_field in the metadata that doesn't exist in the proto definition
        // It should still be able to decode the license correctly
        let license = "CjIKIDVhMGRhZDRiOWNmZTRiNzZiYjkzYmI1Y2Q5MGM2ZjdjGMv0lrYGIggxMjM0NTY3OBK2AokBMwQAAQoAHRYhBPIf1FvxLkjvxtFjOCEaBn4B2dErBQJmxbpSAAoJECEaBn4B2dEru6sH/0FBWgj8Nl1n/hwx1CdwrmKkKOCRpTf244wS07EcwQDr/A5TA011Y4PFJBSFfoIlyuGFHh20KoczFVUPfyiIGkqMMGOe8BH0Pbst6n5hd1S67m5fKgNV+NdaWg1aJfMdbGdworpZWTnsHnsTnER+fhoC/CohPtTshTdBZX0wmyfAWKQW3HM0YcE73+KFvGMzTMyin/bOrjr7bW0d5yoQLaEIpAASTlb6DaX5avyTFitXLf77cMjRu4wysnlPfwIpSqQI+ESHNh+OepOUqxmox+U9hGVtvlIJhvBOLgJ/Kmldc1Kj7uZaldLhWDG5e7+dVdnhbwfuoUsgS9jmpAmeWsg=";
        let license = License::from_base64(license).unwrap();

        assert_eq!(license.customer_id, "5a0dad4b9cfe4b76bb93bb5cd90c6f7c");
        assert!(!license.subscription);
        assert_eq!(
            license.valid_until.unwrap(),
            Utc.with_ymd_and_hms(2024, 8, 21, 9, 58, 35).unwrap()
        );
    }
}<|MERGE_RESOLUTION|>--- conflicted
+++ resolved
@@ -1,11 +1,7 @@
-<<<<<<< HEAD
 use std::{
-    sync::{Mutex, MutexGuard},
+    sync::{RwLock, RwLockReadGuard},
     time::Duration,
 };
-=======
-use std::sync::{RwLock, RwLockReadGuard};
->>>>>>> 35f0fa1e
 
 use anyhow::Result;
 use base64::prelude::*;
