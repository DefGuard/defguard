--- conflicted
+++ resolved
@@ -10,13 +10,13 @@
     SERVER_CONFIG,
 };
 use secrecy::ExposeSecret;
-use uaparser::UserAgentParser;
 use std::{
     fs::read_to_string,
     sync::{Arc, Mutex},
 };
 use tokio::sync::{broadcast, mpsc::unbounded_channel};
 use tracing_subscriber::{layer::SubscriberExt, util::SubscriberInitExt};
+use uaparser::UserAgentParser;
 
 #[macro_use]
 extern crate tracing;
@@ -30,10 +30,6 @@
     // initialize tracing
     tracing_subscriber::registry()
         .with(
-<<<<<<< HEAD
-            tracing_subscriber::EnvFilter::try_from_default_env()
-                .unwrap_or_else(|_| "defguard=debug,tower_http=info,axum::rejection=trace".into()),
-=======
             tracing_subscriber::EnvFilter::try_from_default_env().unwrap_or_else(|_| {
                 format!(
                     "defguard={},tower_http=info,axum::rejection=trace",
@@ -41,7 +37,6 @@
                 )
                 .into()
             }),
->>>>>>> efbe472b
         )
         .with(tracing_subscriber::fmt::layer())
         .init();
@@ -86,9 +81,11 @@
     let worker_state = Arc::new(Mutex::new(WorkerState::new(webhook_tx.clone())));
     let gateway_state = Arc::new(Mutex::new(GatewayMap::new()));
 
-    let user_agent_parser = Arc::new(UserAgentParser::builder()
-        .build_from_yaml("./regexes.yaml")
-        .expect("Parser creation failed"));
+    let user_agent_parser = Arc::new(
+        UserAgentParser::builder()
+            .build_from_yaml("./regexes.yaml")
+            .expect("Parser creation failed"),
+    );
 
     // initialize admin user
     User::init_admin_user(&pool, config.default_admin_password.expose_secret()).await?;
