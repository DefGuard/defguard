<<<<<<< HEAD
=======
use defguard::grpc::GatewayMap;
use defguard::wireguard_stats_purge::run_periodic_stats_purge;
>>>>>>> e6457e31
use defguard::{
    auth::failed_login::FailedLoginMap,
    config::{Command, DefGuardConfig},
    db::{init_db, AppEvent, GatewayEvent, User},
    grpc::{run_grpc_server, GatewayMap, WorkerState},
    init_dev_env,
    mail::{run_mail_handler, Mail},
    run_web_server,
};
use fern::{
    colors::{Color, ColoredLevelConfig},
    Dispatch,
};
use log::{LevelFilter, SetLoggerError};
use std::{
    fs::read_to_string,
    str::FromStr,
    sync::{Arc, Mutex},
};
use tokio::sync::{broadcast, mpsc::unbounded_channel};

/// Configures fern logging library.
fn logger_setup(log_level: &str) -> Result<(), SetLoggerError> {
    let colors = ColoredLevelConfig::new()
        .trace(Color::BrightWhite)
        .debug(Color::BrightCyan)
        .info(Color::BrightGreen)
        .warn(Color::BrightYellow)
        .error(Color::BrightRed);
    Dispatch::new()
        .format(move |out, message, record| {
            // explicitly handle potentially malicious escape sequences
            let mut formatted_message = String::new();
            for c in message.to_string().chars() {
                match c {
                    '\n' => formatted_message.push_str("\\n"),
                    '\r' => formatted_message.push_str("\\r"),
                    '\u{0008}' => formatted_message.push_str("\\u{{0008}}"),
                    _ => formatted_message.push(c),
                }
            }

            out.finish(format_args!(
                "[{}][{}][{}] {}",
                chrono::Local::now().format("%Y-%m-%d %H:%M:%S%.3f"),
                colors.color(record.level()),
                record.target(),
                formatted_message
            ));
        })
        .level(LevelFilter::from_str(log_level).unwrap_or(LevelFilter::Info))
        .level_for("sqlx", LevelFilter::Warn)
        .chain(std::io::stdout())
        .apply()
}

#[tokio::main]
async fn main() -> Result<(), anyhow::Error> {
    if dotenvy::from_filename(".env.local").is_err() {
        dotenvy::dotenv().ok();
    }
    let config = DefGuardConfig::new();
    logger_setup(&config.log_level)?;
    match config.openid_signing_key {
        Some(_) => log::info!("Using RSA OpenID signing key"),
        None => log::info!("Using HMAC OpenID signing key"),
    }

    if let Some(Command::InitDevEnv) = config.cmd {
        init_dev_env(&config).await;
        return Ok(());
    }

    let (webhook_tx, webhook_rx) = unbounded_channel::<AppEvent>();
    let (wireguard_tx, _wireguard_rx) = broadcast::channel::<GatewayEvent>(256);
    let (mail_tx, mail_rx) = unbounded_channel::<Mail>();
    let worker_state = Arc::new(Mutex::new(WorkerState::new(webhook_tx.clone())));
    let gateway_state = Arc::new(Mutex::new(GatewayMap::new()));
    let pool = init_db(
        &config.database_host,
        config.database_port,
        &config.database_name,
        &config.database_user,
        &config.database_password,
    )
    .await;

    // initialize admin user
    User::init_admin_user(&pool, &config.default_admin_password).await?;

    // read grpc TLS cert and key
    let grpc_cert = config
        .grpc_cert
        .as_ref()
        .and_then(|path| read_to_string(path).ok());
    let grpc_key = config
        .grpc_key
        .as_ref()
        .and_then(|path| read_to_string(path).ok());

    // initialize failed login attempt tracker
    let failed_logins = FailedLoginMap::new();
    let failed_logins = Arc::new(Mutex::new(failed_logins));

    // run services
<<<<<<< HEAD
    tokio::select! {
        _ = run_grpc_server(config.grpc_port, Arc::clone(&worker_state), pool.clone(), Arc::clone(&gateway_state), wireguard_tx.clone(), grpc_cert, grpc_key, failed_logins.clone()) => (),
        _ = run_web_server(&config, worker_state, gateway_state, webhook_tx, webhook_rx, wireguard_tx, mail_tx, pool.clone(), failed_logins) => (),
        _ = run_mail_handler(mail_rx, pool) => (),
    };
=======
    if config.disable_stats_purge {
        tokio::select! {
            _ = run_grpc_server(config.grpc_port, Arc::clone(&worker_state), pool.clone(), Arc::clone(&gateway_state), wireguard_tx.clone(), grpc_cert, grpc_key, failed_logins.clone()) => (),
            _ = run_web_server(config, worker_state, gateway_state, webhook_tx, webhook_rx, wireguard_tx, pool, failed_logins) => (),
        };
    } else {
        tokio::select! {
            _ = run_grpc_server(config.grpc_port, Arc::clone(&worker_state), pool.clone(), Arc::clone(&gateway_state), wireguard_tx.clone(), grpc_cert, grpc_key, failed_logins.clone()) => (),
            _ = run_web_server(config.clone(), worker_state, gateway_state, webhook_tx, webhook_rx, wireguard_tx, pool.clone(), failed_logins) => (),
            _ = run_periodic_stats_purge(pool, config.stats_purge_frequency.into(), config.stats_purge_threshold.into()) => (),
        };
    }
>>>>>>> e6457e31
    Ok(())
}<|MERGE_RESOLUTION|>--- conflicted
+++ resolved
@@ -1,8 +1,5 @@
-<<<<<<< HEAD
-=======
 use defguard::grpc::GatewayMap;
 use defguard::wireguard_stats_purge::run_periodic_stats_purge;
->>>>>>> e6457e31
 use defguard::{
     auth::failed_login::FailedLoginMap,
     config::{Command, DefGuardConfig},
@@ -108,25 +105,19 @@
     let failed_logins = Arc::new(Mutex::new(failed_logins));
 
     // run services
-<<<<<<< HEAD
-    tokio::select! {
-        _ = run_grpc_server(config.grpc_port, Arc::clone(&worker_state), pool.clone(), Arc::clone(&gateway_state), wireguard_tx.clone(), grpc_cert, grpc_key, failed_logins.clone()) => (),
-        _ = run_web_server(&config, worker_state, gateway_state, webhook_tx, webhook_rx, wireguard_tx, mail_tx, pool.clone(), failed_logins) => (),
-        _ = run_mail_handler(mail_rx, pool) => (),
-    };
-=======
     if config.disable_stats_purge {
         tokio::select! {
             _ = run_grpc_server(config.grpc_port, Arc::clone(&worker_state), pool.clone(), Arc::clone(&gateway_state), wireguard_tx.clone(), grpc_cert, grpc_key, failed_logins.clone()) => (),
-            _ = run_web_server(config, worker_state, gateway_state, webhook_tx, webhook_rx, wireguard_tx, pool, failed_logins) => (),
+            _ = run_web_server(&config, worker_state, gateway_state, webhook_tx, webhook_rx, wireguard_tx, mail_tx, pool.clone(), failed_logins) => (),
+            _ = run_mail_handler(mail_rx, pool) => (),
         };
     } else {
         tokio::select! {
             _ = run_grpc_server(config.grpc_port, Arc::clone(&worker_state), pool.clone(), Arc::clone(&gateway_state), wireguard_tx.clone(), grpc_cert, grpc_key, failed_logins.clone()) => (),
-            _ = run_web_server(config.clone(), worker_state, gateway_state, webhook_tx, webhook_rx, wireguard_tx, pool.clone(), failed_logins) => (),
+            _ = run_web_server(&config, worker_state, gateway_state, webhook_tx, webhook_rx, wireguard_tx, mail_tx, pool.clone(), failed_logins) => (),
+            _ = run_mail_handler(mail_rx, pool) => (),
             _ = run_periodic_stats_purge(pool, config.stats_purge_frequency.into(), config.stats_purge_threshold.into()) => (),
         };
     }
->>>>>>> e6457e31
     Ok(())
 }