--- conflicted
+++ resolved
@@ -17,13 +17,6 @@
   | ReporterDescription[]
   | undefined = [['html', { open: 'never' }]];
 
-<<<<<<< HEAD
-// if (process.env.CI) {
-//   reporter = 'github';
-// }
-
-=======
->>>>>>> a8445997
 if (process.env.SHOW_REPORT) {
   reporter = [['html', { open: 'always' }]];
 }
