/* eslint-disable max-len */
import type { Translation } from '../i18n-types';

const pl: Translation = {
  common: {
    controls: {
      back: 'Wróć',
      next: 'Następny',
      close: 'Zamknij',
      cancel: 'Anuluj',
      finish: 'Zakończ',
      select: 'Wybierz',
      submit: 'Wyślij',
      confirm: 'Potwierdź',
      save: 'Zapisz',
      saveChanges: 'Zapisz zmiany',
      RestoreDefault: 'Przywróć domyślne',
      delete: 'Usuń',
      copy: 'Skopiuj',
      rename: 'Zmień nazwę',
      edit: 'Edytuj',
    },
    conditions: {
      and: 'I',
      equal: 'Równy',
      or: 'Albo',
    },
    key: 'Klucz',
    name: 'Nazwa',
  },
  messages: {
    error: 'Wystąpił błąd.',
    success: 'Operacja zakończyła się sukcesem',
    errorVersion: 'Nie udało się uzyskać wersji aplikacji.',
    clipboard: {
      success: 'Skopiowano do schowka',
      error: 'Schowek nie jest dostępny',
    },
    insecureContext: 'Kontekst nie jest bezpieczny',
  },
  modals: {
    addGroup: {
      groupName: 'Nazwa grupy',
      searchPlaceholder: 'Szukaj',
      selectAll: 'Zaznacz wszystkich',
      submit: 'Stwórz grupę',
      title: 'Dodaj grupę',
    },
    editGroup: {
      groupName: 'Nazwa grupy',
      searchPlaceholder: 'Szukaj',
      selectAll: 'Zaznacz wszystkich',
      submit: 'Zmień grupę',
      title: 'Edytuj grupę',
    },
    deleteGroup: {
      title: 'Usuń grupę {name}',
      subTitle: 'Grupa zostanie nieodwołalnie usunięta.',
      locationListHeader:
        'Ta grupa jest obecnie przypisana do następujących lokalizacji:',
      locationListFooter: `Jeżeli to jedyna dozwolona grupa dla danej lokalizacji, stanie się ona <b>dostępna dla wszystkich użytkowników</b>.`,
      submit: 'Usuń grupę',
      cancel: 'Wróć',
    },
    registerEmailMFA: {
      title: 'Skonfiguruj e-mail MFA',
      form: {
        controls: {
          resend: 'Wyślij kod ponownie',
          submit: 'Zweryfikuj kod',
        },
        fields: {
          code: {
            error: 'Podany kod jest nieprawidłowy',
            label: 'Kod',
          },
        },
      },
      infoMessage: `
      <p>
        Aby zakończyć konfigurację, wpisz kod, który został wysłany na adres: <strong>{email}</strong>
      </p>
      `,
      messages: {
        resend: 'Kod wysłany ponownie',
        success: 'Metoda MFA e-mail włączona',
      },
    },
    deviceConfig: {
      title: 'Konfiguracje VPN urządzenia',
    },
    changePasswordSelf: {
      title: 'Zmień hasło',
      messages: {
        success: 'Hasło zostało zmienione',
        error: 'Błąd zmiany hasła',
      },
      form: {
        labels: {
          repeat: 'Powtórz hasło',
          newPassword: 'Nowe hasło',
          oldPassword: 'Obecne hasło',
        },
      },
      controls: {
        cancel: 'Wróć',
        submit: 'Zmień hasło',
      },
    },
    startEnrollment: {
      title: 'Rozpocznij rejestrację',
      desktopTitle: 'Konfiguracja klienta desktop',
      messages: {
        success: 'Rejestracja użytkownika rozpoczęta',
        successDesktop: 'Konfiguracja klienta rozpoczęta',
        errorDesktop: 'Błąd konfiguracji klienta desktop',
        error: 'Błąd rejestracji użytkownika',
      },
      form: {
        email: {
          label: 'E-mail',
        },
        mode: {
          options: {
            email: 'Wyślij token przez e-mail',
            manual: 'Przekaż token ręcznie',
          },
        },
        submit: 'Rozpocznij rejestrację',
        submitDesktop: 'Aktywacja desktop',
        smtpDisabled:
          'Skonfiguruj SMTP, żeby wysłać token przez e-mail. Przejdź do Ustawienia -> SMTP.',
      },
      tokenCard: {
        title: 'Token aktywacji',
      },
      urlCard: {
        title: 'URL instancji Defguard',
      },
    },
    deleteNetwork: {
      cancel: 'Wróć',
      submit: 'Usuń lokalizację',
      subTitle: 'Lokalizacja zostanie nieodwołalnie usunięta.',
      title: 'Usuń lokalizację {name}',
    },
    changeWebhook: {
      messages: {
        success: 'Webhook zmieniony.',
      },
    },
    manageWebAuthNKeys: {
      title: 'Klucze bezpieczeństwa',
      messages: {
        deleted: 'Klucz WebAuthN został usunięty.',
        duplicateKeyError: 'Klucz jest już zarejestrowany',
      },
      infoMessage: `
        <p>
          Klucze bezpieczeństwa mogą być używane jako drugi czynnik uwierzytelniający
          zamiast kodu weryfikacyjnego. Dowiedz się więcej o konfiguracji
          klucza bezpieczeństwa.
        </p>
`,
      form: {
        messages: {
          success: 'Klucz bezpieczeństwa dodany.',
        },
        fields: {
          name: {
            label: 'Nazwa nowego klucza',
          },
        },
        controls: {
          submit: 'Dodaj nowy klucz',
        },
      },
    },
    recoveryCodes: {
      title: 'Kody odzysku',
      submit: 'Zapisałem swoje kody',
      messages: {
        copied: 'Kody skopiowane.',
      },
      infoMessage: `
        <p>
          Traktuj swoje kody odzyskiwania z takim samym poziomem uwagi jak
          jak swoje hasło! Zalecamy zapisywanie ich za pomocą menedżera haseł
          takich jak Lastpass, bitwarden czy Keeper.
        </p>
`,
    },
    registerTOTP: {
      title: 'Authenticator App Setup',
      infoMessage: `
        <p>
          Aby skonfigurować MFA, zeskanuj ten kod QR za pomocą aplikacji uwierzytelniającej, a następnie
          wprowadź kod w polu poniżej:
        </p>
`,
      messages: {
        totpCopied: 'Ścieżka TOTP skopiowana.',
        success: 'TOTP Enabled',
      },
      copyPath: 'Skopiowana ścieżka TOTP',
      form: {
        fields: {
          code: {
            label: 'Kod uwierzytelniający',
            error: 'Kod jest nieprawidłowy',
          },
        },
        controls: {
          submit: 'Weryfikuj kod',
        },
      },
    },
    editDevice: {
      title: 'Edytuj urządzenie',
      messages: {
        success: 'Urządzenie zostało zaktualizowane.',
      },
      form: {
        fields: {
          name: {
            label: 'Nazwa urządzenia',
          },
          publicKey: {
            label: 'Klucz publiczny urządzenia (WireGuard)',
          },
        },
        controls: {
          submit: 'Edytuj urządzenie',
        },
      },
    },
    deleteDevice: {
      title: 'Usuń urządzenie',
      message: 'Czy chcesz usunąć urządzenie {deviceName} ?',
      submit: 'Usuń urządzenie',
      messages: {
        success: 'Urządzenie zostało usunięte.',
      },
    },
    addWallet: {
      title: 'Dodaj portfel',
      infoBox: 'Aby dodać portfel ETH konieczne będzie podpisanie wiadomości.',
      form: {
        fields: {
          name: {
            placeholder: 'Nazwa portfela',
            label: 'Nazwa',
          },
          address: {
            placeholder: 'Adres portfela',
            label: 'Adres',
          },
        },
        controls: {
          submit: 'Dodaj portfel',
        },
      },
    },
    keyDetails: {
      title: 'Szczegóły YubiKey',
      downloadAll: 'Pobierz wszystkie klucze',
    },
    deleteUser: {
      title: 'Usuń użytkownika',
      controls: {
        submit: 'Usuń użytkownika',
      },
      message: 'Czy chcesz trwale usunąć konto {username} ?',
      messages: {
        success: '{username} usunięte.',
      },
    },
    disableUser: {
      title: 'Dezaktywuj użytkownika',
      controls: {
        submit: 'Dezaktywuj użytkownika',
      },
      message: 'Czy chcesz dezaktywować użytkownika {username}?',
      messages: {
        success: 'Użytkownik {username} został dezaktywowany.',
      },
    },
    enableUser: {
      title: 'Aktywuj użytkownika',
      controls: {
        submit: 'Aktywuj użytkownika',
      },
      message: 'Czy chcesz aktywować użytkownika {username}?',
      messages: {
        success: 'Użytkownik {username} został aktywowany.',
      },
    },
    deleteProvisioner: {
      title: 'Usuń provisionera',
      controls: {
        submit: 'Usuń provisionera',
      },
      message: 'Czy chcesz usunąć {id} provisionera?',
      messages: {
        success: '{provisioner} usunięty.',
      },
    },
    changeUserPassword: {
      messages: {
        success: 'Hasło zmienione.',
      },
      title: 'Zmiana hasła użytkownika',
      form: {
        controls: {
          submit: 'Zapisz nowe hasło',
        },
        fields: {
          newPassword: {
            label: 'Nowe hasło',
          },
          confirmPassword: {
            label: 'Powtórz hasło',
          },
        },
      },
    },
    provisionKeys: {
      warning: 'Ta operacja bezpowrotnie usunie dane z aplikacji OpenPGP klucza.',
      title: 'Provisionowanie klucza YubiKey:',
      infoBox: `Wybrany provisioner musi mieć podłączony <b>pusty</b> YubiKey.
                Aby zresetować YubiKey uruchom
                <b>gpg --card-edit</b> przed generowaniem kluczy.`,
      selectionLabel:
        'Wybierz jeden z następujących provisionerów, aby wygenrować klucze na YubiKey:',
      noData: {
        workers: 'Nie znaleziono workerów...',
      },
      controls: {
        submit: 'Wygeneruj klucze dla YubiKey',
      },
      messages: {
        success: 'Klucze zostały przetransferowane na YubiKey',
        errorStatus: 'Wystapił błąd podczas pobierania statusu.',
      },
    },
    addUser: {
      messages: {
        userAdded: 'Stworzono użytkownika',
      },
      title: 'Dodaj nowego użytkownika',
      form: {
        submit: 'Dodaj użytkownika',
        fields: {
          username: {
            placeholder: 'login',
            label: 'Login',
          },
          password: {
            placeholder: 'Hasło',
            label: 'Hasło',
          },
          email: {
            placeholder: 'E-mail użytkownika',
            label: 'E-mail użytkownika',
          },
          firstName: {
            placeholder: 'Imię',
            label: 'Imię',
          },
          lastName: {
            placeholder: 'Nazwisko',
            label: 'Ostatnie imię',
          },
          phone: {
            placeholder: 'Telefon',
            label: 'Telefon',
          },
          enableEnrollment: {
            label: 'Użyj zdalnej rejestracji',
          },
        },
      },
    },
    webhookModal: {
      title: {
        addWebhook: 'Dodaj webhook',
        editWebhook: 'Edytuj webhook',
      },
      messages: {
        clientIdCopy: 'Skopiowano identyfikator klienta',
        clientSecretCopy: 'Sekret klienta skopiowany.',
      },
      form: {
        triggers: 'Zdarzenia wyzwalające:',
        messages: {
          successAdd: 'Webhook utworzony.',
          successModify: 'Webhook zmodyfikowany.',
        },
        error: {
          urlRequired: 'URL jest wymagany.',
          validUrl: 'Musi być poprawnym adresem URL.',
          scopeValidation: 'Musi mieć co najmniej jeden wyzwalacz.',
          tokenRequired: 'Token jest wymagany.',
        },
        fields: {
          description: {
            label: 'Opis',
            placeholder: 'Webhook do tworzenia konta gmail na nowym użytkowniku',
          },
          token: {
            label: 'Secret token',
            placeholder: 'Token autoryzacyjny',
          },
          url: {
            label: 'Webhook URL',
            placeholder: 'https://example.com/webhook',
          },
          userCreated: {
            label: 'Stworzenie nowego użytkownika',
          },
          userDeleted: {
            label: 'Użytkownik usunięty',
          },
          userModified: {
            label: 'Użytkownik zmodyfikowany',
          },
          hwkeyProvision: {
            label: 'Stworzenie kluczy na YubiKey dla użytkownika',
          },
        },
      },
    },
    deleteWebhook: {
      title: 'Usuń webhook',
      message: 'Czy chcesz usunąć {name} webhook ?',
      submit: 'Usuń',
      messages: {
        success: 'Webhook usunięty.',
      },
    },
  },
  addDevicePage: {
    title: 'Dodaj urządzenie',
    messages: {
      deviceAdded: 'Urządzenie dodane',
    },
    helpers: {
      setupOpt: `Możesz dodać urządzenie używając naszego klienta lub samemu skonfigurwać urządzenie.`,
    },
    steps: {
      setupDevice: {
        title: 'Dodaj urządzenie',
        form: {
          errors: {
            name: {
              duplicatedName: 'Nazwa jest już zajęta',
            },
          },
          fields: {
            name: {
              label: 'Nazwa',
            },
            publicKey: {
              label: 'Klucz publiczny',
            },
          },
        },
        options: {
          auto: 'Generuj klucze',
          manual: 'Użyj własnych',
        },
        infoMessage: `<p>W razie problemów możesz odwiedzić <a href="{addDevicesDocs}">dokumentacje</a>.</p>`,
      },
      setupMethod: {
        manual: {
          subTitle:
            'Dla zaawansowanych użytkowników, pobierz konfigurację i skonfiguruj VPN na własnych zasadach.',
          link: 'Pobierz WireGuard',
          title: 'Konfiguracja ręczna',
        },
        remote: {
          title: 'Aktywacja klienta desktop',
          link: 'Pobierz klienta Defguard',
          subTitle: 'Prosta konfiguracja jednym tokenem.',
        },
      },
      configDevice: {
        title: 'Skonfiguruj urządzenie',
        messages: {
          copyConfig: 'Konfiguracja skopiowa',
        },
        qrInfo:
          'Użyj poniższych konfiguracji aby połączyć się z wybranymi lokalizacjami.',
        helpers: {
          warningNoNetworks: 'Nie posiadasz dostępu do żadnej sieci.',
          qrHelper: `<p>Możesz skonfigurować WireGuard na telefonie skanując QR kod używając aplikacji WireGuard.</p>`,
          warningAutoMode: `
<p>Uwaga, Defguard nie przechowuje twojego klucza prywatnego. Gdy opuścisz obecną stronę <strong>nie będziesz mógł</strong> pobrać ponownie konfiguracji z kluczem prywatnym.</p>
`,
          warningManualMode: `<p>
Uwaga, podane tutaj konfiguracje nie posiadają klucza prywatnego. Musisz uzupełnić pobraną konfigurację o swój klucz prywatny.
</p>`,
        },
        qrLabel: 'Konfiguracja WireGuard',
        inputNameLabel: 'Nazwa urządzenia',
      },
      copyToken: {
        title: 'Autoryzacja klienta',
        urlCardTitle: 'Url',
        tokenCardTitle: 'Token',
      },
    },
  },
  userPage: {
    title: {
      view: 'Profil użytkownika',
      edit: 'Edycja profilu użytkownika',
    },
    messages: {
      editSuccess: 'Użytkownik zaktualizowany.',
      failedToFetchUserData: 'Błąd pobierania informacji o użytkowniku.',
      passwordResetEmailSent: 'E-mail zerowania hasła został wysłany.',
    },
    userDetails: {
      header: 'Szczegóły profilu',
      messages: {
        deleteApp: 'Aplikacja i wszystkie tokeny usunięte.',
      },
      fields: {
        username: {
          label: 'Nazwa użytkownika',
        },
        firstName: {
          label: 'Imię',
        },
        lastName: {
          label: 'Nazwisko',
        },
        phone: {
          label: 'Numer telefonu',
        },
        email: {
          label: 'E-mail',
        },
        status: {
          label: 'Status',
          active: 'Aktywny',
          disabled: 'Nieaktywny',
        },
        groups: {
          label: 'Grupy użytkowników',
          noData: 'Brak grup',
        },
        apps: {
          label: 'Autoryzowane aplikacje',
          noData: 'Brak autoryzowanych aplikacji',
        },
      },
    },
    userAuthInfo: {
      header: 'Hasło i uwierzytelnienie',
      password: {
        header: 'Ustawienia hasła',
        changePassword: 'Zmiana hasła',
      },
      recovery: {
        header: 'Opcje odzyskiwania danych',
        codes: {
          label: 'Kody odzyskiwania',
          viewed: 'Obejrzane',
        },
      },
      mfa: {
        header: 'Metody dwuskładnikowe',
        edit: {
          disable: 'Wyłącz MFA',
        },
        messages: {
          mfaDisabled: 'MFA wyłączone.',
          OTPDisabled: 'Hasło jednorazowe wyłączone.',
          changeMFAMethod: 'Metoda MFA zmieniona.',
          EmailMFADisabled: 'Metoda e-mail wyłączona.',
        },
        securityKey: {
          singular: 'klucz bezpieczeństwa',
          plural: 'klucze bezpieczeństwa',
        },
        default: 'domyślny',
        enabled: 'Włączony',
        disabled: 'Wyłączony',
        wallet: {
          singular: 'Portfel',
          plural: 'Portfele',
        },
        labels: {
          totp: 'Hasła jednorazowe oparte na czasie',
          webauth: 'Klucze bezpieczeństwa',
          wallets: 'Portfele',
          email: 'E-mail',
        },
        editMode: {
          enable: 'Włącz',
          disable: 'Wyłącz',
          makeDefault: 'Uczyń domyślnym',
          webauth: {
            manage: 'Zarządzaj kluczami bezpieczeństwa',
          },
        },
      },
    },
    controls: {
      editButton: 'Edytuj profil',
      deleteAccount: 'Usuń konto',
    },
    devices: {
      header: 'Urządzenia użytkownika',
      addDevice: {
        web: 'Dodaj nowe urządzenie',
        desktop: 'Dodaj to urządzenie',
      },
      card: {
        labels: {
          noData: 'Nie połączono',
          connectedThrough: 'Połączone przez',
          publicIP: 'Publiczny adres IP',
          connectionDate: 'Data połączenia',
          lastLocation: 'Ostatnie połączenie z',
          active: 'aktywne',
          assignedIp: 'Przydzielony adres IP',
          lastConnected: 'Ostatnio połączone',
        },
        edit: {
          edit: 'Edycja urządzenia',
          delete: 'Usuń urządzenie',
          showConfigurations: 'Pokaż konfiguracje',
        },
      },
    },
    wallets: {
      messages: {
        addressCopied: 'Adres skopiowany.',
        duplicate: {
          primary: 'Podłączony portfel jest już zarejestrowany',
          sub: 'Proszę połączyć nieużywany portfel.',
        },
      },
      header: 'Portfele użytkowników',
      addWallet: 'Dodaj nowy portfel',
      card: {
        address: 'Adres',
        mfaBadge: 'MFA',
        edit: {
          enableMFA: 'Włącz MFA',
          disableMFA: 'Wyłącz MFA',
          delete: 'Usuń',
          copyAddress: 'Skopuj adres',
        },
        messages: {
          deleteSuccess: 'Portfel usunięty',
          enableMFA: 'MFA w portfelu włączone',
          disableMFA: 'MFA w portfelu wyłączone',
        },
      },
    },
    yubiKey: {
      header: 'YubiKey użytkownika',
      provision: 'Sprovisionuj YubiKey',
      keys: {
        pgp: 'Klucz PGP',
        ssh: 'Klucz SSH',
      },
      noLicense: {
        moduleName: 'Moduł YubiKey',
        line1: 'To jest płatny moduł dla YubiKey',
        line2: 'zarządzanie i provisioning.',
      },
    },
    authenticationKeys: {
      header: 'Klucze autoryzacyjne użytkownika',
      addKey: 'Dodaj nowy klucz',
      keysList: {
        common: {
          copy: 'Skopiuj',
          delete: 'Usuń',
          download: 'Pobierz',
          key: 'Klucz',
          rename: 'Zmień nazwę',
          serialNumber: 'Numer seryjny',
        },
      },
      deleteModal: {
        confirmMessage: 'Klucz {name} zostanie trwale usunięty.',
        title: 'Usuń klucz autoryzacyjny',
      },
      addModal: {
        header: 'Dodaj nowy klucz autoryzacyjny',
        keyType: 'Typ Klucza',
        keyForm: {
          labels: {
            key: 'Klucz',
            title: 'Nazwa',
          },
          placeholders: {
            title: 'Nazwa Klucza',
            key: {
              ssh: 'Rozpoczyna się z ‘ssh-rsa’, ‘ecdsa-sha2-nistp256’, ...',
              gpg: 'Rozpoczyna się z ‘-----BEGIN PGP PUBLIC KEY BLOCK-----‘',
            },
          },
          submit: 'Dodaj klucz {name}',
        },
        messages: {
          keyAdded: 'Klucz dodany.',
          keyExists: 'Klucz już został dodany.',
          unsupportedKeyFormat: 'Format klucza nie jest wspierany.',
          genericError: 'Nie udało się dodać klucza. Proszę spróbować ponownie później.',
        },
        yubikeyForm: {
          selectWorker: {
            info: 'Ta operacja wyzeruje moduł GPG do ustawień fabrycznych po czym ponownie go skonfiguruje. Ta operacja jest nieodwracalna.',
            selectLabel: 'Wybierz jedną stację do konfiguracji klucza.',
            noData: 'Obecnie nie ma dostępnych stacji.',
            available: 'Dostępny',
            unavailable: 'Niedostępny',
          },
          provisioning: {
            inProgress: 'Klucz jest konfigurowany, proszę czekać.',
            error: 'Konfiguracja klucza zakończyła się niepowodzeniem.',
            success: 'Klucz skonfigurowany pomyślnie.',
          },
          submit: 'Skonfiguruj klucz',
        },
      },
    },
  },
  usersOverview: {
    pageTitle: 'Użytkownicy',
    search: {
      placeholder: 'Znajdź użytkowników',
    },
    filterLabels: {
      all: 'Wszyscy użytkownicy',
      admin: 'Tylko administratorzy',
      users: 'Tylko użytkownicy',
    },
    usersCount: 'Wszyscy użytkownicy',
    addNewUser: 'Dodaj użytkownika',
    list: {
      headers: {
        name: 'Nazwa użytkownika',
        username: 'Login',
        phone: 'Telefon',
        actions: 'Akcje',
      },
      editButton: {
        activateDesktop: 'Aktywacja klienta desktop',
        changePassword: 'Zmień hasło',
        edit: 'Edytuj konto',
        delete: 'Usuń konto',
        startEnrollment: 'Rozpocznij rejestrację',
        resetPassword: 'Resetuj hasło',
        addGPG: 'Dodaj klucz GPG',
        addSSH: 'Dodaj klucz SSH',
        addYubikey: 'Dodaj YubiKey',
      },
    },
  },
  navigation: {
    bar: {
      overview: 'Przegląd sieci',
      users: 'Użytkownicy',
      provisioners: 'YubiKey Provisioners',
      webhooks: 'Webhooki',
      openId: 'Aplikacje OpenID',
      myProfile: 'Mój profil',
      settings: 'Ustawienia',
      logOut: 'Wyloguj się',
      enrollment: 'Rejestracja',
      support: 'Wsparcie',
      groups: 'Grupy',
    },
    mobileTitles: {
      wizard: 'Konfiguracja VPN',
      users: 'Użytkownicy',
      settings: 'Ustawienia globalne Defguard',
      user: 'Profil użytkownika',
      provisioners: 'YubiKey Provisioners',
      webhooks: 'Webhooki',
      openId: 'Aplikacje OpenID',
      overview: 'Przegląd lokalizacji',
      networkSettings: 'Edycja lokalizacji',
      enrollment: 'Rejestracja',
      support: 'Wsparcie',
      groups: 'Grupy',
    },
    copyright: 'Copyright \u00A9 2023-2024',
    version: {
      open: 'Wersja aplikacji: {version}',
      closed: 'v {version}',
    },
  },
  form: {
    download: 'Pobierz',
    copy: 'Kopiuj',
    saveChanges: 'Zapisz zmiany',
    submit: 'Zapisz',
    login: 'Zaloguj sie',
    cancel: 'Anuluj',
    close: 'Zamknij',
    placeholders: {
      password: 'Hasło',
      username: 'Nazwa użytkownika',
    },
    error: {
      invalidCode: 'Podany kod jest niewłaściwy.',
      forbiddenCharacter: 'Pole zawiera niedozwolone znaki.',
      usernameTaken: 'Nazwa użytkownika jest już w użyciu.',
      invalidKey: 'Klucz jest nieprawidłowy.',
      invalid: 'Pole jest nieprawidłowe.',
      required: 'Pole jest wymagane.',
      maximumLength: 'Maksymalna długość przekroczona.',
      minimumLength: 'Minimalna długość nie została osiągnięta.',
      noSpecialChars: 'Nie wolno używać znaków specjalnych.',
      oneDigit: 'Wymagana jedna cyfra.',
      oneSpecial: 'Wymagany jest znak specjalny.',
      oneUppercase: 'Wymagana jedna duża litera.',
      oneLowercase: 'Wymagana jedna mała litera.',
      portMax: 'Maksymalny numer portu to 65535.',
      endpoint: 'Wpisz prawidłowy punkt końcowy.',
      address: 'Wprowadź poprawny adres.',
      validPort: 'Wprowadź prawidłowy port.',
      validCode: 'Kod powinien mieć 6 cyfr.',
      allowedIps: 'Tylko poprawne adresy IP oraz domeny.',
      startFromNumber: 'Nie może zaczynać się od liczby.',
      repeat: 'Wartości się nie pokrywają.',
      maximumValue: 'Maksymalna wartość {value} przekroczona.',
      minimumValue: 'Minimalna wartość {value} nie osiągnięta.',
      number: 'Wartość musi być liczbą.',
    },
    floatingErrors: {
      title: 'Popraw następujące błędy:',
    },
  },
  components: {
    deviceConfigsCard: {
      cardTitle: 'Konfiguracja lokalizacji',
      messages: {
        copyConfig: 'Konfiguracja skopiowana',
      },
    },
    gatewaysStatus: {
      label: 'Gateways',
      states: {
        error: 'Błąd pobierania statusu',
        loading: 'Pobieranie informacji',
        partial: 'Jeden lub więcej odłączonych',
        connected: 'Połączone',
        disconnected: 'Brak połączenia',
      },
      messages: {
        error: 'Błąd pobierania statusu połączeń gatway',
        deleteError: 'Błąd usuwania gateway',
      },
    },
    noLicenseBox: {
      footer: {
        get: 'Uzyskaj licencję enterprise',
        contact: 'poprzez kontakt:',
      },
    },
  },
  settingsPage: {
    title: 'Ustawienia',
    tabs: {
      smtp: 'SMTP',
      global: 'Globalne',
      ldap: 'LDAP',
      openid: 'OpenID',
    },
    messages: {
      editSuccess: 'Ustawienia zaktualizowane.',
      challengeSuccess: 'Zmieniono wiadomość do podpisu.',
    },
    ldapSettings: {
      title: 'Ustawienia LDAP',
      form: {
        labels: {
          ldap_url: 'URL',
          ldap_bind_username: 'Bind Username',
          ldap_bind_password: 'Bind Password',
          ldap_member_attr: 'Member Attribute',
          ldap_username_attr: 'Username Attribute',
          ldap_user_obj_class: 'User Object Class',
          ldap_user_search_base: 'User Search Base',
          ldap_groupname_attr: 'Groupname Attribute',
          ldap_group_search_base: 'Group Search Base',
          ldap_group_member_attr: 'Group Member Attribute',
          ldap_group_obj_class: 'Group Object Class',
        },
      },
      test: {
        title: 'Test połączenia LDAP',
        messages: {
          error: 'Brak połączenia',
          success: 'Połączono z LDAP',
        },
        submit: 'Test',
      },
    },
    openIdSettings: {
      general: {
        title: 'Ustawienia zewnętrznego OpenID',
<<<<<<< HEAD
        helper:
          'Możesz tu zmienić ogólną mechanikę działania zewnętrznego OpenID w twojej instancji Defguarda.',
        createAccount: {
          label:
            'Automatycznie twórz konta w momencie logowania przez zewnętrznego dostawcę OpenID',
          helper:
            'Jeśli ta opcja jest włączona, Defguard automatycznie tworzy nowe konta dla użytkowników, którzy logują się po raz pierwszy za pomocą zewnętrznego dostawcy OpenID. W innym przypadku konto użytkownika musi zostać najpierw utworzone przez administratora.',
=======
        helper: 'Możesz tu zmienić ogólną mechanikę działania zewnętrznego OpenID w twojej instancji Defguarda.',
        createAccount: {
          label: 'Automatycznie twórz konta w momencie logowania przez zewnętrznego dostawcę OpenID',
          helper: 'Jeśli ta opcja jest włączona, Defguard automatycznie tworzy nowe konta dla użytkowników, którzy logują się po raz pierwszy za pomocą zewnętrznego dostawcy OpenID. W innym przypadku konto użytkownika musi zostać najpierw utworzone przez administratora.',
>>>>>>> 67090082
        },
      },
      form: {
        title: 'Ustawienia klienta zewnętrznego OpenID',
<<<<<<< HEAD
        helper:
          'Tutaj możesz skonfigurować ustawienia klienta OpenID z wartościami dostarczonymi przez zewnętrznego dostawcę OpenID.',
        custom: 'Niestandardowy',
=======
        helper: 'Tutaj możesz skonfigurować ustawienia klienta OpenID z wartościami dostarczonymi przez zewnętrznego dostawcę OpenID.',
        custom: "Niestandardowy",
>>>>>>> 67090082
        documentation: 'Dokumentacja',
        delete: 'Usuń dostawcę',
        labels: {
          provider: {
            label: 'Dostawca',
<<<<<<< HEAD
            helper:
              'Wybierz swojego dostawcę OpenID. Możesz użyć dostawcy niestandardowego i samodzielnie wypełnić pole URL bazowego.',
=======
            helper: 'Wybierz swojego dostawcę OpenID. Możesz użyć dostawcy niestandardowego i samodzielnie wypełnić pole URL bazowego.',
>>>>>>> 67090082
          },
          client_id: {
            label: 'ID klienta',
            helper: 'ID klienta dostarczone przez dostawcę OpenID.',
          },
          client_secret: {
            label: 'Sekret klienta',
            helper: 'Sekret klienta dostarczony przez dostawcę OpenID.',
          },
          base_url: {
            label: 'URL bazowy',
<<<<<<< HEAD
            helper:
              'Podstawowy adres URL twojego dostawcy OpenID, np. https://accounts.google.com. Sprawdź naszą dokumentację, aby uzyskać więcej informacji i zobaczyć przykłady.',
=======
            helper: 'Podstawowy adres URL twojego dostawcy OpenID, np. https://accounts.google.com. Sprawdź naszą dokumentację, aby uzyskać więcej informacji i zobaczyć przykłady.',
>>>>>>> 67090082
          },
        },
      },
    },
    modulesVisibility: {
      header: 'Widoczność modułów',
      helper: `<p>
			Jeśli nie używasz niektórych modułów możesz zmienić ich widoczność
          </p>
          <a href={documentationLink} target="_blank">
					Przeczytaj więcej w dokumentacji.
          </a>`,
      fields: {
        wireguard_enabled: {
          label: 'WireGuard VPN',
        },
        webhooks_enabled: {
          label: 'Webhooks',
        },
        worker_enabled: {
          label: 'YubiBridge',
        },
        openid_enabled: {
          label: 'OpenID connect',
        },
      },
    },
    defaultNetworkSelect: {
      header: 'Domyślny widok sieci',
      helper: `<p>Tutaj możesz zmienić domyślny widok sieci.</p>
          <a href={documentationLink} target="_blank">
					Przeczytaj więcej w dokumentacji.
          </a>`,
      filterLabels: {
        grid: 'Widok siatki',
        list: 'Widok listy',
      },
    },
    web3Settings: {
      header: 'Web3 / Wallet connect',
      fields: {
        signMessage: {
          label: 'Domyślna wiadomość do podpisu',
        },
      },
      controls: {
        save: 'Zapisz zmiany',
      },
    },
    instanceBranding: {
      header: 'Brandowanie instancji',
      form: {
        title: 'Nazwa i logo',
        fields: {
          instanceName: {
            label: 'Nazwa instancji',
            placeholder: 'Defguard',
          },
          mainLogoUrl: {
            label: 'URL logo na stronie logowania',
            helper: '<p>Maksymalna wielkość zdjęcia to 250x100 px.</p>',
            placeholder: 'Domyślny obrazek',
          },
          navLogoUrl: {
            label: 'Menu i nawigacja - małe logo',
            helper: '<p>Maksymalna wielkość zdjęcia to 100x100 px.</p>',
            placeholder: 'Domyślny obrazek',
          },
        },
        controls: {
          restoreDefault: 'Przywróć domyślne',
          submit: 'Zapisz zmiany',
        },
      },
      helper: `
			      <p>
            Tutaj możesz dodać URL swojego logo i nazwę dla swojej instancji defguard;
            będzie ona wyświetlana zamiast defguard.
          </p>
          <a href="{documentationLink}" target="_blank">
					Przeczytaj więcej w dokumentacji.
          </a>
			`,
    },
    license: {
      header: 'Funkcje enterprise',
      form: {
        title: 'Licencja',
        fields: {
          key: {
            label: 'Klucz licencji',
            placeholder: 'Klucz licencji dla twojej instancji Defguard',
          },
        },
      },
    },
    smtp: {
      form: {
        title: 'Ustawienia',
        fields: {
          server: {
            label: 'Adres serwera',
            placeholder: 'Adres',
          },
          port: {
            label: 'Port',
            placeholder: 'Port',
          },
          encryption: {
            label: 'Szyfrowanie',
          },
          user: {
            label: 'Użytkownik',
            placeholder: 'Użytkownik',
          },
          password: {
            label: 'Hasło',
            placeholder: 'Hasło',
          },
          sender: {
            label: 'Adres wysyłającego',
            placeholder: 'Adres',
            helper: `
              <p>
                Systemowe wiadomości będą wysyłane z tego adresu, np. no-reply@my-company.com.
              </p>
            `,
          },
        },
        controls: {
          submit: 'Save changes',
        },
      },
      testForm: {
        title: 'Wyślij testowy e-mail',
        fields: {
          to: {
            label: 'Adres',
            placeholder: 'Adres',
          },
        },
        controls: {
          submit: 'Wyślij',
          success: 'E-mail wysłany pomyślnie',
          error: 'Błąd wysyłania e-maila',
        },
      },
      helper: `
        <p>
          Skonfiguruj serwer SMTP do wysyłania wiadomości systemowych do użytkowników.
        </p>
			`,
    },
    enrollment: {
      helper:
        'Rejestracja to proces, w ramach którego nowy użytkownik może samodzielnie aktywować swoje konto, ustawić hasło i skonfigurować urządzenie VPN.',
      vpnOptionality: {
        header: 'Opcjonalność kroku VPN',
        helper:
          'Możesz zdecydować czy dodawanie urządzenia VPN jest obowiązkowym czy opcjonalnym krokiem rejestracji',
      },
      welcomeMessage: {
        header: 'Wiadomość powitalna',
        helper: `
        <p>W tym polu możesz używać Markdown:</p>
        <ul>
          <li>Nagłówki zaczynają się od #</li>
          <li>Użyj asterysków aby uzyskać <i>*kursywę*</i></li>
          <li>Użyj dwóch asterysków aby uzyskać <b>**pogrubienie**</b></li>
        </ul>
        `,
      },
      welcomeEmail: {
        header: 'E-mail powitalny',
        helper: `
        <p>W tym polu możesz używać Markdown:</p>
        <ul>
          <li>Nagłówki zaczynają się od #</li>
          <li>Użyj asterysków aby uzyskać <i>*kursywę*</i></li>
          <li>Użyj dwóch asterysków aby uzyskać <b>**pogrubienie**</b></li>
        </ul>
        `,
      },
      form: {
        controls: {
          submit: 'Zapisz zmiany',
        },
        welcomeMessage: {
          helper:
            'Ta wiadomość będzie pokazywana użytkownikom po zakończeniu rejestracji. Sugerujemy wymienienie w niej istotnych linków oraz krótkie wyjaśnienie kolejnych kroków.',
          placeholder: 'Wpisz wiadomość powitalną',
        },
        welcomeEmail: {
          helper:
            'Ta wiadomość zostanie wysłana do użytkowników po zakończeniu rejestracji. Sugerujemy wymienienie w niej istotnych linków oraz krótkie wyjaśnienie kolejnych kroków. Możesz użyć tej samej treści co w wiadomości powitalnej.',
          placeholder: 'Wpisz e-mail powitalny',
        },
        welcomeEmailSubject: {
          label: 'Temat',
        },
        useMessageAsEmail: {
          label: 'Taki sam jak wiadomość powitalna',
        },
      },
    },
  },
  openidOverview: {
    pageTitle: 'Aplikacje OpenID',
    search: {
      placeholder: 'Znajdź aplikacje',
    },
    filterLabels: {
      all: 'Wszystkie aplikacje',
      enabled: 'Włączone',
      disabled: 'Wyłączone',
    },
    clientCount: 'Wszystkie aplikacje',
    addNewApp: 'Dodaj aplikację',
    list: {
      headers: {
        name: 'Nazwa',
        status: 'Status',
        actions: 'Akcję',
      },
      editButton: {
        edit: 'Edytuj aplikację',
        delete: 'Usuń aplikację',
        disable: 'Wyłącz',
        enable: 'Włącz',
        copy: 'Skopuj ID',
      },
      status: {
        enabled: 'Włączona',
        disabled: 'Wyłączona',
      },
    },
    messages: {
      noLicenseMessage: 'Nie masz licencji dla tej funkcjonalności.',
      noClientsFound: 'Nie znaleziono żadnych wyników.',
      copySuccess: 'ID skopiowane',
    },
    deleteApp: {
      title: 'Usuń aplikację',
      message: 'Czy chcesz usunąć aplikację {appName} ?',
      submit: 'Usuń aplikację',
      messages: {
        success: 'Aplikacja usunięta.',
      },
    },
    enableApp: {
      messages: {
        success: 'Aplikacja włączona',
      },
    },
    disableApp: {
      messages: {
        success: 'Aplikacja wyłączona',
      },
    },
    modals: {
      openidClientModal: {
        title: {
          addApp: 'Dodaj aplikację',
          editApp: 'Edytuj aplikację: {appName}',
        },
        scopes: 'Zakresy:',
        messages: {
          clientIdCopy: 'Client ID zostało skopiowane.',
          clientSecretCopy: 'Client secret zostało skopiowane.',
        },
        form: {
          messages: {
            successAdd: 'Aplikacja utworzona.',
            successModify: 'Aplikacja zmodyfikowana.',
          },
          error: {
            urlRequired: 'URL jest wymagany.',
            validUrl: 'URL musi być poprawny.',
            scopeValidation: 'Musi mieć co najmniej jeden zakres.',
          },
          fields: {
            name: {
              label: 'Nazwa aplikacji',
            },
            redirectUri: {
              label: 'Przekierowujący URL {count}',
              placeholder: 'https://example.com/redirect',
            },
            openid: {
              label: 'OpenID',
            },
            profile: {
              label: 'Profil',
            },
            email: {
              label: 'E-mail',
            },
            phone: {
              label: 'Telefon',
            },
            groups: {
              label: 'Grupy',
            },
          },
          controls: {
            addUrl: 'Dodaj URL',
          },
        },
        clientId: 'Client ID',
        clientSecret: 'Client secret',
      },
    },
  },
  webhooksOverview: {
    pageTitle: 'Webhooki',
    search: {
      placeholder: 'Znajdź webhooki po adresie URL',
    },
    filterLabels: {
      all: 'Wszystkie webhooki',
      enabled: 'Włączone',
      disabled: 'Wyłączone',
    },
    webhooksCount: 'Wszystkie webhooki',
    addNewWebhook: 'Dodaj webhook',
    noWebhooksFound: 'Nie znaleziono żadnych webhooków',
    list: {
      headers: {
        name: 'Nazwa',
        description: 'Opis',
        status: 'Status',
        actions: 'Akcję',
      },
      editButton: {
        edit: 'Edytuj',
        delete: 'Usuń webhook',
        disable: 'Wyłącz',
        enable: 'Włącz',
      },
      status: {
        enabled: 'Włączony',
        disabled: 'Wyłączony',
      },
    },
  },
  provisionersOverview: {
    pageTitle: 'Provisionery',
    search: {
      placeholder: 'Wyszukaj provisionera',
    },
    filterLabels: {
      all: 'Wszystkie',
      available: 'Dostępne',
      unavailable: 'Niedostępne',
    },
    provisionersCount: 'Wszystkie provisionery',
    noProvisionersFound: 'Nie znaleziono provisionerów.',
    noLicenseMessage: 'Nie masz licencji na tę funkcję.',
    provisioningStation: {
      header: 'Stacja provisionująca YubiKey',
      content: `Aby móc sprovisionować YubiKeya, należy najpierw skonfigurować
        fizyczną maszynę z gniazdem USB. Uruchom podane polecenie na wybranej maszynie
        aby zarejestrować maszynę i rozpocząć generowanie kluczy.`,
      tokenCard: {
        title: 'Token autoryzacyjny',
      },
      dockerCard: {
        title: 'Przykład Docker',
      },
    },
    list: {
      headers: {
        name: 'Nazwa',
        ip: 'Adres IP',
        status: 'Status',
        actions: 'Akcję',
      },
      editButton: {
        delete: 'Usuń provisionera',
      },
      status: {
        available: 'Dostępny',
        unavailable: 'Niedostępny',
      },
    },
    messages: {
      copy: {
        command: 'Komenda skopiowa',
        token: 'Token skopiowany',
      },
    },
  },
  openidAllow: {
    header: '{name} chciałby:',
    scopes: {
      openid: 'Użyć danych z twojego profilu do przyszłych logowań.',
      profile:
        'Poznać podstawowe informacje z twojego profilu, takie jak login, imię itp',
      email: 'Poznać twój adres e-mail.',
      phone: 'Poznać twój numer telefonu.',
      groups: 'Poznać twoje grupy.',
    },
    controls: {
      accept: 'Akceptuj',
      cancel: 'Anuluj',
    },
  },
  networkOverview: {
    pageTitle: 'Przegląd lokalizacji',
    controls: {
      editNetworks: 'Edycja lokalizacji',
      selectNetwork: {
        placeholder: 'Oczekiwanie na lokalizacje',
      },
    },
    filterLabels: {
      grid: 'Widok siatki',
      list: 'Widok listy',
    },
    stats: {
      currentlyActiveUsers: 'Obecnie aktywni użytkownicy',
      currentlyActiveDevices: 'Obecnie aktywne urządzenia',
      activeUsersFilter: 'Aktywni użytkownicy w {hour}H',
      activeDevicesFilter: 'Aktywne urządzenia w {hour}H',
      totalTransfer: 'Całkowity transfer:',
      activityIn: 'Aktywność w {hour}H',
      in: 'Przychodzący:',
      out: 'Wychodzący:',
      gatewayDisconnected: 'Gateway rozłączony',
    },
  },
  connectedUsersOverview: {
    pageTitle: 'Podłączeni użytkownicy',
    noUsersMessage: 'Obecnie nie ma żadnych podłączonych użytkowników',
    userList: {
      username: 'Nazwa użytkownika',
      device: 'Urządzenia:',
      connected: 'Połączony:',
      deviceLocation: 'Lokacja urządzenia',
      networkUsage: 'Użycie sieci',
    },
  },
  networkPage: {
    pageTitle: 'Edycja lokalizacji',
    addNetwork: '+ Dodaj lokalizację',
    controls: {
      networkSelect: {
        label: 'Wybór lokalizacji',
      },
    },
  },
  activityOverview: {
    header: 'Strumień aktywności',
    noData: 'Obecnie nie wykryto żadnej aktywności',
  },
  networkConfiguration: {
    messages: {
      delete: {
        error: 'Błąd podczas próby usunięcia lokalizacji',
        success: 'Lokalizacja usunięta',
      },
    },
    header: 'Konfiguracja lokalizacji',
    importHeader: 'Import lokalizacji',
    form: {
      helpers: {
        address:
          'Od tego adresu będzie stworzona sieć VPN, np. 10.10.10.1/24 (sieć VPN będzie: 10.10.10.0/24)',
        gateway:
          'Adres publiczny Gatewaya, używany przez użytkowników VPN do łączenia się.',
        dns: 'Określ resolwery DNS, które mają odpytywać, gdy interfejs WireGuard jest aktywny.',
        allowedIps: 'Lista adresów/masek, które powinny być routowane przez sieć VPN.',
        allowedGroups:
          'Domyślnie wszyscy użytkownicy będą mogli połączyć się z tą lokalizacją. Jeżeli chcesz ogranicznyć dostęp do tej lokalizacji do wybranej grupy użytkowników, wybierz ją poniżej.',
      },
      messages: {
        networkModified: 'Lokalizacja zmodyfikowana',
        networkCreated: 'Lokalizacja utworzona',
      },
      fields: {
        name: {
          label: 'Nazwa lokalizacji',
        },
        address: {
          label: 'Adres i maska sieci VPN',
        },
        endpoint: {
          label: 'Adres gatewaya',
        },
        allowedIps: {
          label: 'Dozwolone adresy IP',
        },
        port: {
          label: 'Port Gatewaya',
        },
        dns: {
          label: 'DNS',
        },
        allowedGroups: {
          label: 'Dozwolone grupy',
          placeholder: 'Wszystkie grupy',
        },
        mfa_enabled: {
          label: 'Wymagaj MFA dla tej lokalizacji',
        },
        keepalive_interval: {
          label: 'Utrzymanie połączenia [sekundy]',
        },
        peer_disconnect_threshold: {
          label: 'Próg rozłączania [sekundy]',
        },
      },
      controls: {
        submit: 'Zapisz zmiany',
        cancel: 'Wróć',
        delete: 'Usuń lokalizację',
      },
    },
  },
  gatewaySetup: {
    header: 'Uruchomienie serwera gateway',
    card: {
      title: 'Komenda Dockera uruchamiająca serwer gateway',
    },
    controls: {
      status: 'Sprawdź status połączenia',
    },
    messages: {
      runCommand: `
          <p>
            Defguard wymaga uruchomienia serwera gateway w celu kontrolowania VPN.
            Szczegóły znajdziesz w <a href="{setupGatewayDocs}" target="_blank">dokumentacji</a>.
            Istnieje wiele sposobów na uruchomienie serwera gateway, poniższy przykład używa technologii Docker,
            więcej przykładów znajdziesz w <a href="{setupGatewayDocs}" target="_blank">dokumentacji</a>.
          </p>`,
      createNetwork: `
          <p>
            Utwórz sieć przed uruchomieniem procesu gateway.
          </p>`,
      noConnection: `<p>Brak połączenia proszę uruchom poniższą komendę.</p>`,
      connected: `<p>Gateway połączony.</p>`,
      statusError: 'Nie udało się uzyskać statusu',
    },
  },
  loginPage: {
    pageTitle: 'Wprowadź swoje dane logowania',
    callback: {
      return: 'Powrót do logowania',
      error: 'Wystąpił błąd podczas logowania przez zewnętrznego dostawcę OpenID',
    },
    mfa: {
      title: 'Autoryzacja dwuetapowa.',
      controls: {
        useAuthenticator: 'Zamiast tego użyj aplikacji Authenticator',
        useWallet: 'Zamiast tego użyj swojego portfela kryptowalutowego',
        useWebauthn: 'Zamiast tego użyj klucza bezpieczeństwa',
        useRecoveryCode: 'Zamiast tego użyj kodu odzyskiwania',
        useEmail: 'Zamiast tego użyj e-mail',
      },
      email: {
        header: 'Użyj kodu wysłanego na e-mail aby kontynuować',
        form: {
          controls: {
            resendCode: 'Wyślij kod ponownie',
          },
          labels: {
            code: 'Kod',
          },
        },
      },
      totp: {
        header:
          'Użyj kodu z aplikacji uwierzytelniającej i kliknij przycisk, aby kontynuować',
        form: {
          fields: {
            code: {
              placeholder: 'Wprowadź kod uwierzytelniający',
            },
          },
          controls: {
            submit: 'Użyj kodu uwierzytelniającego',
          },
        },
      },
      recoveryCode: {
        header:
          'Wpisz jeden z aktywnych kodów odzyskiwania i kliknij przycisk, aby się zalogować.',
        form: {
          fields: {
            code: {
              placeholder: 'Kod odzyskiwania',
            },
          },
          controls: {
            submit: 'Użyj kodu odzyskiwania',
          },
        },
      },
      wallet: {
        header:
          'Użyj portfela kryptowalutowego, aby się zalogować, proszę podpisać wiadomość w aplikacji portfelowej lub rozszerzeniu.',
        controls: {
          submit: 'Użyj swojego portfela',
        },
        messages: {
          walletError: 'Portfel został rozłączony podczas procesu podpisywania.',
          walletErrorMfa:
            'Portfel nie jest autoryzowany do logowania MFA. Proszę użyć autoryzowanego portfela.',
        },
      },
      webauthn: {
        header: 'Gdy jesteś gotowy do uwierzytelnienia, naciśnij przycisk poniżej.',
        controls: {
          submit: 'Użyj klucza bezpieczeństwa',
        },
        messages: {
          error: 'Nie udało się odczytać klucza. Proszę spróbować ponownie.',
        },
      },
    },
  },
  wizard: {
    completed: 'Sieć skonfigurowa',
    configuration: {
      successMessage: 'Sieć utworzona',
    },
    navigation: {
      top: 'Konfiguracja sieci',
      titles: {
        welcome: 'Konfiguracja sieci',
        choseNetworkSetup: 'Wybierz tryb konfiguracji',
        importConfig: 'Importuj istnijącą sieć',
        manualConfig: 'Konfiguracja sieci',
        mapDevices: 'Mapowanie importowanych urządzeń',
      },
      buttons: {
        next: 'Dalej',
        back: 'Wróć',
      },
    },
    welcome: {
      header: 'Witaj w asystencie konfiguracji lokalizacji!',
      sub: 'Zanim zaczniesz, musisz wybrać tryb konfiguracji. Ikony <React> zawierają przydane informacje.',
      button: 'Zacznij konfigurację',
    },
    deviceMap: {
      messages: {
        crateSuccess: 'Urządzenie dodane',
        errorsInForm: 'Uzupełnij oznaczone pola',
      },
      list: {
        headers: {
          deviceName: 'Nazwa',
          deviceIP: 'IP',
          user: 'Użytkownik',
        },
      },
    },
    wizardType: {
      manual: {
        title: 'Manualny',
        description: 'Ręczna konfiguracja sieci WireGuard',
      },
      import: {
        title: 'Import',
        description: 'Import z pliku konfiguracyjnego WireGuard',
      },
      createNetwork: 'Utwórz sieć WireGuard',
    },
    common: {
      select: 'Wybierz',
    },
    locations: {
      form: {
        name: 'Nazwa',
        ip: 'Adres IP',
        user: 'Użytkownik',
        fileName: 'Plik',
        selectFile: 'Wybierz plik',
        messages: { devicesCreated: 'Urządzenia utworzone.' },
        validation: { invalidAddress: 'Nieprawidłowy adres.' },
      },
    },
  },
  layout: {
    select: {
      addNewOptionDefault: 'Dodaj +',
    },
  },
  redirectPage: {
    title: 'Zostałeś zalogowany',
    subtitle: 'Wkrótce zostaniesz przekierowany...',
  },
  enrollmentPage: {
    title: 'Rejestracja',
    controls: {
      default: 'Domyślne',
      save: 'Zapisz zmiany',
    },
    messages: {
      edit: {
        error: 'Zapis nieudany',
        success: 'Zapisano zmiany',
      },
    },
    settings: {
      welcomeMessage: {
        title: 'Powitalna wiadomość',
        messageBox: 'Ta informacja będzie wyświetlona w końcowym kroku rejestracj',
      },
      welcomeEmail: {
        subject: {
          label: 'Temat wiadomości',
        },
        title: 'Powitalny e-mail',
        messageBox: 'Ta informacja będzie wysłana gdy użytkownik zakończy rejestrację.',
        controls: {
          duplicateWelcome: 'Identyczna jak wiadomość powitalna',
        },
      },
      vpnOptionality: {
        title: 'Opcjonalność kroku VPN',
        select: {
          options: {
            optional: 'Opcjonalny',
            mandatory: 'Obowiązkowy',
          },
        },
      },
    },
    messageBox:
      'Proces rejestracji pozwala użytkownikowi na potwierdzenie swoich informacji, ustawienie hasła oraz skonfigurowanie VPN na swoim urządzeniu. Tutaj możesz skonfigurować ten proces.',
  },
  supportPage: {
    title: 'Wsparcie',
    modals: {
      confirmDataSend: {
        title: 'Potwierdź przekazanie danych',
        submit: 'Wyślij',
        subTitle:
          'Potwierdź przesłanie danych diagnostycznych. Żadne poufne dane nie zostaną przesłane. (Klucze WireGuard, adresy e-mail, itp.)',
      },
    },
    debugDataCard: {
      title: 'Dane wsparcia technicznego',
      body: `
Jeśli potrzebujesz pomocy lub zostałeś poproszony przez nasz zespół o utworzenie danych wsparcia technicznego (np. na naszym kanale Matrix: **#defguard-support:teonite.com**), masz dwie opcje:
* Możesz skonfigurować ustawienia SMTP i kliknąć: "Wyślij dane wsparcia technicznego".
* Lub kliknąć "Pobierz dane wsparcia technicznego" i stworzyć zlecenie w naszym repozytorium GitHub załączając te pliki.
`,
      downloadSupportData: 'Pobierz dane wsparcia technicznego',
      downloadLogs: 'Pobierz dzienniki',
      sendMail: 'Wyślij e-mail',
      mailSent: 'E-mail wysłany',
      mailError: 'Błąd wysyłania e-mail',
    },

    supportCard: {
      title: 'Wsparcie',
      body: `
Przed zgłoszeniem problemów na GitHub należy zapoznać z dokumentacją dostępną na [defguard.gitbook.io/defguard](https://defguard.gitbook.io/defguard/)

Aby zgłosić:
* Problem - przejdź do [GitHub](https://github.com/DefGuard/defguard/issues/new?assignees=&labels=bug&template=bug_report.md&title=)
* Prośbę o nową funkcjonalność - przejdź do [GitHub](https://github.com/DefGuard/defguard/issues/new?assignees=&labels=feature&template=feature_request.md&title=)

W przypadku innych zgłoszeń skontaktuj się z nami: support@defguard.net
`,
    },
  },
};

export default pl;<|MERGE_RESOLUTION|>--- conflicted
+++ resolved
@@ -910,43 +910,22 @@
     openIdSettings: {
       general: {
         title: 'Ustawienia zewnętrznego OpenID',
-<<<<<<< HEAD
-        helper:
-          'Możesz tu zmienić ogólną mechanikę działania zewnętrznego OpenID w twojej instancji Defguarda.',
-        createAccount: {
-          label:
-            'Automatycznie twórz konta w momencie logowania przez zewnętrznego dostawcę OpenID',
-          helper:
-            'Jeśli ta opcja jest włączona, Defguard automatycznie tworzy nowe konta dla użytkowników, którzy logują się po raz pierwszy za pomocą zewnętrznego dostawcy OpenID. W innym przypadku konto użytkownika musi zostać najpierw utworzone przez administratora.',
-=======
         helper: 'Możesz tu zmienić ogólną mechanikę działania zewnętrznego OpenID w twojej instancji Defguarda.',
         createAccount: {
           label: 'Automatycznie twórz konta w momencie logowania przez zewnętrznego dostawcę OpenID',
           helper: 'Jeśli ta opcja jest włączona, Defguard automatycznie tworzy nowe konta dla użytkowników, którzy logują się po raz pierwszy za pomocą zewnętrznego dostawcy OpenID. W innym przypadku konto użytkownika musi zostać najpierw utworzone przez administratora.',
->>>>>>> 67090082
         },
       },
       form: {
         title: 'Ustawienia klienta zewnętrznego OpenID',
-<<<<<<< HEAD
-        helper:
-          'Tutaj możesz skonfigurować ustawienia klienta OpenID z wartościami dostarczonymi przez zewnętrznego dostawcę OpenID.',
-        custom: 'Niestandardowy',
-=======
         helper: 'Tutaj możesz skonfigurować ustawienia klienta OpenID z wartościami dostarczonymi przez zewnętrznego dostawcę OpenID.',
         custom: "Niestandardowy",
->>>>>>> 67090082
         documentation: 'Dokumentacja',
         delete: 'Usuń dostawcę',
         labels: {
           provider: {
             label: 'Dostawca',
-<<<<<<< HEAD
-            helper:
-              'Wybierz swojego dostawcę OpenID. Możesz użyć dostawcy niestandardowego i samodzielnie wypełnić pole URL bazowego.',
-=======
             helper: 'Wybierz swojego dostawcę OpenID. Możesz użyć dostawcy niestandardowego i samodzielnie wypełnić pole URL bazowego.',
->>>>>>> 67090082
           },
           client_id: {
             label: 'ID klienta',
@@ -958,12 +937,7 @@
           },
           base_url: {
             label: 'URL bazowy',
-<<<<<<< HEAD
-            helper:
-              'Podstawowy adres URL twojego dostawcy OpenID, np. https://accounts.google.com. Sprawdź naszą dokumentację, aby uzyskać więcej informacji i zobaczyć przykłady.',
-=======
             helper: 'Podstawowy adres URL twojego dostawcy OpenID, np. https://accounts.google.com. Sprawdź naszą dokumentację, aby uzyskać więcej informacji i zobaczyć przykłady.',
->>>>>>> 67090082
           },
         },
       },
