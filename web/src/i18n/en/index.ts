import type { BaseTranslation } from '../i18n-types';

const en: BaseTranslation = {
  common: {
    conditions: {
      or: 'or',
      and: 'and',
      equal: 'equal',
    },
    controls: {
      next: 'Next',
      back: 'Back',
      cancel: 'Cancel',
      confirm: 'Confirm',
      submit: 'Submit',
      close: 'Close',
      select: 'Select',
      finish: 'Finish',
      saveChanges: 'Save changes',
      save: 'Save',
      RestoreDefault: 'Restore default',
      delete: 'Delete',
      rename: 'Rename',
      copy: 'Copy',
      edit: 'Edit',
      dismiss: 'Dismiss',
      show: 'Show',
    },
    key: 'Key',
    name: 'Name',
    noData: 'No data',
    unavailable: 'Unavailable',
    notSet: 'Not set',
  },
  messages: {
    error: 'Error has occurred.',
    success: 'Operation succeeded',
    errorVersion: 'Failed to get application version.',
    insecureContext: 'Context is not secure.',
    details: 'Details:',
    clipboard: {
      error: 'Clipboard is not accessible.',
      success: 'Content copied to clipboard.',
    },
  },
  modals: {
    upgradeLicenseModal: {
      enterprise: {
        title: 'Upgrade to Enterprise',
        //md
        subTitle: `This functionality is an **enterprise feature** and you've exceeded the user, device or network limits to use it. In order to use this feature, purchase an enterprise license or upgrade your existing one.`,
      },
      limit: {
        title: 'Upgrade',
        //md
        subTitle: `
        You have **reached the limit** of this functionality. To **[ manage more locations/users/devices ]** purchase of the Enterprise license is required.
        `,
      },
      //md
      content: `
You can find out more about features like:
- Real time and automatic client synchronization
- External SSO
- Controlling VPN clients behavior

Full enterprise feature list: [https://docs.defguard.net/enterprise/all-enteprise-features](https://docs.defguard.net/enterprise/all-enteprise-features)</br>
Licensing information: [https://docs.defguard.net/enterprise/license](https://docs.defguard.net/enterprise/license)
      `,
      controls: {
        cancel: 'Maybe later',
        confirm: 'See all Enterprise plans',
      },
    },
    standaloneDeviceEnrollmentModal: {
      title: 'Network device token',
      toasters: {
        error: 'Token generation failed.',
      },
    },
    standaloneDeviceConfigModal: {
      title: 'Network device config',
      cardTitle: 'Config',
      toasters: {
        getConfig: {
          error: 'Failed to get device config.',
        },
      },
    },
    editStandaloneModal: {
      title: 'Edit network device',
      toasts: {
        success: 'Device modified',
        failure: 'Modifying the device failed',
      },
    },
    deleteStandaloneDevice: {
      title: 'Delete network device',
      content: 'Device {name: string} will be deleted.',
      messages: {
        success: 'Device deleted',
        error: 'Failed to remove device.',
      },
    },
    addStandaloneDevice: {
      toasts: {
        deviceCreated: 'Device added',
        creationFailed: 'Device could not be added.',
      },
      infoBox: {
        setup:
          'Here you can add definitions or generate configurations for devices that can connect to your VPN. Only locations without Multi-Factor Authentication are available here, as MFA is only supported in Defguard Desktop Client for now.',
      },
      form: {
        submit: 'Add Device',
        labels: {
          deviceName: 'Device Name',
          location: 'Location',
          assignedAddress: 'Assigned IP Address',
          description: 'Description',
          generation: {
            auto: 'Generate key pair',
            manual: 'Use my own public key',
          },
          publicKey: 'Provide Your Public Key',
        },
      },
      steps: {
        method: {
          title: 'Choose a preferred method',
          cards: {
            cli: {
              title: 'Defguard Command Line Client',
              subtitle:
                'When using defguard-cli your device will be automatically configured.',
              docs: 'Defguard CLI download and documentation',
            },
            manual: {
              title: 'Manual WireGuard Client',
              subtitle:
                'If your device does not support our CLI binaries you can always generate a WireGuard configuration file and configure it manually - but any updates to the VPN location configuration will require manual changes in device configuration.',
            },
          },
        },
        manual: {
          title: 'Add new VPN device using WireGuard Client',
          finish: {
            messageTop:
              'Download the provided configuration file to your device and import it into your VPN client to complete the setup.',
            ctaInstruction:
              "Use provided configuration file below by scanning QR code or importing it as file on your device's WireGuard app.",
            // MD
            warningMessage: `
            Please remember that Defguard **doesn't store private keys**. We will securely generate the public and private key pair in your browser, but only store the public key in Defguard database. Please download the configuration generated with the private key for the device, as it will not be accessible later.
            `,
            actionCard: {
              title: 'Config',
            },
          },
        },
        cli: {
          title: 'Add device using Defguard Command Line Client',
          finish: {
            topMessage:
              'First download Defguard command line client binary and install it on your server.',
            downloadButton: 'Download Defguard CLI Client',
            commandCopy: 'Copy and paste this command in your terminal on the device',
          },
          setup: {
            stepMessage:
              'Here you can add definitions or generate configurations for devices that can connect to your VPN. Only locations without Multi-Factor Authentication are available here, as MFA is only supported in Defguard Desktop Client for now.',
            form: {
              submit: 'Add Device',
            },
          },
        },
      },
    },
    updatesNotificationToaster: {
      title: 'New version available {version: string}',
      controls: {
        more: "See what's new",
      },
    },
    enterpriseUpgradeToaster: {
      title: `You've reached the enterprise functionality limit.`,
      message: `You've exceeded the limit of your current Defguard plan and the enterprise
          features will be disabled. Purchase an enterprise license or upgrade your
          exsiting one to continue using these features.`,
      link: 'See all enterprise plans',
    },
    updatesNotification: {
      header: {
        title: 'Update Available',
        newVersion: 'new version {version: string}',
        criticalBadge: 'critical update',
      },
      controls: {
        visitRelease: 'Visit release page',
      },
    },
    addGroup: {
      title: 'Add group',
      selectAll: 'Select all users',
      groupName: 'Group name',
      searchPlaceholder: 'Filter/Search',
      submit: 'Create group',
      groupSettings: 'Group settings',
      adminGroup: 'Admin group',
    },
    editGroup: {
      title: 'Edit group',
      selectAll: 'Select all users',
      groupName: 'Group name',
      searchPlaceholder: 'Filter/Search',
      submit: 'Update group',
      groupSettings: 'Group settings',
      adminGroup: 'Admin group',
    },
    deleteGroup: {
      title: 'Delete group {name:string}',
      subTitle: 'This action will permanently delete this group.',
      locationListHeader: 'This group is currently assigned to following VPN Locations:',
      locationListFooter: `If this is the only allowed group for a given location, the location will become <b>accessible to all users</b>.`,
      submit: 'Delete group',
      cancel: 'Cancel',
    },
    deviceConfig: {
      title: 'Device VPN configurations',
    },
    changePasswordSelf: {
      title: 'Change password',
      messages: {
        success: 'Password has been changed',
        error: 'Failed to changed password',
      },
      form: {
        labels: {
          newPassword: 'New password',
          oldPassword: 'Current password',
          repeat: 'Confirm new password',
        },
      },
      controls: {
        submit: 'Change password',
        cancel: 'Cancel',
      },
    },
    startEnrollment: {
      title: 'Start enrollment',
      desktopTitle: 'Desktop activation',
      messages: {
        success: 'User enrollment started',
        successDesktop: 'Desktop configuration started',
        error: 'Failed to start user enrollment',
        errorDesktop: 'Failed to start desktop activation',
      },
      form: {
        email: {
          label: 'Email',
        },
        mode: {
          options: {
            email: 'Send token by email',
            manual: 'Deliver token yourself',
          },
        },
        submit: 'Start enrollment',
        submitDesktop: 'Activate desktop',
        smtpDisabled: 'Configure SMTP to send token by email. Go to Settings -> SMTP.',
      },
      tokenCard: {
        title: 'Activation token',
      },
      urlCard: {
        title: 'Defguard Instance URL',
      },
    },
    deleteNetwork: {
      title: 'Delete {name:string} location',
      subTitle: 'This action will permanently delete this location.',
      submit: 'Delete location',
      cancel: 'Cancel',
    },
    changeWebhook: {
      messages: {
        success: 'Webhook changed.',
      },
    },
    manageWebAuthNKeys: {
      title: 'Security keys',
      messages: {
        deleted: 'WebAuthN key has been deleted.',
        duplicateKeyError: 'Key is already registered',
      },
      infoMessage: `
        <p>
          Security keys can be used as your second factor of authentication
          instead of a verification code. Learn more about configuring a
          security key.
        </p>
`,
      form: {
        messages: {
          success: 'Security key added.',
        },
        fields: {
          name: {
            label: 'New key name',
          },
        },
        controls: {
          submit: 'Add new Key',
        },
      },
    },
    recoveryCodes: {
      title: 'Recovery codes',
      submit: 'I have saved my codes',
      messages: {
        copied: 'Codes copied.',
      },
      infoMessage: `
        <p>
          Treat your recovery codes with the same level of attention as you
          would your password! We recommend saving them with a password manager
          such as Lastpass, bitwarden or Keeper.
        </p>
`,
    },
    registerTOTP: {
      title: 'Authenticator App Setup',
      infoMessage: `
        <p>
          To setup your MFA, scan this QR code with your authenticator app, then
          enter the code in the field below:
        </p>
`,
      messages: {
        totpCopied: 'TOTP path copied.',
        success: 'TOTP Enabled',
      },
      copyPath: 'Copy TOTP path',
      form: {
        fields: {
          code: {
            label: 'Authenticator code',
            error: 'Code is invalid',
          },
        },
        controls: {
          submit: 'Verify code',
        },
      },
    },
    registerEmailMFA: {
      title: 'Email MFA Setup',
      infoMessage: `
        <p>
          To setup your MFA enter the code that was sent to your account email: <strong>{email: string}</strong>
        </p>
`,
      messages: {
        success: 'Email MFA Enabled',
        resend: 'Verification code resent',
      },
      form: {
        fields: {
          code: {
            label: 'Email code',
            error: 'Code is invalid',
          },
        },
        controls: {
          submit: 'Verify code',
          resend: 'Resend email',
        },
      },
    },
    editDevice: {
      title: 'Edit device',
      messages: {
        success: 'Device has been updated.',
      },
      form: {
        fields: {
          name: {
            label: 'Device Name',
          },
          publicKey: {
            label: 'Device Public Key (WireGuard)',
          },
        },
        controls: {
          submit: 'Edit device',
        },
      },
    },
    deleteDevice: {
      title: 'Delete device',
      message: 'Do you want to delete {deviceName} device ?',
      submit: 'Delete device',
      messages: {
        success: 'Device has been deleted.',
      },
    },
    keyDetails: {
      title: 'YubiKey details',
      downloadAll: 'Download all keys',
    },
    deleteUser: {
      title: 'Delete account',
      controls: {
        submit: 'Delete account',
      },
      message: 'Do you want to delete {username: string} account permanently ?',
      messages: {
        success: '{username: string} deleted.',
      },
    },
    disableUser: {
      title: 'Disable account',
      controls: {
        submit: 'Disable account',
      },
      message: 'Do you want to disable {username: string} account?',
      messages: {
        success: '{username: string} disabled.',
      },
    },
    enableUser: {
      title: 'Enable account',
      controls: {
        submit: 'Enable account',
      },
      message: 'Do you want to enable {username: string} account?',
      messages: {
        success: '{username: string} enabled.',
      },
    },
    deleteProvisioner: {
      title: 'Delete provisioner',
      controls: {
        submit: 'Delete provisioner',
      },
      message: 'Do you want to delete {id: string} provisioner?',
      messages: {
        success: '{provisioner: string} deleted.',
      },
    },
    changeUserPassword: {
      messages: {
        success: 'Password changed.',
      },
      title: 'Change user password',
      form: {
        controls: {
          submit: 'Save new password',
        },
        fields: {
          newPassword: {
            label: 'New password',
          },
          confirmPassword: {
            label: 'Repeat password',
          },
        },
      },
    },
    provisionKeys: {
      title: 'Yubikey provisioning:',
      warning:
        'Please be advised that this operation wll wipe openpgp application on yubikey and reconfigure it.',
      infoBox: `The selected provisioner must have a <b>clean</b> YubiKey
                plugged in be provisioned. To clean a used YubiKey
                <b>gpg --card-edit </b> before provisioning.`,
      selectionLabel: 'Select one of the following provisioners to provision a YubiKey:',
      noData: {
        workers: 'No workers found, waiting...',
      },
      controls: {
        submit: 'Provision YubiKey',
      },
      messages: {
        success: 'Keys provisioned',
        errorStatus: 'Error while getting worker status.',
      },
    },
    addUser: {
      title: 'Add new user',
      messages: {
        userAdded: 'User added',
      },
      form: {
        submit: 'Add user',
        fields: {
          username: {
            placeholder: 'login',
            label: 'Login',
          },
          password: {
            placeholder: 'Password',
            label: 'Password',
          },
          email: {
            placeholder: 'User e-mail',
            label: 'User e-mail',
          },
          firstName: {
            placeholder: 'First name',
            label: 'First name',
          },
          lastName: {
            placeholder: 'Last name',
            label: 'Last name',
          },
          phone: {
            placeholder: 'Phone',
            label: 'Phone',
          },
          enableEnrollment: {
            label: 'Use user self-enrollment process',
            link: '<a href="https://docs.defguard.net/help/enrollment" target="_blank">more information here</a>',
          },
        },
      },
    },
    webhookModal: {
      title: {
        addWebhook: 'Add webhook.',
        editWebhook: 'Edit webhook',
      },
      messages: {
        clientIdCopy: 'Client ID copied.',
        clientSecretCopy: 'Client secret copied.',
      },
      form: {
        triggers: 'Trigger events:',
        messages: {
          successAdd: 'Webhook created.',
          successModify: 'Webhook modified.',
        },
        error: {
          urlRequired: 'URL is required.',
          validUrl: 'Must be a valid URL.',
          scopeValidation: 'Must have at least one trigger.',
          tokenRequired: 'Token is required.',
        },
        fields: {
          description: {
            label: 'Description',
            placeholder: 'Webhook to create gmail account on new user',
          },
          token: {
            label: 'Secret token',
            placeholder: 'Authorization token',
          },
          url: {
            label: 'Webhook URL',
            placeholder: 'https://example.com/webhook',
          },
          userCreated: {
            label: 'New user Created',
          },
          userDeleted: {
            label: 'User deleted',
          },
          userModified: {
            label: 'User modified',
          },
          hwkeyProvision: {
            label: 'User Yubikey provision',
          },
        },
      },
    },
    deleteWebhook: {
      title: 'Delete webhook',
      message: 'Do you want to delete {name: string} webhook ?',
      submit: 'Delete',
      messages: {
        success: 'Webhook deleted.',
      },
    },
  },
  addDevicePage: {
    title: 'Add device',
    helpers: {
      setupOpt: `You can add a device using this wizard. Opt for our native application "defguard" or any other WireGuard client. If you're unsure, we recommend using defguard for simplicity.`,
      client: `Please download defguard desktop client <a href="https://defguard.net/download" target="_blank">here</a> and then follow <a href="https://docs.defguard.net/help/configuring-vpn/add-new-instance" target="_blank">this guide</a>.`,
    },
    messages: {
      deviceAdded: 'Device added',
    },
    steps: {
      setupMethod: {
        remote: {
          title: 'Configure Desktop Client',
          subTitle:
            'A breeze to set up with just a single token. Download the client and enjoy straightforward security.',
          link: 'Download defguard Client',
        },
        manual: {
          title: 'Manual WireGuard Client',
          subTitle:
            'For advanced users, get a unique config via download or QR code. Download the client and take control of your VPN setup.',
          link: 'Download WireGuard Client',
        },
      },
      configDevice: {
        title: 'Configure device',
        messages: {
          copyConfig: 'Configuration has been copied to the clipboard',
        },
        helpers: {
          warningAutoMode: `
    <p>
      Please be advised that you have to download the configuration now,
      since <strong>we do not</strong> store your private key. After this
      page is closed, you <strong>will not be able</strong> to get your
      full configuration file (with private keys, only blank template).
    </p>
`,
          warningManualMode: `
    <p>
      Please be advised that configuration provided here <strong> does not include private key and uses public key to fill it's place </strong> you will need to replace it on your own for configuration to work properly.
    </p>
`,
          warningNoNetworks: "You don't have access to any network.",
          qrHelper: `
      <p>
        You can setup your device faster with wireguard application by scanning this QR code.
      </p>`,
        },
        qrInfo:
          'Use provided configuration file below by scanning QR Code or importing it as file on your devices WireGuard instance.',
        inputNameLabel: 'Device Name',
        qrLabel: 'WireGuard Config File',
      },
      setupDevice: {
        title: 'Create VPN device',
        infoMessage: `
        <p>
          You need to configure WireGuardVPN on your device, please visit&nbsp;
          <a href="{addDevicesDocs:string}">documentation</a> if you don&apos;t know how to do it.
        </p>
`,
        options: {
          auto: 'Generate key pair',
          manual: 'Use my own public key',
        },
        form: {
          fields: {
            name: {
              label: 'Device Name',
            },
            publicKey: {
              label: 'Provide Your Public Key',
            },
          },
          errors: {
            name: {
              duplicatedName: 'Device with this name already exists',
            },
          },
        },
      },
      copyToken: {
        title: 'Client activation',
        tokenCardTitle: 'Activation token',
        urlCardTitle: 'Defguard Instance URL',
      },
    },
  },
  userPage: {
    title: {
      view: 'User Profile',
      edit: 'Edit User Profile',
    },
    messages: {
      editSuccess: 'User updated.',
      failedToFetchUserData: 'Could not get user information.',
      passwordResetEmailSent: 'Password reset email has been sent.',
    },
    userDetails: {
      header: 'Profile Details',
      messages: {
        deleteApp: 'App and all tokens deleted.',
      },
      warningModals: {
        title: 'Warning',
        content: {
          usernameChange: `Changing the username has a significant impact on services the user has logged into using Defguard. After changing it, the user may lose access to applications (since they will not recognize them). Are you sure you want to proceed?`,
          emailChange: `If you are using external OpenID Connect (OIDC) providers to authenticate users, changing a user's email address may have a significant impact on their ability to log in to Defguard. Are you sure you want to proceed?`,
        },
        buttons: {
          proceed: 'Proceed',
          cancel: 'Cancel',
        },
      },
      fields: {
        username: {
          label: 'Username',
        },
        firstName: {
          label: 'First name',
        },
        lastName: {
          label: 'Last name',
        },
        phone: {
          label: 'Phone number',
        },
        email: {
          label: 'E-mail',
        },
        status: {
          label: 'Status',
          active: 'Active',
          disabled: 'Disabled',
        },
        groups: {
          label: 'User groups',
          noData: 'No groups',
        },
        apps: {
          label: 'Authorized apps',
          noData: 'No authorized apps',
        },
      },
    },
    userAuthInfo: {
      header: 'Password and authentication',
      password: {
        header: 'Password settings',
        changePassword: 'Change password',
      },
      recovery: {
        header: 'Recovery options',
        codes: {
          label: 'Recovery Codes',
          viewed: 'Viewed',
        },
      },
      mfa: {
        header: 'Two-factor methods',
        edit: {
          disable: 'Disable MFA',
        },
        messages: {
          mfaDisabled: 'MFA disabled.',
          OTPDisabled: 'One time password disabled.',
          EmailMFADisabled: 'Email MFA disabled.',
          changeMFAMethod: 'MFA method changed',
        },
        securityKey: {
          singular: 'security key',
          plural: 'security keys',
        },
        default: 'default',
        enabled: 'Enabled',
        disabled: 'Disabled',
        labels: {
          totp: 'Time based one time passwords',
          email: 'Email',
          webauth: 'Security keys',
        },
        editMode: {
          enable: 'Enable',
          disable: 'Disable',
          makeDefault: 'Make default',
          webauth: {
            manage: 'Manage security keys',
          },
        },
      },
    },
    controls: {
      editButton: 'Edit profile',
      deleteAccount: 'Delete account',
    },
    devices: {
      header: 'User devices',
      addDevice: {
        web: 'Add new device',
        desktop: 'Add this device',
      },
      card: {
        labels: {
          publicIP: 'Public IP',
          connectedThrough: 'Connected through',
          connectionDate: 'Connected date',
          lastLocation: 'Last connected from',
          lastConnected: 'Last connected',
          assignedIp: 'Assigned IP',
          active: 'active',
          noData: 'Never connected',
        },
        edit: {
          edit: 'Edit device',
          delete: 'Delete device',
          showConfigurations: 'Show configuration',
        },
      },
    },
    yubiKey: {
      header: 'User YubiKey',
      provision: 'Provision a YubiKey',
      keys: {
        pgp: 'PGP key',
        ssh: 'SSH key',
      },
      noLicense: {
        moduleName: 'YubiKey module',
        line1: 'This is enterprise module for YubiKey',
        line2: 'management and provisioning.',
      },
    },
    authenticationKeys: {
      header: 'User Authentication Keys',
      addKey: 'Add new Key',
      keysList: {
        common: {
          rename: 'Rename',
          key: 'Key',
          download: 'Download',
          copy: 'Copy',
          serialNumber: 'Serial Number',
          delete: 'Delete',
        },
      },
      deleteModal: {
        title: 'Delete Authentication Key',
        confirmMessage: 'Key {name: string} will be deleted permanently.',
      },
      addModal: {
        header: 'Add new Authentication Key',
        keyType: 'Key Type',
        keyForm: {
          placeholders: {
            title: 'Key Name',
            key: {
              ssh: 'Begins with ssh-rsa, ecdsa-sha2-nistp256, ...',
              gpg: 'Begins with -----BEGIN PGP PUBLIC KEY BLOCK-----',
            },
          },
          labels: {
            title: 'Name',
            key: 'Key',
          },
          submit: 'Add {name: string} key',
        },
        yubikeyForm: {
          selectWorker: {
            info: 'Please be advised that this operation will wipe openpgp application on YubiKey and reconfigure it.',
            selectLabel: 'Select on of the following provisioners to provision a YubiKey',
            noData: 'No workers are registered right now.',
            available: 'Available',
            unavailable: 'Unavailable',
          },
          provisioning: {
            inProgress: 'Provisioning in progress, please wait.',
            error: 'Provisioning failed !',
            success: 'Yubikey provisioned successfully',
          },
          submit: 'Provision Yubikey',
        },
        messages: {
          keyAdded: 'Key added.',
          keyExists: 'Key has already been added.',
          unsupportedKeyFormat: 'Unsupported key format.',
          genericError: 'Could not add the key. Please try again later.',
        },
      },
    },
    apiTokens: {
      header: 'User API Tokens',
      addToken: 'Add new API Token',
      tokensList: {
        common: {
          rename: 'Rename',
          token: 'Token',
          copy: 'Copy',
          delete: 'Delete',
          createdAt: 'Created at',
        },
      },
      deleteModal: {
        title: 'Delete API Token',
        confirmMessage: 'API token {name: string} will be deleted permanently.',
      },
      addModal: {
        header: 'Add new API Token',
        tokenForm: {
          placeholders: {
            name: 'API Token Name',
          },
          labels: {
            name: 'Name',
          },
          submit: 'Add API token',
        },
        copyToken: {
          warningMessage:
            "Please copy the API token below now. You won't be able to see it again.",
          header: 'Copy new API Token',
        },
        messages: {
          tokenAdded: 'API token added.',
          genericError: 'Could not add API token. Please try again later.',
        },
      },
    },
  },
  usersOverview: {
    pageTitle: 'Users',
    grid: {
      usersTitle: 'Connected Users',
      devicesTitle: 'Connected Network Devices',
    },
    search: {
      placeholder: 'Find users',
    },
    filterLabels: {
      all: 'All users',
      admin: 'Admins only',
      users: 'Users only',
    },
    usersCount: 'All users',
    addNewUser: 'Add new',
    list: {
      headers: {
        name: 'User name',
        username: 'Login',
        phone: 'Phone',
        actions: 'Actions',
      },
      editButton: {
        changePassword: 'Change password',
        edit: 'Edit account',
        addYubikey: 'Add YubiKey',
        addSSH: 'Add SSH Key',
        addGPG: 'Add GPG Key',
        delete: 'Delete account',
        startEnrollment: 'Start enrollment',
        activateDesktop: 'Configure Desktop Client',
        resetPassword: 'Reset password',
      },
    },
  },
  navigation: {
    bar: {
      overview: 'VPN Overview',
      users: 'Users',
      provisioners: 'YubiKeys',
      webhooks: 'Webhooks',
      openId: 'OpenID Apps',
      myProfile: 'My Profile',
      settings: 'Settings',
      logOut: 'Log out',
      enrollment: 'Enrollment',
      support: 'Support',
      groups: 'Groups',
      devices: 'Network Devices',
    },
    mobileTitles: {
      groups: 'Groups',
      wizard: 'Create location',
      users: 'Users',
      settings: 'Settings',
      user: 'User Profile',
      provisioners: 'Yubikey',
      webhooks: 'Webhooks',
      openId: 'OpenId Apps',
      overview: 'Location Overview',
      networkSettings: 'Edit Location',
      enrollment: 'Enrollment',
      support: 'Support',
      devices: 'Network Devices',
    },
    copyright: 'Copyright ©2023-2024',
    version: {
      open: 'Application version: {version: string}',
      closed: 'v{version: string}',
    },
  },
  form: {
    download: 'Download',
    copy: 'Copy',
    saveChanges: 'Save changes',
    submit: 'Submit',
    login: 'Sign in',
    cancel: 'Cancel',
    close: 'Close',
    placeholders: {
      password: 'Password',
      username: 'Username',
    },
    error: {
      reservedName: 'Name is already taken.',
      invalidIp: 'IP is invalid.',
      reservedIp: 'IP is already in use.',
      forbiddenCharacter: 'Field contains forbidden characters.',
      usernameTaken: 'Username is already in use.',
      invalidKey: 'Key is invalid.',
      invalid: 'Field is invalid.',
      required: 'Field is required.',
      invalidCode: 'Submitted code is invalid.',
      maximumLength: 'Maximum length exceeded.',
      maximumLengthOf: `Field length cannot exceed {length: number}`,
      minimumLength: 'Minimum length not reached.',
      minimumLengthOf: `Minimum length of {length: number} not reached.`,
      noSpecialChars: 'No special characters are allowed.',
      oneDigit: 'One digit required.',
      oneSpecial: 'Special character required.',
      oneUppercase: 'One uppercase character required.',
      oneLowercase: 'One lowercase character required.',
      portMax: 'Maximum port is 65535.',
      endpoint: 'Enter a valid endpoint.',
      address: 'Enter a valid address.',
      addressNetmask: 'Enter a valid address with a netmask.',
      validPort: 'Enter a valid port.',
      validCode: 'Code should have 6 digits.',
      allowedIps: 'Only valid IP or domain is allowed.',
      startFromNumber: 'Cannot start from number.',
      repeat: `Fields don't match.`,
      number: 'Expected a valid number.',
      minimumValue: `Minimum value of {value: number} not reached.`,
      maximumValue: 'Maximum value of {value: number} exceeded.',
      tooManyBadLoginAttempts: `Too many bad login attempts. Please try again in a few minutes.`,
    },
    floatingErrors: {
      title: 'Please correct the following:',
    },
  },
  components: {
    standaloneDeviceTokenModalContent: {
      headerMessage:
        'First download defguard command line client binaries and install them on your server.',
      downloadButton: 'Download Defguard CLI Client',
      expandableCard: {
        title: 'Copy and paste this command in your terminal on the device',
      },
    },
    deviceConfigsCard: {
      cardTitle: 'WireGuard Config for location:',
      messages: {
        copyConfig: 'Configuration copied to the clipboard',
      },
    },
    gatewaysStatus: {
      label: 'Gateways',
      states: {
        connected: 'All connected',
        partial: 'One or more are not working',
        disconnected: 'Disconnected',
        error: 'Retrieving connections failed',
        loading: 'Retrieving connections',
      },
      messages: {
        error: 'Failed to get gateways status',
        deleteError: 'Failed to delete gateway',
      },
    },
    noLicenseBox: {
      footer: {
        get: 'Get an enterprise license',
        contact: 'by contacting:',
      },
    },
  },
  settingsPage: {
    title: 'Settings',
    tabs: {
      smtp: 'SMTP',
      global: 'Global settings',
      ldap: 'LDAP',
      openid: 'OpenID',
      enterprise: 'Enterprise features',
      gatewayNotifications: 'Gateway notifications',
    },
    messages: {
      editSuccess: 'Settings updated',
      challengeSuccess: 'Challenge message changed',
    },
    enterpriseOnly: {
      title: 'This feature is available only in Defguard Enterprise.',
      currentExpired: 'Your current license has expired.',
      subtitle: 'To learn more, visit our ',
      website: 'website',
    },
    ldapSettings: {
      title: 'LDAP Settings',
      form: {
        labels: {
          ldap_url: 'URL',
          ldap_bind_username: 'Bind Username',
          ldap_bind_password: 'Bind Password',
          ldap_member_attr: 'Member Attribute',
          ldap_username_attr: 'Username Attribute',
          ldap_user_obj_class: 'User Object Class',
          ldap_user_search_base: 'User Search Base',
          ldap_groupname_attr: 'Groupname Attribute',
          ldap_group_search_base: 'Group Search Base',
          ldap_group_member_attr: 'Group Member Attribute',
          ldap_group_obj_class: 'Group Object Class',
<<<<<<< HEAD
          ldap_samba_enabled: 'Samba support enabled',
=======
          ldap_use_starttls: 'Use StartTLS',
          ldap_tls_verify_cert: 'Verify TLS certificate',
>>>>>>> 9a1336bc
        },
        delete: 'Delete configuration',
      },
      test: {
        title: 'Test LDAP Connection',
        submit: 'Test',
        messages: {
          success: 'LDAP connected successfully',
          error: 'LDAP connection rejected',
        },
      },
    },
    openIdSettings: {
      general: {
        title: 'External OpenID general settings',
        helper: 'Here you can change general OpenID behavior in your Defguard instance.',
        createAccount: {
          label:
            'Automatically create user account when logging in for the first time through external OpenID.',
          helper:
            'If this option is enabled, Defguard automatically creates new accounts for users who log in for the first time using an external OpenID provider. Otherwise, the user account must first be created by an administrator.',
        },
      },
      form: {
        title: 'External OpenID Client Settings',
        helper:
          'Here you can configure the OpenID client settings with values provided by your external OpenID provider.',
        custom: 'Custom',
        none: 'None',
        documentation: 'Documentation',
        delete: 'Delete provider',
        directory_sync_settings: {
          title: 'Directory Sync Settings',
          helper:
            "Directory synchronization allows you to automatically synchronize users' status and groups from an external provider.",
          notSupported: 'Directory sync is not supported for this provider.',
          connectionTest: {
            success: 'Connection successful',
            error: 'Connection failed with error:',
          },
        },
        selects: {
          synchronize: {
            all: 'All',
            users: 'Users',
            groups: 'Groups',
          },
          behavior: {
            keep: 'Keep',
            disable: 'Disable',
            delete: 'Delete',
          },
        },
        labels: {
          provider: {
            label: 'Provider',
            helper:
              'Select your OpenID provider. You can use custom provider and fill in the base URL by yourself.',
          },
          client_id: {
            label: 'Client ID',
            helper: 'Client ID provided by your OpenID provider.',
          },
          client_secret: {
            label: 'Client Secret',
            helper: 'Client Secret provided by your OpenID provider.',
          },
          base_url: {
            label: 'Base URL',
            helper:
              'Base URL of your OpenID provider, e.g. https://accounts.google.com. Make sure to check our documentation for more information and examples.',
          },
          display_name: {
            label: 'Display Name',
            helper:
              "Name of the OpenID provider to display on the login's page button. If not provided, the button will display generic 'Login with OIDC' text.",
          },
          enable_directory_sync: {
            label: 'Enable directory sync',
          },
          sync_target: {
            label: 'Synchronize',
            helper:
              "What to synchronize from the external provider. You can choose between synchronizing both users' state and group memberships, or narrow it down to just one of these.",
          },
          sync_interval: {
            label: 'Synchronization interval',
            helper: 'Interval in seconds between directory synchronizations.',
          },
          user_behavior: {
            label: 'User behavior',
            helper:
              'Choose how to handle users that are not present in the external provider anymore. You can select between keeping, disabling, or deleting them.',
          },
          admin_behavior: {
            label: 'Admin behavior',
            helper:
              'Choose how to handle Defguard admins that are not present in the external provider anymore. You can select between keeping them, disabling them or completely deleting them.',
          },
          admin_email: {
            label: 'Admin email',
            helper:
              'Email address of the account on which behalf the synchronization checks will be performed, e.g. the person who setup the Google service account. See our documentation for more details.',
          },
          service_account_used: {
            label: 'Service account in use',
            helper:
              'The service account currently being used for synchronization. You can change it by uploading a new service account key file.',
          },
          service_account_key_file: {
            label: 'Service Account Key file',
            helper:
              "Upload a new service account key file to set the service account used for synchronization. NOTE: The uploaded file won't be visible after saving the settings and reloading the page as it's contents are sensitive and are never sent back to the dashboard.",
            uploaded: 'File uploaded',
            uploadPrompt: 'Upload a service account key file',
          },
          okta_client_id: {
            label: 'Directory Sync Client ID',
            helper: 'Client ID for the Okta directory sync application.',
          },
          okta_client_key: {
            label: 'Directory Sync Client Private Key',
            helper:
              "Client private key for the Okta directory sync application in the JWK format. It won't be shown again here.",
          },
          group_match: {
            label: 'Sync only matching groups',
            helper:
              'Provide a comma separated list of group names that should be synchronized. If left empty, all groups from the provider will be synchronized.',
          },
        },
      },
    },
    modulesVisibility: {
      header: 'Modules Visibility',
      helper: `<p>
            If your not using some modules you can disable their visibility.
          </p>
          <a href="{documentationLink:string}" target="_blank">
            Read more in documentation.
          </a>`,
      fields: {
        wireguard_enabled: {
          label: 'WireGuard VPN',
        },
        webhooks_enabled: {
          label: 'Webhooks',
        },
        worker_enabled: {
          label: 'Yubikey provisioning',
        },
        openid_enabled: {
          label: 'OpenID Connect',
        },
      },
    },
    defaultNetworkSelect: {
      header: 'Default location view',
      helper: `<p>Here you can change your default location view.</p>
          <a href="{documentationLink:string}" target="_blank">
            Read more in documentation.
          </a>`,
      filterLabels: {
        grid: 'Grid view',
        list: 'List view',
      },
    },
    instanceBranding: {
      header: 'Instance Branding',
      form: {
        title: 'Name & Logo:',
        fields: {
          instanceName: {
            label: 'Instance name',
            placeholder: 'Defguard',
          },
          mainLogoUrl: {
            label: 'Login logo url',
            helper: '<p>Maximum picture size is 250x100  px</p>',
            placeholder: 'Default image',
          },
          navLogoUrl: {
            label: 'Menu & navigation small logo',
            helper: '<p>Maximum picture size is 100x100 px</p>',
            placeholder: 'Default image',
          },
        },
        controls: {
          restoreDefault: 'Restore default',
          submit: 'Save changes',
        },
      },
      helper: `
			      <p>
            Here you can add url of your logo and name for your defguard
            instance it will be displayed instead of defguard.
          </p>
          <a href="{documentationLink:string}" target="_blank">
            Read more in documentation.
          </a>
			`,
    },
    license: {
      header: 'Enterprise',
      helpers: {
        enterpriseHeader: {
          text: 'Here you can manage your Defguard Enterprise version license.',
          link: 'To learn more about Defguard Enterprise, visit our webiste.',
        },
        licenseKey: {
          text: 'Enter your Defguard Enterprise license key below. You should receive it via email after purchasing the license.',
          link: 'You can purchase the license here.',
        },
      },
      form: {
        title: 'License',
        fields: {
          key: {
            label: 'License key',
            placeholder: 'Your Defguard license key',
          },
        },
      },
      licenseInfo: {
        title: 'License information',
        status: {
          noLicense: 'No valid license',
          expired: 'Expired',
          limitsExceeded: 'Limits Exceeded',
          active: 'Active',
        },
        licenseNotRequired:
          "<p>You have access to this enterprise feature, as you haven't exceeded any of the usage limits yet. Check the <a href='https://docs.defguard.net/enterprise/license'>documentation</a> for more information.</p>",
        types: {
          subscription: {
            label: 'Subscription',
            helper: 'A license that automatically renews at regular intervals',
          },
          offline: {
            label: 'Offline',
            helper:
              'The license is valid until the expiry date and does not automatically renew',
          },
        },
        fields: {
          status: {
            label: 'Status',
            active: 'Active',
            expired: 'Expired',
            subscriptionHelper:
              'A subscription license is considered valid for some time after the expiration date to account for possible automatic payment delays.',
          },
          type: {
            label: 'Type',
          },
          validUntil: {
            label: 'Valid until',
          },
        },
      },
    },
    smtp: {
      form: {
        title: 'SMTP configuration',
        fields: {
          encryption: {
            label: 'Encryption',
          },
          server: {
            label: 'Server address',
            placeholder: 'Address',
          },
          port: {
            label: 'Server port',
            placeholder: 'Port',
          },
          user: {
            label: 'Server username',
            placeholder: 'Username',
          },
          password: {
            label: 'Server password',
            placeholder: 'Password',
          },
          sender: {
            label: 'Sender email address',
            placeholder: 'Address',
            helper: `
              <p>
                System messages will be sent from this address.
                E.g. no-reply@my-company.com.
              </p>
            `,
          },
        },
        controls: {
          submit: 'Save changes',
        },
      },
      delete: 'Delete configuration',
      testForm: {
        title: 'Send test email',
        fields: {
          to: {
            label: 'Address',
            placeholder: 'Address',
          },
        },
        controls: {
          submit: 'Send',
          success: 'Test email sent',
          error: 'Error sending email',
        },
      },
      helper: `
        <p>
          Here you can configure SMTP server used to send system messages to the users.
        </p>
			`,
    },
    enrollment: {
      helper:
        'Enrollment is a process by which a new employee will be able to activate their new account, create a password and configure a VPN device.',
      vpnOptionality: {
        header: 'VPN step optionality',
        helper:
          'You can choose whether creating a VPN device is optional or mandatory during enrollment',
      },
      welcomeMessage: {
        header: 'Welcome message',
        helper: `
        <p>In this text input you can use Markdown:</p>
        <ul>
          <li>Headings start with a hash #</li>
          <li>Use asterisks for <i>*italics*</i></li>
          <li>Use two asterisks for <b>**bold**</b></li>
        </ul>
        `,
      },
      welcomeEmail: {
        header: 'Welcome e-mail',
        helper: `
        <p>In this text input you can use Markdown:</p>
        <ul>
          <li>Headings start with a hash #</li>
          <li>Use asterisks for <i>*italics*</i></li>
          <li>Use two asterisks for <b>**bold**</b></li>
        </ul>
        `,
      },
      form: {
        controls: {
          submit: 'Save changes',
        },
        welcomeMessage: {
          helper:
            'This information will be displayed for the user once enrollment is completed. We advise you to insert relevant links and explain next steps briefly.',
          placeholder: 'Please input welcome message',
        },
        welcomeEmail: {
          helper:
            'This information will be sent to the user once enrollment is completed. We advise you to insert relevant links and explain next steps briefly. You can reuse the welcome message here.',
          placeholder: 'Please input welcome email',
        },
        welcomeEmailSubject: {
          label: 'Subject',
        },
        useMessageAsEmail: {
          label: 'Same as welcome message',
        },
      },
    },
    enterprise: {
      header: 'Enterprise Features',
      helper: '<p>Here you can change enterprise settings.</p>',
      fields: {
        deviceManagement: {
          label: "Disable users' ability to manage their devices",
          helper:
            "When this option is enabled, only users in the Admin group can manage devices in user profile (it's disabled for all other users)",
        },
        disableAllTraffic: {
          label: 'Disable the option to route all traffic through VPN',
          helper:
            'When this option is enabled, users will not be able to route all traffic through the VPN using the defguard client.',
        },
        manualConfig: {
          label: "Disable users' ability to manually configure WireGuard client",
          helper:
            "When this option is enabled, users won't be able to view or download configuration for the manual WireGuard client setup. Only the Defguard desktop client configuration will be available.",
        },
      },
    },
    gatewayNotifications: {
      smtpWarning:
        'To enable gateway disconnect notifications you must first configure an SMTP server',
      header: 'Gateway disconnect notifications',
      helper: '<p>Here you can enable gateway disconnect notifications.</p>',
      form: {
        submit: 'Save changes',
        fields: {
          disconnectNotificationsEnabled: {
            label: 'Enable gateway disconnect notifications',
            help: 'Send email notification to admin users once a gateway is disconnected',
          },
          inactivityThreshold: {
            label: 'Gateway inactivity time [minutes]',
            help: 'Time (in minutes) that a gateway needs to stay disconnected before a notification is sent',
          },
          reconnectNotificationsEnabled: {
            label: 'Enable gateway reconnect notifications',
            help: 'Send email notification to admin users once a gateway is reconnected',
          },
        },
      },
    },
  },
  openidOverview: {
    pageTitle: 'OpenID Apps',
    search: {
      placeholder: 'Find apps',
    },
    filterLabels: {
      all: 'All apps',
      enabled: 'Enabled',
      disabled: 'Disabled',
    },
    clientCount: 'All apps',
    addNewApp: 'Add new',
    list: {
      headers: {
        name: 'Name',
        status: 'Status',
        actions: 'Actions',
      },
      editButton: {
        edit: 'Edit app',
        delete: 'Delete app',
        disable: 'Disable',
        enable: 'Enable',
        copy: 'Copy client ID',
      },
      status: {
        enabled: 'Enabled',
        disabled: 'Disabled',
      },
    },
    messages: {
      copySuccess: 'Client ID copied.',
      noLicenseMessage: "You don't have a license for this feature.",
      noClientsFound: 'No results found.',
    },
    deleteApp: {
      title: 'Delete app',
      message: 'Do you want to delete {appName: string} app ?',
      submit: 'Delete app',
      messages: {
        success: 'App deleted.',
      },
    },
    enableApp: {
      messages: {
        success: 'App enabled.',
      },
    },
    disableApp: {
      messages: {
        success: 'App disabled.',
      },
    },
    modals: {
      openidClientModal: {
        title: {
          addApp: 'Add Application',
          editApp: 'Edit {appName: string} app',
        },
        scopes: 'Scopes:',
        messages: {
          clientIdCopy: 'Client ID copied.',
          clientSecretCopy: 'Client secret copied.',
        },
        form: {
          messages: {
            successAdd: 'App created.',
            successModify: 'App modified.',
          },
          error: {
            urlRequired: 'URL is required.',
            validUrl: 'Must be a valid URL.',
            scopeValidation: 'Must have at least one scope.',
          },
          fields: {
            name: {
              label: 'App name',
            },
            redirectUri: {
              label: 'Redirect URL {count: number}',
              placeholder: 'https://example.com/redirect',
            },
            openid: {
              label: 'OpenID',
            },
            profile: {
              label: 'Profile',
            },
            email: {
              label: 'Email',
            },
            phone: {
              label: 'Phone',
            },
            groups: {
              label: 'Groups',
            },
          },
          controls: {
            addUrl: 'Add URL',
          },
        },
        clientId: 'Client ID',
        clientSecret: 'Client secret',
      },
    },
  },
  webhooksOverview: {
    pageTitle: 'Webhooks',
    search: {
      placeholder: 'Find webhooks by url',
    },
    filterLabels: {
      all: 'All webhooks',
      enabled: 'Enabled',
      disabled: 'Disabled',
    },
    webhooksCount: 'All webhooks',
    addNewWebhook: 'Add new',
    noWebhooksFound: 'No webhooks found.',
    list: {
      headers: {
        name: 'Name',
        description: 'Description',
        status: 'Status',
        actions: 'Actions',
      },
      editButton: {
        edit: 'Edit',
        delete: 'Delete webhook',
        disable: 'Disable',
        enable: 'Enable',
      },
      status: {
        enabled: 'Enabled',
        disabled: 'Disabled',
      },
    },
  },
  provisionersOverview: {
    pageTitle: 'Provisioners',
    search: {
      placeholder: 'Find provisioners',
    },
    filterLabels: {
      all: 'All',
      available: 'Available',
      unavailable: 'Unavailable',
    },
    provisionersCount: 'All provisioners',
    noProvisionersFound: 'No provisioners found.',
    noLicenseMessage: "You don't have a license for this feature.",
    provisioningStation: {
      header: 'YubiKey provisioning station',
      content: `In order to be able to provision your YubiKeys, first you need to set up
        physical machine with USB slot. Run provided command on your chosen
        machine to register it and start provisioning your keys.`,
      dockerCard: {
        title: 'Provisioning station docker setup command',
      },
      tokenCard: {
        title: 'Access token',
      },
    },
    list: {
      headers: {
        name: 'Name',
        ip: 'IP address',
        status: 'Status',
        actions: 'Actions',
      },
      editButton: {
        delete: 'Delete provisioner',
      },
      status: {
        available: 'Available',
        unavailable: 'Unavailable',
      },
    },
    messages: {
      copy: {
        token: 'Token copied',
        command: 'Command copied',
      },
    },
  },
  openidAllow: {
    header: '{name: string} would like to:',
    scopes: {
      openid: 'Use your profile data for future logins.',
      profile: 'Know basic information from your profile like name, profile picture etc.',
      email: 'Know your email address.',
      phone: 'Know your phone number.',
      groups: 'Know your groups membership.',
    },
    controls: {
      accept: 'Accept',
      cancel: 'Cancel',
    },
  },
  networkOverview: {
    pageTitle: 'Location overview',
    controls: {
      editNetworks: 'Edit Locations settings',
      selectNetwork: {
        placeholder: 'Loading locations',
      },
    },
    filterLabels: {
      grid: 'Grid view',
      list: 'List view',
    },
    stats: {
      currentlyActiveUsers: 'Currently active users',
      currentlyActiveDevices: 'Currently active devices',
      activeUsersFilter: 'Active users in {hour: number}H',
      activeDevicesFilter: 'Active devices in {hour: number}H',
      totalTransfer: 'Total transfer:',
      activityIn: 'Activity in {hour: number}H',
      in: 'In:',
      out: 'Out:',
      gatewayDisconnected: 'Gateway disconnected',
    },
    cardsLabels: {
      users: 'Connected Users',
      devices: 'Connected Network Devices',
    },
  },
  connectedUsersOverview: {
    pageTitle: 'Connected users',
    noUsersMessage: 'Currently there are no connected users',
    userList: {
      username: 'Username',
      device: 'Device',
      connected: 'Connected',
      deviceLocation: 'Device location',
      networkUsage: 'Network usage',
    },
  },
  networkPage: {
    pageTitle: 'Edit Location',
    addNetwork: '+ Add new location',
    controls: {
      networkSelect: {
        label: 'Location choice',
      },
    },
  },
  activityOverview: {
    header: 'Activity stream',
    noData: 'Currently there is no activity detected',
  },
  networkConfiguration: {
    messages: {
      delete: {
        success: 'Network delted',
        error: 'Failed to delete network',
      },
    },
    header: 'Location configuration',
    importHeader: 'Location import',
    form: {
      helpers: {
        address:
          'Based on this address VPN network address will be defined, eg. 10.10.10.1/24 (and VPN network will be: 10.10.10.0/24). You can optionally specify multiple addresses separated by a comma. The first address is the primary address, and this one will be used for IP address assignment for devices. The other IP addresses are auxiliary and are not managed by Defguard.',
        gateway: 'Gateway public address, used by VPN users to connect',
        dns: 'Specify the DNS resolvers to query when the wireguard interface is up.',
        allowedIps:
          'List of addresses/masks that should be routed through the VPN network.',
        allowedGroups:
          'By default, all users will be allowed to connect to this location. If you want to restrict access to this location to a specific group, please select it below.',
      },
      messages: {
        networkModified: 'Location modified.',
        networkCreated: 'Location created',
      },
      fields: {
        name: {
          label: 'Location name',
        },
        address: {
          label: 'Gateway VPN IP address and netmask',
        },
        endpoint: {
          label: 'Gateway address',
        },
        allowedIps: {
          label: 'Allowed Ips',
        },
        port: {
          label: 'Gateway port',
        },
        dns: {
          label: 'DNS',
        },
        allowedGroups: {
          label: 'Allowed groups',
          placeholder: 'All groups',
        },
        mfa_enabled: {
          label: 'Require MFA for this Location',
        },
        keepalive_interval: {
          label: 'Keepalive interval [seconds]',
        },
        peer_disconnect_threshold: {
          label: 'Peer disconnect threshold [seconds]',
        },
      },
      controls: {
        submit: 'Save changes',
        cancel: 'Back to Overview',
        delete: 'Remove location',
      },
    },
  },
  gatewaySetup: {
    header: {
      main: 'Gateway server setup',
      dockerBasedGatewaySetup: `Docker Based Gateway Setup`,
      fromPackage: `From Package`,
      oneLineInstall: `One Line Install`,
    },
    card: {
      title: 'Docker based gateway setup',
      authToken: `Authentication Token`,
    },
    button: {
      availablePackages: `Available Packages`,
    },
    controls: {
      status: 'Check connection status',
    },
    messages: {
      runCommand: `Defguard requires to deploy a gateway node to control wireguard VPN on the vpn server.
            More details can be found in the [documentation]({setupGatewayDocs:string}).
            There are several ways to deploy the gateway server,
            below is a Docker based example, for other examples please visit [documentation]({setupGatewayDocs:string}).`,
      createNetwork: `Please create the network before running the gateway process.`,
      noConnection: `No connection established, please run provided command.`,
      connected: `Gateway connected.`,
      statusError: 'Failed to get gateway status',
      oneLineInstall: `If you are doing one line install: https://docs.defguard.net/admin-and-features/setting-up-your-instance/one-line-install
          you don't need to do anything.`,
      fromPackage: `Install the package available at https://github.com/DefGuard/gateway/releases/latest and configure \`/etc/defguard/gateway.toml\`
          according to the [documentation]({setupGatewayDocs:string}).`,
      authToken: `Token below is required to authenticate and configure the gateway node. Ensure you keep this token secure and follow the deployment instructions
          provided in the [documentation]({setupGatewayDocs:string}) to successfully set up the gateway server.
          For more details and exact steps, please refer to the [documentation]({setupGatewayDocs:string}).`,
      dockerBasedGatewaySetup: `Below is a Docker based example. For more details and exact steps, please refer to the [documentation]({setupGatewayDocs:string}).`,
    },
  },
  loginPage: {
    pageTitle: 'Enter your credentials',
    oidcLogin: 'Sign in with',
    callback: {
      return: 'Go back to login',
      error: 'An error occurred during external OpenID login',
    },
    mfa: {
      title: 'Two-factor authentication',
      controls: {
        useAuthenticator: 'Use Authenticator app instead',
        useWebauthn: 'Use security key instead',
        useRecoveryCode: 'Use recovery code instead',
        useEmail: 'Use E-mail instead',
      },
      email: {
        header: 'Use code we sent to your e-mail to proceed.',
        form: {
          labels: {
            code: 'Code',
          },
          controls: {
            resendCode: 'Resend Code',
          },
        },
      },
      totp: {
        header: 'Use code from your authentication app and click button to proceed.',
        form: {
          fields: {
            code: {
              placeholder: 'Enter Authenticator code',
            },
          },
          controls: {
            submit: 'Use authenticator code',
          },
        },
      },
      recoveryCode: {
        header: 'Enter one of active recovery codes and click button to log in.',
        form: {
          fields: {
            code: {
              placeholder: 'Recovery code',
            },
          },
          controls: {
            submit: 'Use recovery code',
          },
        },
      },
      webauthn: {
        header: 'When you are ready to authenticate, press the button below.',
        controls: {
          submit: 'Use security key',
        },
        messages: {
          error: 'Failed to read key. Please try again.',
        },
      },
    },
  },
  wizard: {
    completed: 'Location setup completed',
    configuration: {
      successMessage: 'Location created',
    },
    welcome: {
      header: 'Welcome to location wizard!',
      sub: 'Before you start using VPN you need to setup your first location. When in doubt click on <React> icon.',
      button: 'Setup location',
    },
    navigation: {
      top: 'Location setup',
      titles: {
        welcome: 'Location setup',
        choseNetworkSetup: 'Chose Location setup',
        importConfig: 'Import existing location',
        manualConfig: 'Configure location',
        mapDevices: 'Map imported devices',
      },
      buttons: {
        next: 'Next',
        back: 'Back',
      },
    },
    deviceMap: {
      messages: {
        crateSuccess: 'Devices added',
        errorsInForm: 'Please fill marked fields.',
      },
      list: {
        headers: {
          deviceName: 'Device Name',
          deviceIP: 'IP',
          user: 'User',
        },
      },
    },
    wizardType: {
      manual: {
        title: 'Manual Configuration',
        description: 'Manual location configuration',
      },
      import: {
        title: 'Import From File',
        description: 'Import from WireGuard config file',
      },
      createNetwork: 'Create location',
    },
    common: {
      select: 'Select',
    },
    locations: {
      form: {
        name: 'Name',
        ip: 'IP address',
        user: 'User',
        fileName: 'File',
        selectFile: 'Select file',
        messages: { devicesCreated: 'Devices created' },
        validation: { invalidAddress: 'Invalid address' },
      },
    },
  },
  layout: {
    select: {
      addNewOptionDefault: 'Add new +',
    },
  },
  redirectPage: {
    title: 'You have been logged in',
    subtitle: 'You will be redirected in a moment...',
  },
  enrollmentPage: {
    title: 'Enrollment',
    controls: {
      default: 'Restore default',
      save: 'Save changes',
    },
    messages: {
      edit: {
        success: 'Settings changed',
        error: 'Save failed',
      },
    },
    messageBox:
      'Enrollment is a process by which a new employee will be able to activate their new account, create a password and configure a VPN device. You can customize it here.',
    settings: {
      welcomeMessage: {
        title: 'Welcome message',
        messageBox:
          'This information will be displayed for user in service once enrollment is completed. We advise to insert links and explain next steps briefly. You can use same message as in the e-mail.',
      },
      vpnOptionality: {
        title: 'VPN set optionallity',
        select: {
          options: {
            optional: 'Optional',
            mandatory: 'Mandatory',
          },
        },
      },
      welcomeEmail: {
        title: 'Welcome e-mail',
        subject: {
          label: 'E-mail subject',
        },
        messageBox:
          'This information will be sent to user once enrollment is completed. We advise to insert links and explain next steps briefly.',
        controls: {
          duplicateWelcome: 'Same as welcome message',
        },
      },
    },
  },
  supportPage: {
    title: 'Support',
    modals: {
      confirmDataSend: {
        title: 'Send Support Data',
        subTitle:
          'Please confirm that you actually want to send support debug information. None of your private information will be sent (wireguard keys, email addresses, etc. will not be sent).',
        submit: 'Send support data',
      },
    },
    debugDataCard: {
      title: 'Support data',
      body: `
If you need assistance or you were asked to generate support data by our team (for example on our Matrix support channel: **#defguard-support:teonite.com**), you have two options:
* Either you can configure SMTP settings and click "Send support data"
* Or click "Download support data" and create a bug report in our GitHub attaching this file.
`,
      downloadSupportData: 'Download support data',
      downloadLogs: 'Download logs',
      sendMail: 'Send support data',
      mailSent: 'Email sent',
      mailError: 'Error sending email',
    },
    supportCard: {
      title: 'Support',
      body: `
Before contacting or submitting any issues to GitHub please get familiar with Defguard documentation available at [docs.defguard.net](https://docs.defguard.net/)

To submit:
* Bugs - please go to [GitHub](https://github.com/DefGuard/defguard/issues/new?assignees=&labels=bug&template=bug_report.md&title=)
* Feature request - please go to [GitHub](https://github.com/DefGuard/defguard/issues/new?assignees=&labels=feature&template=feature_request.md&title=)

Any other requests you can reach us at: support@defguard.net
`,
    },
  },
  devicesPage: {
    title: 'Network Devices',
    search: {
      placeholder: 'Find',
    },
    bar: {
      itemsCount: 'All devices',
      filters: {},
      actions: {
        addNewDevice: 'Add new',
      },
    },
    list: {
      columns: {
        labels: {
          name: 'Device Name',
          location: 'Location',
          assignedIp: 'IP Address',
          description: 'Description',
          addedBy: 'Added By',
          addedAt: 'Add Date',
          edit: 'Edit',
        },
      },
      edit: {
        actionLabels: {
          config: 'View config',
          generateToken: 'Generate auth token',
        },
      },
    },
  },
};

export default en;<|MERGE_RESOLUTION|>--- conflicted
+++ resolved
@@ -1104,12 +1104,9 @@
           ldap_group_search_base: 'Group Search Base',
           ldap_group_member_attr: 'Group Member Attribute',
           ldap_group_obj_class: 'Group Object Class',
-<<<<<<< HEAD
-          ldap_samba_enabled: 'Samba support enabled',
-=======
           ldap_use_starttls: 'Use StartTLS',
           ldap_tls_verify_cert: 'Verify TLS certificate',
->>>>>>> 9a1336bc
+          ldap_samba_enabled: 'Samba support enabled',
         },
         delete: 'Delete configuration',
       },
