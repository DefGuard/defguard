--- conflicted
+++ resolved
@@ -1115,14 +1115,11 @@
           ldap_group_search_base: 'Group Search Base',
           ldap_group_member_attr: 'Group Member Attribute',
           ldap_group_obj_class: 'Group Object Class',
-<<<<<<< HEAD
           ldap_samba_enabled: 'Samba support enabled',
           ldap_sync_enabled: 'Enable LDAP two-way synchronization',
           ldap_is_authority: 'Consider the LDAP server as the authority',
-=======
           ldap_use_starttls: 'Use StartTLS',
           ldap_tls_verify_cert: 'Verify TLS certificate',
->>>>>>> fb5b17ec
         },
         delete: 'Delete configuration',
       },
