--- conflicted
+++ resolved
@@ -41,11 +41,7 @@
   pgp_key?: string;
   ssh_key?: string;
   groups: string[];
-<<<<<<< HEAD
   authorized_apps?: OAuth2AuthorizedApps[];
-=======
-  authorized_apps: OAuth2AuthorizedApps[];
->>>>>>> 0141eb5f
 }
 
 export interface OAuth2AuthorizedApps {
