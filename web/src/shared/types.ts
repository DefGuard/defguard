--- conflicted
+++ resolved
@@ -606,13 +606,10 @@
   viewMode: boolean;
 }
 
-<<<<<<< HEAD
+// DO NOT EXTEND THIS STORE
 /**
  * this approach is outdated use individual stores instead
  */
-=======
-// DO NOT EXTEND THIS STORE
->>>>>>> 69425292
 export interface UseModalStore {
   openIdClientModal: OpenIdClientModal;
   setOpenIdClientModal: ModalSetter<OpenIdClientModal>;
