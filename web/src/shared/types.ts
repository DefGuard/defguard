import {
  CredentialCreationOptionsJSON,
  CredentialRequestOptionsJSON,
  PublicKeyCredentialWithAssertionJSON,
  PublicKeyCredentialWithAttestationJSON,
} from '@github/webauthn-json';
import { AxiosError, AxiosPromise } from 'axios';

export type ApiError = AxiosError<ApiErrorResponse>;

export type ApiErrorResponse = {
  msg?: string;
  message?: string;
};

export enum UserStatus {
  active = 'Active',
  inactive = 'Inactive',
  awaitingLogin = 'Awaiting login',
}

export enum UserMFAMethod {
  NONE = 'None',
  ONE_TIME_PASSWORD = 'OneTimePassword',
  EMAIL = 'Email',
  WEB_AUTH_N = 'Webauthn',
  WEB3 = 'Web3',
}

export enum AuthenticationKeyType {
  SSH = 'ssh',
  GPG = 'gpg',
}

export type User = {
  id: number;
  username: string;
  last_name: string;
  first_name: string;
  mfa_method: UserMFAMethod;
  mfa_enabled: boolean;
  totp_enabled: boolean;
  email_mfa_enabled: boolean;
  email: string;
  phone?: string;
  groups: string[];
  authorized_apps?: OAuth2AuthorizedApps[];
  is_active: boolean;
  enrolled: boolean;
};

export type UserProfile = {
  user: User;
  devices: Device[];
  wallets: WalletInfo[];
  security_keys: SecurityKey[];
};

export interface OAuth2AuthorizedApps {
  oauth2client_id: string;
  oauth2client_name: string;
  user_id: string;
}

export interface SecurityKey {
  id: number;
  name: string;
}

export interface Location {
  name: string;
  ipAddress: string;
  shared: {
    ipAddress: string;
  }[];
}

export interface WalletInfo {
  address: string;
  chain_id: number;
  name: string;
  use_for_mfa: boolean;
}

export type AddDeviceResponseDevice = Omit<Device, 'networks'>;

export interface Device {
  id: number;
  user_id: number;
  name: string;
  wireguard_pubkey: string;
  created: string;
  networks: DeviceNetworkInfo[];
}

export type DeviceNetworkInfo = {
  device_wireguard_ip: string;
  is_active: boolean;
  network_gateway_ip: string;
  network_id: number;
  network_name: string;
  last_connected_at?: string;
  last_connected_ip?: string;
};

export interface AddDeviceRequest {
  username: string;
  name: string;
  wireguard_pubkey: string;
}

export type GatewayStatus = {
  connected: boolean;
  network_id: number;
  name?: string;
  hostname: string;
  uid: string;
};

export interface Network {
  id: number;
  name: string;
  address: string;
  port: number;
  endpoint: string;
  connected?: boolean;
  connected_at?: string;
  gateways?: GatewayStatus[];
  allowed_ips?: string[];
  allowed_groups?: string[];
  dns?: string;
  mfa_enabled: boolean;
  keepalive_interval: number;
  peer_disconnect_threshold: number;
}

export type ModifyNetworkRequest = {
  id: number;
  network: Omit<
    Network,
    'gateways' | 'connected' | 'id' | 'connected_at' | 'allowed_ips'
  > & {
    allowed_ips: string;
  };
};

export interface ImportNetworkRequest {
  name: string;
  endpoint: string;
  config: string;
  allowed_groups: string[];
}

export interface MapUserDevicesRequest {
  networkId: number;
  devices: MappedDevice[];
}

export interface NetworkToken {
  token: string;
  grpc_url: string;
}

export interface LoginData {
  username: string;
  password: string;
}

export interface CallbackData {
  id_token: string;
  state: string;
}

export type LoginSubjectData = {
  user?: User;
  // URL of an already authorized application
  url?: string;
  mfa?: MFALoginResponse;
};

export interface DeleteUserModal {
  visible: boolean;
  user?: User;
}

export interface ToggleUserModal {
  visible: boolean;
  user?: User;
}

export interface ProvisionKeyModal {
  visible: boolean;
  user?: User;
}

export interface AddAuthenticationKeyModal {
  visible: boolean;
  user?: User;
}

export interface DeleteAuthenticationKeyModal {
  visible: boolean;
  authenticationKey?: AuthenticationKey;
}

export interface DeleteOpenidClientModal {
  visible: boolean;
  client?: OpenidClient;
  onSuccess?: () => void;
}

export interface EnableOpenidClientModal {
  visible: boolean;
  client?: OpenidClient;
  onSuccess?: () => void;
}

export interface GenericApiResponse {
  ok?: boolean;
}

export interface ChangePasswordRequest {
  new_password: string;
  username: string;
}

export interface ResetPasswordRequest {
  username: string;
}

export interface WalletChallengeRequest {
  name?: string;
  username: string;
  address: string;
  chainId?: number;
}

export interface WalletChallenge {
  id: number;
  message: string;
}

export interface AddWalletRequest {
  name: string;
  chain_id: number;
  username: string;
  address: string;
  signature: string;
}

export interface AddUserRequest {
  username: string;
  password?: string;
  email: string;
  last_name: string;
  first_name: string;
  phone?: string;
}

export interface StartEnrollmentRequest {
  username: string;
  send_enrollment_notification: boolean;
  email?: string;
}

export interface StartEnrollmentResponse {
  enrollment_url: string;
  enrollment_token: string;
}
export interface GroupsResponse {
  groups: string[];
}

export interface UserGroupRequest {
  group: string;
  username: string;
}

export interface ChangeUserPasswordRequest {
  new_password: string;
  username: string;
}

export interface GetNetworkStatsRequest {
  /**UTC date parsed to ISO string. This sets how far back stats will be returned. */
  from?: string;
  id: Network['id'];
}

export interface UserEditRequest {
  username: string;
  data: Partial<User>;
}

export interface EditWalletMFARequest {
  username: string;
  address: string;
  use_for_mfa: boolean;
}

export interface MFALoginResponse {
  mfa_method: UserMFAMethod;
  totp_available: boolean;
  web3_available: boolean;
  webauthn_available: boolean;
  email_available: boolean;
}

export interface LoginResponse {
  url?: string;
  user?: User;
  mfa?: MFALoginResponse;
}

export interface OpenIdInfoResponse {
  url: string;
}

export interface DeleteWebAuthNKeyRequest {
  username: User['username'];
  keyId: SecurityKey['id'];
}

export interface RecoveryCodes {
  codes: string[];
}

export interface RecoveryLoginRequest {
  code: string;
}

export type MFARecoveryCodesResponse = Promise<void | RecoveryCodes>;

export interface VersionResponse {
  version: string;
}

export interface MFAFinishResponse {
  url?: string;
  user?: User;
}

export interface ImportNetworkResponse {
  network: Network;
  devices: ImportedDevice[];
}

export interface ImportedDevice {
  name: string;
  wireguard_ip: string;
  wireguard_pubkey: string;
  user_id?: number;
}

export interface MappedDevice extends ImportedDevice {
  user_id: number;
}

export interface AppInfo {
  version: string;
  network_present: boolean;
  smtp_enabled: boolean;
}

export type GetDeviceConfigRequest = {
  device_id: number;
  network_id: number;
};

export type AddDeviceResponse = {
  device: AddDeviceResponseDevice;
  configs: AddDeviceConfig[];
};

export type DeleteGatewayRequest = {
  networkId: number;
  gatewayId: string;
};

export type ChangePasswordSelfRequest = {
  old_password: string;
  new_password: string;
};

export type AuthCodeRequest = {
  code: string;
};

export type AuthenticationKeyInfo = {
  id: number;
  name?: string;
  key_type: AuthenticationKeyType;
  key: string;
  yubikey_serial?: string;
  yubikey_id?: number;
  yubikey_name?: string;
};

export type AuthenticationKeyRequestBase = {
  username: string;
};

export type RenameAuthenticationKeyRequest = {
  id: number;
  name: string;
} & AuthenticationKeyRequestBase;

export type AddAuthenticationKeyRequest = {
  name: string;
  key: string;
  key_type: string;
} & AuthenticationKeyRequestBase;

export type ModifyGroupsRequest = {
  name: string;
  // array of usernames
  members?: string[];
};

export type AddUsersToGroupsRequest = {
  groups: string[];
  users: number[];
};

export type EditGroupRequest = ModifyGroupsRequest & {
  originalName: string;
};

export type AuthenticationKey = {
  id: number;
  name: string;
  key_type: AuthenticationKeyType;
  key: string;
};

export interface ApiHook {
  getAppInfo: () => Promise<AppInfo>;
  changePasswordSelf: (data: ChangePasswordSelfRequest) => Promise<EmptyApiResponse>;
  getEnterpriseStatus: () => Promise<EnterpriseStatus>;
  oAuth: {
    consent: (params: unknown) => Promise<EmptyApiResponse>;
  };
  groups: {
    getGroupsInfo: () => Promise<GroupInfo[]>;
    getGroups: () => Promise<GroupsResponse>;
    createGroup: (data: ModifyGroupsRequest) => Promise<EmptyApiResponse>;
    editGroup: (data: EditGroupRequest) => Promise<EmptyApiResponse>;
    deleteGroup: (groupName: string) => Promise<EmptyApiResponse>;
    addUsersToGroups: (data: AddUsersToGroupsRequest) => Promise<EmptyApiResponse>;
  };
  user: {
    getMe: () => Promise<User>;
    addUser: (data: AddUserRequest) => Promise<User>;
    startEnrollment: (data: StartEnrollmentRequest) => Promise<StartEnrollmentResponse>;
    getUser: (username: string) => Promise<UserProfile>;
    getUsers: () => Promise<User[]>;
    editUser: (data: UserEditRequest) => Promise<User>;
    deleteUser: (user: User) => EmptyApiResponse;
    usernameAvailable: (username: string) => EmptyApiResponse;
    changePassword: (data: ChangePasswordRequest) => EmptyApiResponse;
    resetPassword: (data: ResetPasswordRequest) => EmptyApiResponse;
    walletChallenge: (data: WalletChallengeRequest) => Promise<WalletChallenge>;
    setWallet: (data: AddWalletRequest) => EmptyApiResponse;
    deleteWallet: (data: WalletChallengeRequest) => EmptyApiResponse;
    addToGroup: (data: UserGroupRequest) => EmptyApiResponse;
    removeFromGroup: (data: UserGroupRequest) => EmptyApiResponse;
    startDesktopActivation: (
      data: StartEnrollmentRequest,
    ) => Promise<StartEnrollmentResponse>;
    getAuthenticationKeysInfo: (
      data: AuthenticationKeyRequestBase,
    ) => Promise<AuthenticationKeyInfo[]>;
    addAuthenticationKey: (data: AddAuthenticationKeyRequest) => EmptyApiResponse;
    deleteAuthenticationKey: (data: { id: number; username: string }) => EmptyApiResponse;
    renameAuthenticationKey: (data: {
      id: number;
      username: string;
      name: string;
    }) => EmptyApiResponse;
    renameYubikey: (data: {
      id: number;
      username: string;
      name: string;
    }) => EmptyApiResponse;
    deleteYubiKey: (data: { id: number; username: string }) => EmptyApiResponse;
  };
  device: {
    addDevice: (device: AddDeviceRequest) => Promise<AddDeviceResponse>;
    getDevice: (deviceId: string) => Promise<Device>;
    getDevices: () => Promise<Device[]>;
    getUserDevices: (username: string) => Promise<Device[]>;
    editDevice: (device: Device) => Promise<Device>;
    deleteDevice: (device: Device) => EmptyApiResponse;
    downloadDeviceConfig: (data: GetDeviceConfigRequest) => Promise<string>;
  };
  network: {
    addNetwork: (network: ModifyNetworkRequest['network']) => Promise<Network>;
    importNetwork: (network: ImportNetworkRequest) => Promise<ImportNetworkResponse>;
    mapUserDevices: (devices: MapUserDevicesRequest) => EmptyApiResponse;
    getNetwork: (networkId: number) => Promise<Network>;
    getNetworks: () => Promise<Network[]>;
    editNetwork: (network: ModifyNetworkRequest) => Promise<Network>;
    deleteNetwork: (networkId: number) => EmptyApiResponse;
    getUsersStats: (data: GetNetworkStatsRequest) => Promise<NetworkUserStats[]>;
    getNetworkToken: (networkId: Network['id']) => Promise<NetworkToken>;
    getNetworkStats: (data: GetNetworkStatsRequest) => Promise<WireguardNetworkStats>;
    getGatewaysStatus: (networkId: number) => Promise<GatewayStatus[]>;
    deleteGateway: (data: DeleteGatewayRequest) => Promise<void>;
  };
  auth: {
    login: (data: LoginData) => Promise<LoginResponse>;
    logout: () => EmptyApiResponse;
    openid: {
      getOpenIdInfo: () => Promise<OpenIdInfoResponse>;
      callback: (data: CallbackData) => Promise<LoginResponse>;
    };
    mfa: {
      disable: () => EmptyApiResponse;
      enable: () => EmptyApiResponse;
      recovery: (data: RecoveryLoginRequest) => Promise<MFAFinishResponse>;
      email: {
        register: {
          start: () => EmptyApiResponse;
          finish: (data: AuthCodeRequest) => MFARecoveryCodesResponse;
        };
        disable: () => EmptyApiResponse;
        sendCode: () => EmptyApiResponse;
        verify: (data: AuthCodeRequest) => Promise<MFAFinishResponse>;
      };
      webauthn: {
        register: {
          start: (data: { name: string }) => Promise<CredentialCreationOptionsJSON>;
          finish: (data: WebAuthnRegistrationRequest) => MFARecoveryCodesResponse;
        };
        start: () => Promise<CredentialRequestOptionsJSON>;
        finish: (
          data: PublicKeyCredentialWithAssertionJSON,
        ) => Promise<MFAFinishResponse>;
        deleteKey: (data: DeleteWebAuthNKeyRequest) => EmptyApiResponse;
      };
      totp: {
        init: () => Promise<{ secret: string }>;
        enable: (data: TOTPRequest) => MFARecoveryCodesResponse;
        disable: () => EmptyApiResponse;
        verify: (data: TOTPRequest) => Promise<MFAFinishResponse>;
      };
      web3: {
        start: (data: Web3StartRequest) => Promise<{ challenge: string }>;
        finish: (data: WalletSignature) => Promise<MFAFinishResponse>;
        updateWalletMFA: (data: EditWalletMFARequest) => MFARecoveryCodesResponse;
      };
    };
  };
  provisioning: {
    getWorkers: () => Promise<Provisioner[]>;
    deleteWorker: (id: string) => EmptyApiResponse;
    provisionYubiKey: (request_data: WorkerJobRequest) => Promise<WorkerJobResponse>;
    getJobStatus: (job_id?: number) => Promise<WorkerJobStatus>;
    getWorkerToken: () => Promise<WorkerToken>;
  };
  webhook: {
    getWebhooks: () => Promise<Webhook[]>;
    deleteWebhook: (id: string) => EmptyApiResponse;
    addWebhook: (data: Omit<Webhook, 'id'>) => EmptyApiResponse;
    changeWebhookState: (data: changeWebhookStateRequest) => EmptyApiResponse;
    editWebhook: (data: Webhook) => EmptyApiResponse;
  };
  openid: {
    getOpenidClients: () => Promise<OpenidClient[]>;
    addOpenidClient: (data: AddOpenidClientRequest) => EmptyApiResponse;
    getOpenidClient: (id: string) => Promise<OpenidClient>;
    editOpenidClient: (data: EditOpenidClientRequest) => EmptyApiResponse;
    changeOpenidClientState: (data: ChangeOpenidClientStateRequest) => EmptyApiResponse;
    deleteOpenidClient: (client_id: string) => EmptyApiResponse;
    verifyOpenidClient: (data: VerifyOpenidClientRequest) => EmptyApiResponse;
    getUserClients: (username: string) => Promise<AuthorizedClient[]>;
    removeUserClient: (data: RemoveUserClientRequest) => EmptyApiResponse;
  };
  settings: {
    getSettings: () => Promise<Settings>;
    editSettings: (data: Settings) => EmptyApiResponse;
    setDefaultBranding: (id: string) => Promise<Settings>;
    patchSettings: (data: Partial<Settings>) => EmptyApiResponse;
    getEssentialSettings: () => Promise<SettingsEssentials>;
    getEnterpriseSettings: () => Promise<SettingsEnterprise>;
    patchEnterpriseSettings: (data: Partial<SettingsEnterprise>) => EmptyApiResponse;
    testLdapSettings: () => Promise<EmptyApiResponse>;
    fetchOpenIdProviders: () => Promise<OpenIdProvider>;
    addOpenIdProvider: (data: OpenIdProvider) => Promise<EmptyApiResponse>;
    deleteOpenIdProvider: (name: string) => Promise<EmptyApiResponse>;
    editOpenIdProvider: (data: OpenIdProvider) => Promise<EmptyApiResponse>;
  };
  support: {
    downloadSupportData: () => Promise<unknown>;
    downloadLogs: () => Promise<string>;
  };
  mail: {
    sendTestMail: (data: TestMail) => EmptyApiResponse;
    sendSupportMail: () => EmptyApiResponse;
  };
}

export interface NavigationStore {
  isNavigationOpen: boolean;
  user?: User;
  webhook?: Webhook;
  openidclient?: OpenidClient;
  setNavigationOpen: (v: boolean) => void;
  setNavigationUser: (user: User) => void;
  setNavigationWebhook: (webhook: Webhook) => void;
  setNavigationOpenidClient: (openidclient: OpenidClient) => void;
  setState: (newState: Partial<NavigationStore>) => void;
}

export type EmptyApiResponse = AxiosPromise<unknown>;

export interface WorkerCreateJobResponse {
  id: number;
}
export interface Workers {
  [worker_name: string]: boolean;
}

export interface WorkerJobStatus {
  success?: boolean;
  errorMessage?: string;
}

export interface WorkerJobStatusError {
  message?: string;
}
export interface WorkerJobStatusRequest {
  jobId: number;
}

export interface WorkerToken {
  token: string;
}

export interface WorkerJobRequest {
  worker: string;
  username: string;
}

export interface WorkerJobResponse {
  id: number;
}

export interface KeyDetailModal {
  visible: boolean;
  user?: User;
}

export interface KeyDeleteModal {
  visible: boolean;
}

export interface ChangePasswordModal {
  visible: boolean;
  user?: User;
}

export interface ChangeWalletModal {
  visible: boolean;
  user?: User;
}

export interface ChangeUserPasswordModal {
  visible: boolean;
  user?: User;
}

export interface UserProfileStore {
  editMode: boolean;
  setEditMode: (value: boolean) => void;
}

export interface OpenidClientStore {
  editMode: boolean;
  setEditMode: (value: boolean) => void;
}

export interface AddWebhookModal {
  visible: boolean;
}

export interface EditWebhookModal {
  visible: boolean;
  webhook?: Webhook;
}

export type AddDeviceConfig = {
  network_id: number;
  network_name: string;
  config: string;
};

export interface Provisioner {
  id: string;
  connected: boolean;
  ip: string;
}

export type ModalSetter<T> = (newValues: Partial<T>) => void;

export interface StandardModalState {
  visible: boolean;
}

export interface RecoveryCodesModal extends StandardModalState {
  codes?: string[];
}

export interface ConnectWalletModal extends StandardModalState {
  onConnect?: () => void;
}

export interface WebhookModal extends StandardModalState {
  webhook?: Webhook;
}

export interface OpenIdClientModal extends StandardModalState {
  client?: OpenidClient;
  viewMode: boolean;
}

// DO NOT EXTEND THIS STORE
/**
 * this approach is outdated use individual stores instead
 */
export interface UseModalStore {
  openIdClientModal: OpenIdClientModal;
  setOpenIdClientModal: ModalSetter<OpenIdClientModal>;
  // DO NOT EXTEND THIS STORE
  addWalletModal: StandardModalState;
  // DO NOT EXTEND THIS STORE
  keyDetailModal: KeyDetailModal;
  // DO NOT EXTEND THIS STORE
  keyDeleteModal: KeyDeleteModal;
  // DO NOT EXTEND THIS STORE
  deleteUserModal: DeleteUserModal;
  // DO NOT EXTEND THIS STORE
  toggleUserModal: ToggleUserModal;
  // DO NOT EXTEND THIS STORE
  changePasswordModal: ChangePasswordModal;
  // DO NOT EXTEND THIS STORE
  changeWalletModal: ChangeWalletModal;
  // DO NOT EXTEND THIS STORE
  provisionKeyModal: ProvisionKeyModal;
  // DO NOT EXTEND THIS STORE
  webhookModal: WebhookModal;
  // DO NOT EXTEND THIS STORE
  addOpenidClientModal: StandardModalState;
  // DO NOT EXTEND THIS STORE
  deleteOpenidClientModal: DeleteOpenidClientModal;
  // DO NOT EXTEND THIS STORE
  enableOpenidClientModal: EnableOpenidClientModal;
  // DO NOT EXTEND THIS STORE
  manageWebAuthNKeysModal: StandardModalState;
  // DO NOT EXTEND THIS STORE
  addSecurityKeyModal: StandardModalState;
  // DO NOT EXTEND THIS STORE
  registerTOTP: StandardModalState;
  // DO NOT EXTEND THIS STORE
  connectWalletModal: ConnectWalletModal;
  // DO NOT EXTEND THIS STORE
  recoveryCodesModal: RecoveryCodesModal;
  // DO NOT EXTEND THIS STORE
  setState: (data: Partial<UseModalStore>) => void;
  // DO NOT EXTEND THIS STORE
  setWebhookModal: ModalSetter<WebhookModal>;
  // DO NOT EXTEND THIS STORE
  setRecoveryCodesModal: ModalSetter<RecoveryCodesModal>;
  // DO NOT EXTEND THIS STORE
  setKeyDetailModal: ModalSetter<KeyDetailModal>;
  // DO NOT EXTEND THIS STORE
  setKeyDeleteModal: ModalSetter<KeyDeleteModal>;
  // DO NOT EXTEND THIS STORE
  setDeleteUserModal: ModalSetter<DeleteUserModal>;
  // DO NOT EXTEND THIS STORE
  setToggleUserModal: ModalSetter<ToggleUserModal>;
  // DO NOT EXTEND THIS STORE
  setProvisionKeyModal: ModalSetter<ProvisionKeyModal>;
  // DO NOT EXTEND THIS STORE
  setChangePasswordModal: ModalSetter<ChangePasswordModal>;
  // DO NOT EXTEND THIS STORE
  setChangeWalletModal: ModalSetter<ChangeWalletModal>;
  // DO NOT EXTEND THIS STORE
  setAddOpenidClientModal: ModalSetter<StandardModalState>;
  // DO NOT EXTEND THIS STORE
  setDeleteOpenidClientModal: ModalSetter<DeleteOpenidClientModal>;
  // DO NOT EXTEND THIS STORE
  setEnableOpenidClientModal: ModalSetter<EnableOpenidClientModal>;
}

export interface UseOpenIDStore {
  openIDRedirect?: boolean;
  setOpenIDStore: (newValues: Partial<Omit<UseOpenIDStore, 'setOpenIdStore'>>) => void;
}

/**
 * full defguard instance Settings
 */
export type Settings = SettingsModules &
  SettingsWeb3 &
  SettingsSMTP &
  SettingsEnrollment &
  SettingsBranding &
  SettingsLDAP &
  SettingsOpenID &
  SettingsLicense;

// essentials for core frontend, includes only those that are required for frontend operations
export type SettingsEssentials = SettingsModules & SettingsBranding;

export type SettingsEnrollment = {
  enrollment_vpn_step_optional: boolean;
  enrollment_welcome_message: string;
  enrollment_welcome_email: string;
  enrollment_welcome_email_subject: string;
  enrollment_use_welcome_message_as_email: boolean;
};

export type SettingsSMTP = {
  smtp_server?: string;
  smtp_port?: number;
  smtp_encryption: string;
  smtp_user?: string;
  smtp_password?: string;
  smtp_sender?: string;
};

export type SettingsModules = {
  openid_enabled: boolean;
  wireguard_enabled: boolean;
  webhooks_enabled: boolean;
  worker_enabled: boolean;
};

export type SettingsBranding = {
  instance_name: string;
  main_logo_url: string;
  nav_logo_url: string;
};

export type SettingsLDAP = {
  ldap_bind_password?: string;
  ldap_bind_username?: string;
  ldap_url?: string;
  ldap_group_member_attr: string;
  ldap_group_obj_class: string;
  ldap_group_search_base: string;
  ldap_groupname_attr: string;
  ldap_member_attr: string;
  ldap_user_obj_class: string;
  ldap_user_search_base: string;
  ldap_username_attr: string;
};

export type SettingsWeb3 = {
  challenge_template: string;
};

export type SettingsOpenID = {
  openid_create_account: boolean;
};

export type SettingsLicense = {
  license: string;
};

export type SettingsEnterprise = {
  admin_device_management: boolean;
<<<<<<< HEAD
  disable_all_traffic: boolean;
=======
  only_client_activation: boolean;
>>>>>>> eed66fde
};

export type LicenseInfo = {
  valid_until?: string;
  subscription: boolean;
};

export type EnterpriseStatus = {
  enabled: boolean;
  // If there is no license, there is no license info
  license_info?: LicenseInfo;
};

export interface Webhook {
  id: string;
  url: string;
  description: string;
  token: string;
  enabled: boolean;
  on_user_created: boolean;
  on_user_deleted: boolean;
  on_user_modified: boolean;
  on_hwkey_provision: boolean;
}

export interface OpenidClient {
  id: string;
  name: string;
  client_id: string;
  client_secret: string;
  redirect_uri: string[];
  scope: string[];
  enabled: boolean;
}

export interface OpenIdProvider {
  id: number;
  name: string;
  base_url: string;
  client_id: string;
  client_secret: string;
}

export interface EditOpenidClientRequest {
  id: string;
  name: string;
  client_id: string;
  client_secret: string;
  redirect_uri: string[];
  enabled: boolean;
}

export interface AddOpenidClientRequest {
  name: string;
  redirect_uri: string[];
  enabled: boolean;
  scope: string[];
}

export interface changeWebhookStateRequest {
  id: string;
  enabled: boolean;
}

export interface ChangeOpenidClientStateRequest {
  clientId: string;
  enabled: boolean;
}

export interface VerifyOpenidClientRequest {
  client_id: string;
  scope: string;
  redirect_uri: string;
  response_type: string;
  state: string;
  nonce: string;
  allow: boolean;
}

export interface AuthorizedClient {
  id: string;
  username: string;
  client_id: string;
  home_url: string;
  date: string;
}

export enum OverviewLayoutType {
  GRID = 'GRID',
  LIST = 'LIST',
  MAP = 'MAP',
}

export interface OverviewStore {
  viewMode: OverviewLayoutType;
  defaultViewMode: OverviewLayoutType;
  statsFilter: number;
  networks?: Network[];
  selectedNetworkId?: number;
  setState: (override: Partial<OverviewStore>) => void;
}

export interface NetworkSpeedStats {
  collected_at: string;
  download: number;
  upload: number;
}

export interface NetworkDeviceStats {
  connected_at: string;
  id: number;
  name: string;
  public_ip: string;
  wireguard_ip: string;
  stats: NetworkSpeedStats[];
}
export interface NetworkUserStats {
  user: User;
  devices: NetworkDeviceStats[];
}

export interface WireguardNetworkStats {
  active_users: number;
  active_devices: number;
  current_active_users: number;
  current_active_devices: number;
  upload: number;
  download: number;
  transfer_series: NetworkSpeedStats[];
}

export interface WalletProvider {
  title: string;
  // eslint-disable-next-line @typescript-eslint/no-explicit-any
  Icon: any;
  right: JSX.Element | string | null;
  active?: boolean;
}

export interface WalletSignature {
  address: string;
  signature: string;
}

export interface Web3StartRequest {
  address: string;
}

export interface TOTPRequest {
  code: string;
}

export interface WebAuthnRegistrationRequest {
  name: string;
  rpkc: PublicKeyCredentialWithAttestationJSON;
}

export interface RemoveUserClientRequest {
  username: string;
  client_id: string;
}

export interface TestMail {
  to: string;
}

export type SMTPError = AxiosError<{ error: string }>;

export type Group = string;

export type GroupInfo = {
  name: string;
  members: string[];
  vpn_locations: string[];
};<|MERGE_RESOLUTION|>--- conflicted
+++ resolved
@@ -871,11 +871,8 @@
 
 export type SettingsEnterprise = {
   admin_device_management: boolean;
-<<<<<<< HEAD
   disable_all_traffic: boolean;
-=======
   only_client_activation: boolean;
->>>>>>> eed66fde
 };
 
 export type LicenseInfo = {
