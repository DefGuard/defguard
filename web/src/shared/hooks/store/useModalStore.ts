--- conflicted
+++ resolved
@@ -3,9 +3,8 @@
 import { UseModalStore } from '../../types';
 
 /**
- * This approach is depraceted, please use separate stores for each modal to keep things clean
+ * This approach is deprecated, please use separate stores for each modal to keep things clean
  */
-<<<<<<< HEAD
 export const useModalStore = createWithEqualityFn<UseModalStore>(
   (set) => ({
     openIdClientModal: {
@@ -134,140 +133,4 @@
       })),
   }),
   Object.is,
-);
-=======
-export const useModalStore = create<UseModalStore>((set) => ({
-  openIdClientModal: {
-    client: undefined,
-    viewMode: false,
-    visible: false,
-  },
-  setOpenIdClientModal: (newState) =>
-    set((oldState) => ({
-      openIdClientModal: { ...oldState.openIdClientModal, ...newState },
-    })),
-  addDeviceDesktopModal: {
-    visible: false,
-  },
-  addWalletModal: {
-    visible: false,
-  },
-  recoveryCodesModal: {
-    visible: false,
-    codes: undefined,
-  },
-  connectWalletModal: {
-    visible: false,
-    onConnect: undefined,
-  },
-  registerTOTP: {
-    visible: false,
-  },
-  provisionKeyModal: {
-    visible: false,
-    user: undefined,
-  },
-  deleteUserModal: {
-    visible: false,
-    user: undefined,
-  },
-  changePasswordModal: {
-    visible: false,
-    user: undefined,
-  },
-  changeWalletModal: {
-    visible: false,
-    user: undefined,
-  },
-  startEnrollmentModal: {
-    visible: false,
-    user: undefined,
-  },
-  keyDetailModal: {
-    visible: false,
-  },
-  keyDeleteModal: {
-    visible: false,
-  },
-  addUserModal: {
-    visible: false,
-  },
-  webhookModal: {
-    visible: false,
-    webhook: undefined,
-  },
-  setWebhookModal: (newState) =>
-    set((oldState) => ({
-      webhookModal: { ...oldState.webhookModal, ...newState },
-    })),
-  deleteOpenidClientModal: {
-    visible: false,
-    client: undefined,
-    onSuccess: undefined,
-  },
-  enableOpenidClientModal: {
-    visible: false,
-    client: undefined,
-    onSuccess: undefined,
-  },
-  addOpenidClientModal: {
-    visible: false,
-  },
-  manageWebAuthNKeysModal: {
-    visible: false,
-  },
-  addSecurityKeyModal: {
-    visible: false,
-  },
-  licenseModal: {
-    visible: false,
-  },
-  setState: (newState) => set((oldState) => ({ ...oldState, ...newState })),
-  setRecoveryCodesModal: (newState) =>
-    set((oldState) => ({
-      recoveryCodesModal: { ...oldState.recoveryCodesModal, ...newState },
-    })),
-  setAddUserModal: (v) =>
-    set((state) => ({ addUserModal: { ...state.addUserModal, ...v } })),
-  setKeyDeleteModal: (v) =>
-    set((state) => ({ keyDeleteModal: { ...state.keyDeleteModal, ...v } })),
-  setKeyDetailModal: (v) =>
-    set((state) => ({ keyDetailModal: { ...state.keyDetailModal, ...v } })),
-  setChangePasswordModal: (data) =>
-    set((state) => ({
-      changePasswordModal: { ...state.changePasswordModal, ...data },
-    })),
-  setChangeWalletModal: (data) =>
-    set((state) => ({
-      changeWalletModal: { ...state.changeWalletModal, ...data },
-    })),
-  setStartEnrollmentModal: (data) =>
-    set((state) => ({
-      startEnrollmentModal: { ...state.startEnrollmentModal, ...data },
-    })),
-  setDeleteUserModal: (data) =>
-    set((state) => ({
-      deleteUserModal: { ...state.deleteUserModal, ...data },
-    })),
-  setProvisionKeyModal: (data) =>
-    set((state) => ({
-      provisionKeyModal: { ...state.provisionKeyModal, ...data },
-    })),
-  setAddOpenidClientModal: (v) =>
-    set((state) => ({
-      addOpenidClientModal: { ...state.addOpenidClientModal, ...v },
-    })),
-  setLicenseModal: (v) =>
-    set((state) => ({
-      licenseModal: { ...state.licenseModal, ...v },
-    })),
-  setDeleteOpenidClientModal: (data) =>
-    set((state) => ({
-      deleteOpenidClientModal: { ...state.deleteOpenidClientModal, ...data },
-    })),
-  setEnableOpenidClientModal: (data) =>
-    set((state) => ({
-      enableOpenidClientModal: { ...state.enableOpenidClientModal, ...data },
-    })),
-}));
->>>>>>> aae86c9d
+);