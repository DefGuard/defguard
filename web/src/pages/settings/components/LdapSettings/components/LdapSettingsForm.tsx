import { zodResolver } from '@hookform/resolvers/zod';
import { useMutation, useQueryClient } from '@tanstack/react-query';
import { useCallback, useMemo, useRef } from 'react';
import { SubmitHandler, useForm } from 'react-hook-form';
import { z } from 'zod';

import { useI18nContext } from '../../../../../i18n/i18n-react';
import IconCheckmarkWhite from '../../../../../shared/components/svg/IconCheckmarkWhite';
import { FormCheckBox } from '../../../../../shared/defguard-ui/components/Form/FormCheckBox/FormCheckBox';
import { FormInput } from '../../../../../shared/defguard-ui/components/Form/FormInput/FormInput';
import { Button } from '../../../../../shared/defguard-ui/components/Layout/Button/Button';
import {
  ButtonSize,
  ButtonStyleVariant,
} from '../../../../../shared/defguard-ui/components/Layout/Button/types';
import useApi from '../../../../../shared/hooks/useApi';
import { useToaster } from '../../../../../shared/hooks/useToaster';
import { QueryKeys } from '../../../../../shared/queries';
import { SettingsLDAP } from '../../../../../shared/types';
import { useSettingsPage } from '../../../hooks/useSettingsPage';
import { FormCheckBox } from '../../../../../shared/defguard-ui/components/Form/FormCheckBox/FormCheckBox';

type FormFields = SettingsLDAP;

export const LdapSettingsForm = () => {
  const { LL } = useI18nContext();
  const localLL = LL.settingsPage.ldapSettings;
  const submitRef = useRef<HTMLInputElement | null>(null);
  const settings = useSettingsPage((state) => state.settings);
  const {
    settings: { patchSettings },
  } = useApi();

  const queryClient = useQueryClient();

  const toaster = useToaster();

  const { isPending: isLoading, mutate } = useMutation({
    mutationFn: patchSettings,
    onSuccess: () => {
      void queryClient.invalidateQueries({
        queryKey: [QueryKeys.FETCH_SETTINGS],
      });
      toaster.success(LL.settingsPage.messages.editSuccess());
    },
    onError: (error) => {
      toaster.error(LL.messages.error());
      console.error(error);
    },
  });

  const schema = useMemo(
    () =>
      z.object({
        ldap_url: z
          .string()
          .url(LL.form.error.invalid())
          .min(1, LL.form.error.required()),
        ldap_bind_username: z.string().min(1, LL.form.error.required()),
        ldap_bind_password: z.string().min(0, LL.form.error.required()),
        ldap_group_member_attr: z.string().min(1, LL.form.error.required()),
        ldap_group_obj_class: z.string().min(1, LL.form.error.required()),
        ldap_group_search_base: z.string().min(1, LL.form.error.required()),
        ldap_groupname_attr: z.string().min(1, LL.form.error.required()),
        ldap_member_attr: z.string().min(1, LL.form.error.required()),
        ldap_user_obj_class: z.string().min(1, LL.form.error.required()),
        ldap_user_search_base: z.string().min(1, LL.form.error.required()),
        ldap_username_attr: z.string().min(1, LL.form.error.required()),
<<<<<<< HEAD
        ldap_samba_enabled: z.boolean(),
        ldap_enabled: z.boolean(),
        ldap_sync_enabled: z.boolean(),
        ldap_is_authoritative: z.boolean(),
=======
        ldap_use_starttls: z.boolean(),
        ldap_tls_verify_cert: z.boolean(),
>>>>>>> fb5b17ec
      }),
    [LL.form.error],
  );

  const defaultValues = useMemo(
    (): FormFields => ({
      ldap_group_search_base: settings?.ldap_group_search_base ?? '',
      ldap_group_member_attr: settings?.ldap_group_member_attr ?? '',
      ldap_group_obj_class: settings?.ldap_group_obj_class ?? '',
      ldap_username_attr: settings?.ldap_username_attr ?? '',
      ldap_user_search_base: settings?.ldap_user_search_base ?? '',
      ldap_user_obj_class: settings?.ldap_user_obj_class ?? '',
      ldap_url: settings?.ldap_url ?? '',
      ldap_member_attr: settings?.ldap_member_attr ?? '',
      ldap_groupname_attr: settings?.ldap_groupname_attr ?? '',
      ldap_bind_password: settings?.ldap_bind_password ?? '',
      ldap_bind_username: settings?.ldap_bind_username ?? '',
<<<<<<< HEAD
      ldap_samba_enabled: settings?.ldap_samba_enabled ?? false,
      ldap_enabled: settings?.ldap_enabled ?? false,
      ldap_sync_enabled: settings?.ldap_sync_enabled ?? false,
      ldap_is_authoritative: settings?.ldap_is_authoritative ?? false,
=======
      ldap_use_starttls: settings?.ldap_use_starttls ?? false,
      ldap_tls_verify_cert: settings?.ldap_tls_verify_cert ?? true,
>>>>>>> fb5b17ec
    }),
    [settings],
  );

  const emptyValues: SettingsLDAP = useMemo(
    () => ({
      ldap_group_search_base: '',
      ldap_group_member_attr: '',
      ldap_group_obj_class: '',
      ldap_username_attr: '',
      ldap_user_search_base: '',
      ldap_user_obj_class: '',
      ldap_url: '',
      ldap_member_attr: '',
      ldap_groupname_attr: '',
      ldap_bind_password: '',
      ldap_bind_username: '',
<<<<<<< HEAD
      ldap_samba_enabled: false,
      ldap_enabled: false,
      ldap_sync_enabled: false,
      ldap_is_authoritative: false,
=======
      ldap_use_starttls: false,
      ldap_tls_verify_cert: true,
>>>>>>> fb5b17ec
    }),
    [],
  );

  const { handleSubmit, reset, control } = useForm<FormFields>({
    resolver: zodResolver(schema),
    defaultValues,
    mode: 'all',
  });

  const handleValidSubmit: SubmitHandler<FormFields> = (data) => {
    mutate(data);
  };

  const handleDeleteSubmit = useCallback(() => {
    mutate(emptyValues);
    reset(emptyValues);
  }, [mutate, emptyValues, reset]);

  return (
    <section id="ldap-settings">
      <header>
        <h2>{localLL.title()}</h2>
        <div className="controls">
          <Button
            size={ButtonSize.SMALL}
            styleVariant={ButtonStyleVariant.SAVE}
            text={LL.common.controls.saveChanges()}
            type="submit"
            loading={isLoading}
            icon={<IconCheckmarkWhite />}
            onClick={() => submitRef.current?.click()}
          />
          <Button
            text={localLL.form.delete()}
            size={ButtonSize.SMALL}
            styleVariant={ButtonStyleVariant.CONFIRM}
            loading={isLoading}
            onClick={() => {
              handleDeleteSubmit();
            }}
          />
        </div>
      </header>
      <form id="ldap-settings-form" onSubmit={handleSubmit(handleValidSubmit)}>
        <FormCheckBox
          controller={{ control, name: 'ldap_enabled' }}
          label={localLL.form.labels.ldap_enable()}
          labelPlacement="right"
        />
        <FormInput
          controller={{ control, name: 'ldap_url' }}
          label={localLL.form.labels.ldap_url()}
        />
        <FormInput
          controller={{ control, name: 'ldap_bind_username' }}
          label={localLL.form.labels.ldap_bind_username()}
        />
        <FormInput
          controller={{ control, name: 'ldap_bind_password' }}
          label={localLL.form.labels.ldap_bind_password()}
          type="password"
        />
        <FormInput
          controller={{ control, name: 'ldap_member_attr' }}
          label={localLL.form.labels.ldap_member_attr()}
        />
        <FormInput
          controller={{ control, name: 'ldap_username_attr' }}
          label={localLL.form.labels.ldap_username_attr()}
        />
        <FormInput
          controller={{ control, name: 'ldap_user_search_base' }}
          label={localLL.form.labels.ldap_user_search_base()}
        />
        <FormInput
          controller={{ control, name: 'ldap_user_obj_class' }}
          label={localLL.form.labels.ldap_user_obj_class()}
        />
        <FormInput
          controller={{ control, name: 'ldap_groupname_attr' }}
          label={localLL.form.labels.ldap_groupname_attr()}
        />
        <FormInput
          controller={{ control, name: 'ldap_group_obj_class' }}
          label={localLL.form.labels.ldap_group_obj_class()}
        />
        <FormInput
          controller={{ control, name: 'ldap_group_member_attr' }}
          label={localLL.form.labels.ldap_group_member_attr()}
        />
        <FormInput
          controller={{ control, name: 'ldap_group_search_base' }}
          label={localLL.form.labels.ldap_group_search_base()}
        />
        <FormCheckBox
<<<<<<< HEAD
          controller={{ control, name: 'ldap_samba_enabled' }}
          label={localLL.form.labels.ldap_samba_enabled()}
          labelPlacement="right"
        />
        {/* <FormCheckBox
=======
>>>>>>> fb5b17ec
          controller={{ control, name: 'ldap_use_starttls' }}
          label={localLL.form.labels.ldap_use_starttls()}
          labelPlacement="right"
        />
        <FormCheckBox
          controller={{ control, name: 'ldap_tls_verify_cert' }}
          label={localLL.form.labels.ldap_tls_verify_cert()}
          labelPlacement="right"
<<<<<<< HEAD
        /> */}
        <h3>LDAP Sync</h3>
        <FormCheckBox
          controller={{ control, name: 'ldap_sync_enabled' }}
          label={localLL.form.labels.ldap_sync_enabled()}
          labelPlacement="right"
        />
        <FormCheckBox
          controller={{ control, name: 'ldap_is_authoritative' }}
          label={localLL.form.labels.ldap_is_authority()}
          labelPlacement="right"
=======
>>>>>>> fb5b17ec
        />
        <input type="submit" aria-hidden="true" className="hidden" ref={submitRef} />
      </form>
    </section>
  );
};<|MERGE_RESOLUTION|>--- conflicted
+++ resolved
@@ -66,15 +66,12 @@
         ldap_user_obj_class: z.string().min(1, LL.form.error.required()),
         ldap_user_search_base: z.string().min(1, LL.form.error.required()),
         ldap_username_attr: z.string().min(1, LL.form.error.required()),
-<<<<<<< HEAD
         ldap_samba_enabled: z.boolean(),
         ldap_enabled: z.boolean(),
         ldap_sync_enabled: z.boolean(),
         ldap_is_authoritative: z.boolean(),
-=======
         ldap_use_starttls: z.boolean(),
         ldap_tls_verify_cert: z.boolean(),
->>>>>>> fb5b17ec
       }),
     [LL.form.error],
   );
@@ -92,15 +89,12 @@
       ldap_groupname_attr: settings?.ldap_groupname_attr ?? '',
       ldap_bind_password: settings?.ldap_bind_password ?? '',
       ldap_bind_username: settings?.ldap_bind_username ?? '',
-<<<<<<< HEAD
       ldap_samba_enabled: settings?.ldap_samba_enabled ?? false,
       ldap_enabled: settings?.ldap_enabled ?? false,
       ldap_sync_enabled: settings?.ldap_sync_enabled ?? false,
       ldap_is_authoritative: settings?.ldap_is_authoritative ?? false,
-=======
       ldap_use_starttls: settings?.ldap_use_starttls ?? false,
       ldap_tls_verify_cert: settings?.ldap_tls_verify_cert ?? true,
->>>>>>> fb5b17ec
     }),
     [settings],
   );
@@ -118,15 +112,12 @@
       ldap_groupname_attr: '',
       ldap_bind_password: '',
       ldap_bind_username: '',
-<<<<<<< HEAD
       ldap_samba_enabled: false,
       ldap_enabled: false,
       ldap_sync_enabled: false,
       ldap_is_authoritative: false,
-=======
       ldap_use_starttls: false,
       ldap_tls_verify_cert: true,
->>>>>>> fb5b17ec
     }),
     [],
   );
@@ -223,14 +214,11 @@
           label={localLL.form.labels.ldap_group_search_base()}
         />
         <FormCheckBox
-<<<<<<< HEAD
           controller={{ control, name: 'ldap_samba_enabled' }}
           label={localLL.form.labels.ldap_samba_enabled()}
           labelPlacement="right"
         />
-        {/* <FormCheckBox
-=======
->>>>>>> fb5b17ec
+        <FormCheckBox
           controller={{ control, name: 'ldap_use_starttls' }}
           label={localLL.form.labels.ldap_use_starttls()}
           labelPlacement="right"
@@ -239,8 +227,7 @@
           controller={{ control, name: 'ldap_tls_verify_cert' }}
           label={localLL.form.labels.ldap_tls_verify_cert()}
           labelPlacement="right"
-<<<<<<< HEAD
-        /> */}
+        />
         <h3>LDAP Sync</h3>
         <FormCheckBox
           controller={{ control, name: 'ldap_sync_enabled' }}
@@ -251,8 +238,6 @@
           controller={{ control, name: 'ldap_is_authoritative' }}
           label={localLL.form.labels.ldap_is_authority()}
           labelPlacement="right"
-=======
->>>>>>> fb5b17ec
         />
         <input type="submit" aria-hidden="true" className="hidden" ref={submitRef} />
       </form>
