--- conflicted
+++ resolved
@@ -1,13 +1,8 @@
 import { useMutation } from '@tanstack/react-query';
 import { useEffect } from 'react';
 import { useNavigate } from 'react-router';
-<<<<<<< HEAD
-import { useAccount, useSignMessage } from 'wagmi';
+import { useAccount, useDisconnect, useSignMessage } from 'wagmi';
 import shallow from 'zustand/shallow';
-=======
-import { useAccount, useDisconnect, useSignMessage } from 'wagmi';
->>>>>>> 0c9cb881
-
 import Button, {
   ButtonSize,
   ButtonStyleVariant,
