--- conflicted
+++ resolved
@@ -13,7 +13,6 @@
 import { useToaster } from '../../shared/hooks/useToaster';
 import { UserMFAMethod } from '../../shared/types';
 import { RedirectPage } from '../redirect/RedirectPage';
-import { OpenIDCallback } from './Callback/Callback';
 import { Login } from './Login/Login';
 import { MFARoute } from './MFARoute/MFARoute';
 import { useMFAStore } from './shared/hooks/useMFAStore';
@@ -155,11 +154,7 @@
         <Route path="/" element={<Navigate to="login" />} />
         <Route path="login" element={<Login />} />
         <Route path="mfa/*" element={<MFARoute />} />
-<<<<<<< HEAD
         {appInfo?.enterprise && <Route path="callback" element={<OpenIDCallback />} />}
-=======
-        <Route path="callback" element={<OpenIDCallback />} />
->>>>>>> 67090082
         <Route path="*" element={<Navigate to="login" />} />
       </Routes>
     </div>
