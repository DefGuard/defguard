--- conflicted
+++ resolved
@@ -23,10 +23,7 @@
 import { LoginData } from '../../../shared/types';
 import { trimObjectStrings } from '../../../shared/utils/trimObjectStrings';
 import { OpenIdLoginButton } from './components/OidcButtons';
-<<<<<<< HEAD
 import { useAppStore } from '../../../shared/hooks/store/useAppStore';
-=======
->>>>>>> 67090082
 
 type Inputs = {
   username: string;
@@ -42,13 +39,9 @@
     },
   } = useApi();
 
-<<<<<<< HEAD
   const appInfo = useAppStore((state) => state.appInfo);
   const { data: openIdInfo, isLoading: openIdLoading } = useQuery({
     enabled: appInfo?.enterprise,
-=======
-  const { data: openIdInfo, isLoading: openIdLoading } = useQuery({
->>>>>>> 67090082
     queryKey: [QueryKeys.FETCH_OPENID_INFO],
     queryFn: getOpenidInfo,
     refetchOnMount: true,
@@ -137,18 +130,16 @@
               text={LL.form.login()}
               data-testid="login-form-submit"
             />
-<<<<<<< HEAD
-            {appInfo?.enterprise && openIdInfo && (
-              <OpenIdLoginButton url={openIdInfo.url} />
-            )}
-=======
-            {openIdInfo && <OpenIdLoginButton url={openIdInfo.url} />}
->>>>>>> 67090082
-          </form>
+            {
+              appInfo?.enterprise && openIdInfo && (
+                <OpenIdLoginButton url={openIdInfo.url} />
+              )
+            }
+          </form >
         </>
       ) : (
         <LoaderSpinner size={80} />
       )}
-    </section>
+    </section >
   );
 };