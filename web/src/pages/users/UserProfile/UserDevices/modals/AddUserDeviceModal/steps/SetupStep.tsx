import { yupResolver } from '@hookform/resolvers/yup';
import { useMutation, useQueryClient } from '@tanstack/react-query';
import parser from 'html-react-parser';
import { useMemo } from 'react';
import { SubmitHandler, useController, useForm } from 'react-hook-form';
import * as yup from 'yup';

import { useI18nContext } from '../../../../../../../i18n/i18n-react';
import { FormInput } from '../../../../../../../shared/components/Form/FormInput/FormInput';
import { FormToggle } from '../../../../../../../shared/components/Form/FormToggle/FormToggle';
import Button, {
  ButtonSize,
  ButtonStyleVariant,
} from '../../../../../../../shared/components/layout/Button/Button';
import MessageBox, {
  MessageBoxType,
} from '../../../../../../../shared/components/layout/MessageBox/MessageBox';
import { ToggleOption } from '../../../../../../../shared/components/layout/Toggle/Toggle';
import { useModalStore } from '../../../../../../../shared/hooks/store/useModalStore';
import { useUserProfileStore } from '../../../../../../../shared/hooks/store/useUserProfileStore';
import useApi from '../../../../../../../shared/hooks/useApi';
import { useToaster } from '../../../../../../../shared/hooks/useToaster';
import { MutationKeys } from '../../../../../../../shared/mutations';
import { patternValidWireguardKey } from '../../../../../../../shared/patterns';
import { QueryKeys } from '../../../../../../../shared/queries';
import { generateWGKeys } from '../../../../../../../shared/utils/generateWGKeys';

export enum AddDeviceSetupChoice {
  AUTO_CONFIG = 1,
  MANUAL_CONFIG = 2,
}

interface FormValues {
  name: string;
  choice: AddDeviceSetupChoice;
  publicKey?: string;
}

export const SetupStep = () => {
  const { LL } = useI18nContext();
  const toaster = useToaster();
  const setModalState = useModalStore((state) => state.setUserDeviceModal);
  const nextStep = useModalStore((state) => state.userDeviceModal.nextStep);
  const {
    device: { addDevice },
  } = useApi();

  const toggleOptions = useMemo(() => {
    const res: ToggleOption<number>[] = [
      {
        text: LL.modals.addDevice.web.steps.setup.options.auto(),
        value: AddDeviceSetupChoice.AUTO_CONFIG,
      },
      {
        text: LL.modals.addDevice.web.steps.setup.options.manual(),
        value: AddDeviceSetupChoice.MANUAL_CONFIG,
      },
    ];
    return res;
  }, [LL.modals.addDevice.web.steps.setup.options]);

  const schema = useMemo(
    () =>
      yup
        .object()
        .shape({
          choice: yup.number().required(),
          name: yup
            .string()
            .min(4, LL.form.error.minimumLength())
            .required(LL.form.error.required()),
          publicKey: yup.string().when('choice', {
            // eslint-disable-next-line @typescript-eslint/ban-ts-comment
            //@ts-ignore
            is: (choice: number | undefined) =>
              choice === AddDeviceSetupChoice.MANUAL_CONFIG,
<<<<<<< HEAD
            then: () => yup
              .string()
              .min(44, LL.form.error.minimumLength())
              .max(44, LL.form.error.maximumLength())
              .required(LL.form.error.required())
              .matches(patternValidWireguardKey, LL.form.error.invalid()),
=======
            then: () =>
              yup
                .string()
                .min(44, LL.form.error.minimumLength())
                .max(44, LL.form.error.maximumLength())
                .required(LL.form.error.required())
                .matches(patternValidWireguardKey, LL.form.error.invalid()),
>>>>>>> ae163a53
            otherwise: () => yup.string().optional(),
          }),
        })
        .required(),
    [LL.form.error]
  );

  const {
    handleSubmit,
    control,
    formState: { isValid },
  } = useForm<FormValues>({
    defaultValues: {
      name: '',
      choice: AddDeviceSetupChoice.AUTO_CONFIG,
      publicKey: '',
    },
    resolver: yupResolver(schema),
    mode: 'all',
  });

  const queryClient = useQueryClient();

  const { mutateAsync: addDeviceMutation, isLoading: addDeviceLoading } = useMutation(
    [MutationKeys.ADD_DEVICE],
    addDevice,
    {
      onSuccess: () => {
        queryClient.invalidateQueries([QueryKeys.FETCH_USER]);
        toaster.success(LL.modals.addDevice.messages.success());
      },
      onError: (err) => {
        toaster.error(LL.messages.error());
        console.error(err);
      },
    }
  );

  const user = useUserProfileStore((state) => state.user);

  const validSubmitHandler: SubmitHandler<FormValues> = async (values) => {
    if (!user) return;
    if (values.choice === AddDeviceSetupChoice.AUTO_CONFIG) {
      const keys = generateWGKeys();
      addDeviceMutation({
        name: values.name,
        wireguard_pubkey: keys.publicKey,
        username: user.username,
      }).then((config) => {
        const res = config.replace('YOUR_PRIVATE_KEY', keys.privateKey);
        setModalState({
          config: res,
          deviceName: values.name,
          choice: values.choice,
        });
        nextStep();
      });
    } else {
      addDeviceMutation({
        name: values.name,
        wireguard_pubkey: values.publicKey as string,
        username: user.username,
      }).then((config) => {
        // This needs to be replaced with valid key so the wireguard mobile app can consume QRCode without errors
        const res = config.replace('YOUR_PRIVATE_KEY', values.publicKey as string);
        setModalState({
          config: res,
          deviceName: values.name,
          choice: values.choice,
        });
        nextStep();
      });
    }
  };

  const {
    field: { value: choiceValue },
  } = useController({ control, name: 'choice' });

  return (
    <>
      <MessageBox type={MessageBoxType.INFO}>
        {parser(LL.modals.addDevice.web.steps.setup.infoMessage())}
      </MessageBox>
      <form onSubmit={handleSubmit(validSubmitHandler)}>
        <FormInput
          outerLabel={LL.modals.addDevice.web.steps.setup.form.fields.name.label()}
          controller={{ control, name: 'name' }}
        />
        <FormToggle options={toggleOptions} controller={{ control, name: 'choice' }} />
        <FormInput
          outerLabel={LL.modals.addDevice.web.steps.setup.form.fields.publicKey.label()}
          controller={{ control, name: 'publicKey' }}
          disabled={choiceValue === AddDeviceSetupChoice.AUTO_CONFIG}
        />
        <div className="controls">
          <Button
            className="cancel"
            type="button"
            text={LL.form.cancel()}
            styleVariant={ButtonStyleVariant.STANDARD}
            size={ButtonSize.BIG}
            onClick={() =>
              setModalState({
                visible: false,
                currentStep: 0,
              })
            }
          />
          <Button
            type="submit"
            text={LL.modals.addDevice.web.steps.setup.form.submit()}
            styleVariant={ButtonStyleVariant.PRIMARY}
            size={ButtonSize.BIG}
            disabled={!isValid}
            loading={addDeviceLoading}
          />
        </div>
      </form>
    </>
  );
};<|MERGE_RESOLUTION|>--- conflicted
+++ resolved
@@ -74,14 +74,6 @@
             //@ts-ignore
             is: (choice: number | undefined) =>
               choice === AddDeviceSetupChoice.MANUAL_CONFIG,
-<<<<<<< HEAD
-            then: () => yup
-              .string()
-              .min(44, LL.form.error.minimumLength())
-              .max(44, LL.form.error.maximumLength())
-              .required(LL.form.error.required())
-              .matches(patternValidWireguardKey, LL.form.error.invalid()),
-=======
             then: () =>
               yup
                 .string()
@@ -89,7 +81,6 @@
                 .max(44, LL.form.error.maximumLength())
                 .required(LL.form.error.required())
                 .matches(patternValidWireguardKey, LL.form.error.invalid()),
->>>>>>> ae163a53
             otherwise: () => yup.string().optional(),
           }),
         })
