import './style.scss';

import { zodResolver } from '@hookform/resolvers/zod';
import { useMutation, useQueryClient } from '@tanstack/react-query';
import parse from 'html-react-parser';
import { omit } from 'lodash-es';
import { useMemo, useRef, useState } from 'react';
import { SubmitHandler, useController, useForm } from 'react-hook-form';
import ReactMarkdown from 'react-markdown';
import { z } from 'zod';
import { shallow } from 'zustand/shallow';

import { useI18nContext } from '../../../../../../../i18n/i18n-react';
import { FormCheckBox } from '../../../../../../../shared/defguard-ui/components/Form/FormCheckBox/FormCheckBox';
import { FormInput } from '../../../../../../../shared/defguard-ui/components/Form/FormInput/FormInput';
import { Button } from '../../../../../../../shared/defguard-ui/components/Layout/Button/Button';
import {
  ButtonSize,
  ButtonStyleVariant,
} from '../../../../../../../shared/defguard-ui/components/Layout/Button/types';
import useApi from '../../../../../../../shared/hooks/useApi';
import { useToaster } from '../../../../../../../shared/hooks/useToaster';
import {
  patternSafeUsernameCharacters,
  patternValidPhoneNumber,
} from '../../../../../../../shared/patterns';
import { QueryKeys } from '../../../../../../../shared/queries';
import { trimObjectStrings } from '../../../../../../../shared/utils/trimObjectStrings';
import { passwordValidator } from '../../../../../../../shared/validators/password';
import { useAddUserModal } from '../../hooks/useAddUserModal';

interface Inputs {
  username: string;
  email: string;
  last_name: string;
  first_name: string;
  enable_enrollment: boolean;
  // disabled when enableEnrollment is true
  password?: string;
  phone?: string;
}

export const AddUserForm = () => {
  const { LL } = useI18nContext();
  const {
    user: { addUser, usernameAvailable },
  } = useApi();

  const reservedUserNames = useRef<string[]>([]);

  const [checkingUsername, setCheckingUsername] = useState(false);

  const zodSchema = useMemo(
    () =>
      z
        .object({
          username: z
            .string()
            .min(3, LL.form.error.minimumLength())
            .max(64, LL.form.error.maximumLength())
            .regex(patternSafeUsernameCharacters, LL.form.error.forbiddenCharacter()),
          // check in refine
          password: z.string(),
          email: z
            .string()
            .min(1, LL.form.error.required())
            .email(LL.form.error.invalid()),
          last_name: z.string().min(1, LL.form.error.required()),
          first_name: z.string().min(1, LL.form.error.required()),
          phone: z.string(),
          enable_enrollment: z.boolean(),
        })
        .superRefine((val, ctx) => {
          // check password
          if (!val.enable_enrollment) {
            const passResult = passwordValidator(LL).safeParse(val.password);
            if (!passResult.success) {
              passResult.error.issues.forEach((i) => {
                ctx.addIssue({
                  path: ['password'],
                  code: 'custom',
                  message: i.message,
                });
              });
            }
          }
          if (val.phone && val.phone.length) {
            const phoneRes = z
              .string()
              .regex(patternValidPhoneNumber)
              .safeParse(val.phone);
            if (!phoneRes.success) {
              ctx.addIssue({
                code: 'custom',
                path: ['phone'],
                message: LL.form.error.invalid(),
              });
            }
          }
          if (reservedUserNames.current.includes(val.username)) {
            ctx.addIssue({
              code: 'custom',
              path: ['username'],
              message: LL.form.error.usernameTaken(),
            });
          }
        }),
    [LL],
  );

  const {
    handleSubmit,
    control,
    formState: { isValid },
    trigger,
  } = useForm<Inputs>({
    resolver: zodResolver(zodSchema),
    mode: 'all',
    criteriaMode: 'all',
    defaultValues: {
      email: '',
      first_name: '',
      last_name: '',
      password: '',
      phone: '',
      username: '',
      enable_enrollment: false,
    },
  });

  const {
    field: { value: enableEnrollment },
  } = useController({ control, name: 'enable_enrollment' });

  const queryClient = useQueryClient();

  const toaster = useToaster();

  const [setModalState, nextStep, close] = useAddUserModal(
    (state) => [state.setState, state.nextStep, state.close],
    shallow,
  );

  const addUserMutation = useMutation(addUser, {
    onSuccess: (user) => {
      queryClient.invalidateQueries([QueryKeys.FETCH_USERS_LIST]);
      if (enableEnrollment) {
        toaster.success(LL.modals.addUser.messages.userAdded());
        setModalState({
          user: user,
        });
        nextStep();
      } else {
        close();
      }
    },
    onError: (err) => {
      close();
      toaster.error(LL.messages.error());
      console.error(err);
    },
  });

  const onSubmit: SubmitHandler<Inputs> = async (data) => {
    const trimmed = trimObjectStrings(data);
    if (reservedUserNames.current.includes(trimmed.username)) {
      trigger('username', { shouldFocus: true });
    } else {
      usernameAvailable(trimmed.username)
        .then(() => {
          setCheckingUsername(false);
          if (trimmed.enable_enrollment) {
            const userData = omit(trimmed, ['password', 'enable_enrollment']);
            addUserMutation.mutate(userData);
          } else {
            addUserMutation.mutate(omit(trimmed, ['enable_enrollment']));
          }
        })
        .catch(() => {
          setCheckingUsername(false);
          reservedUserNames.current = [...reservedUserNames.current, trimmed.username];
          trigger('username', { shouldFocus: true });
        });
    }
  };

  return (
    <form
      id="add-user-form"
      data-testid="add-user-form"
      onSubmit={handleSubmit(onSubmit)}
    >
      <div className="checkbox-space">
        <FormCheckBox
          labelPlacement="right"
          label={LL.modals.addUser.form.fields.enableEnrollment.label()}
          controller={{ control, name: 'enable_enrollment' }}
        />
<<<<<<< HEAD
        <>{parse(LL.modals.addUser.form.fields.enableEnrollment.link())}</>
=======
        <ReactMarkdown>
          {LL.modals.addUser.form.fields.enableEnrollment.link()}
        </ReactMarkdown>
>>>>>>> 3cddaf5e
      </div>
      <div className="row">
        <div className="item">
          <FormInput
            placeholder={LL.modals.addUser.form.fields.username.placeholder()}
            controller={{ control, name: 'username' }}
            label={LL.modals.addUser.form.fields.username.label()}
            autoComplete="username"
            required
          />
          <FormInput
            label={LL.modals.addUser.form.fields.password.label()}
            placeholder={LL.modals.addUser.form.fields.password.placeholder()}
            controller={{ control, name: 'password' }}
            floatingErrors={{
              title: LL.form.floatingErrors.title(),
            }}
            type="password"
            autoComplete="password"
            required={!enableEnrollment}
            disabled={enableEnrollment}
          />
          <FormInput
            label={LL.modals.addUser.form.fields.email.label()}
            placeholder={LL.modals.addUser.form.fields.email.placeholder()}
            controller={{ control, name: 'email' }}
            autoComplete="email"
            required
          />
        </div>
        <div className="item">
          <FormInput
            label={LL.modals.addUser.form.fields.firstName.label()}
            controller={{ control, name: 'first_name' }}
            placeholder={LL.modals.addUser.form.fields.firstName.placeholder()}
            autoComplete="given-name"
            required
          />
          <FormInput
            label={LL.modals.addUser.form.fields.lastName.label()}
            controller={{ control, name: 'last_name' }}
            placeholder={LL.modals.addUser.form.fields.lastName.placeholder()}
            autoComplete="family-name"
            required
          />
          <FormInput
            controller={{ control, name: 'phone' }}
            label={LL.modals.addUser.form.fields.phone.label()}
            placeholder={LL.modals.addUser.form.fields.phone.placeholder()}
            autoComplete="tel"
          />
        </div>
      </div>
      <div className="controls">
        <Button
          size={ButtonSize.LARGE}
          text={LL.form.cancel()}
          className="cancel"
          onClick={() => setModalState({ visible: false })}
          tabIndex={4}
          type="button"
          disabled={addUserMutation.isLoading || checkingUsername}
        />
        <Button
          className="big primary"
          type="submit"
          size={ButtonSize.LARGE}
          styleVariant={ButtonStyleVariant.PRIMARY}
          text={LL.modals.addUser.form.submit()}
          disabled={!isValid}
          loading={addUserMutation.isLoading || checkingUsername}
        />
      </div>
    </form>
  );
};<|MERGE_RESOLUTION|>--- conflicted
+++ resolved
@@ -196,13 +196,7 @@
           label={LL.modals.addUser.form.fields.enableEnrollment.label()}
           controller={{ control, name: 'enable_enrollment' }}
         />
-<<<<<<< HEAD
         <>{parse(LL.modals.addUser.form.fields.enableEnrollment.link())}</>
-=======
-        <ReactMarkdown>
-          {LL.modals.addUser.form.fields.enableEnrollment.link()}
-        </ReactMarkdown>
->>>>>>> 3cddaf5e
       </div>
       <div className="row">
         <div className="item">
