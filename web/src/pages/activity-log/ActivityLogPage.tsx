--- conflicted
+++ resolved
@@ -168,9 +168,8 @@
         })),
       };
     }
-<<<<<<< HEAD
     if (locations) {
-      res['locations'] = {
+      res.locations = {
         label: 'Locations',
         identifier: 'location',
         order: 4,
@@ -181,10 +180,7 @@
         })),
       };
     }
-    res['module'] = {
-=======
     res.module = {
->>>>>>> 2df01e2f
       identifier: 'module',
       label: 'Module',
       order: 2,
