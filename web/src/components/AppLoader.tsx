--- conflicted
+++ resolved
@@ -149,12 +149,8 @@
     },
     refetchOnWindowFocus: false,
     retry: false,
-<<<<<<< HEAD
+    staleTime: Infinity,
     enabled: !isUndefined(currentUser) && currentUser.is_admin,
-=======
-    staleTime: Infinity,
-    enabled: !isUndefined(currentUser) && isUserAdmin(currentUser),
->>>>>>> b64ce0cf
   });
 
   if (userLoading || (settingsLoading && isUndefined(appSettings))) {
