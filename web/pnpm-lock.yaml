lockfileVersion: '9.0'

settings:
  autoInstallPeers: true
  excludeLinksFromLockfile: false

importers:

  .:
    dependencies:
      '@floating-ui/react':
        specifier: ^0.27.15
        version: 0.27.15(react-dom@19.1.1(react@19.1.1))(react@19.1.1)
      '@github/webauthn-json':
        specifier: ^2.1.1
        version: 2.1.1
      '@hookform/resolvers':
        specifier: ^5.2.1
        version: 5.2.1(react-hook-form@7.62.0(react@19.1.1))
      '@react-hook/resize-observer':
        specifier: ^2.0.2
        version: 2.0.2(react@19.1.1)
      '@react-rxjs/core':
        specifier: ^0.10.8
        version: 0.10.8(react@19.1.1)(rxjs@7.8.2)
      '@stablelib/base64':
        specifier: ^2.0.1
        version: 2.0.1
      '@stablelib/x25519':
        specifier: ^2.0.1
        version: 2.0.1
      '@tanstack/query-core':
        specifier: ^5.83.1
        version: 5.83.1
      '@tanstack/react-query':
<<<<<<< HEAD
        specifier: ^5.84.2
        version: 5.84.2(react@18.3.1)
=======
        specifier: ^5.84.1
        version: 5.84.1(react@19.1.1)
>>>>>>> 002e8f9b
      '@tanstack/react-virtual':
        specifier: 3.13.12
        version: 3.13.12(react-dom@19.1.1(react@19.1.1))(react@19.1.1)
      '@tanstack/virtual-core':
        specifier: 3.13.12
        version: 3.13.12
      '@use-gesture/react':
        specifier: ^10.3.1
        version: 10.3.1(react@19.1.1)
      axios:
        specifier: ^1.11.0
        version: 1.11.0
      byte-size:
        specifier: ^9.0.1
        version: 9.0.1
      classnames:
        specifier: ^2.5.1
        version: 2.5.1
      clsx:
        specifier: ^2.1.1
        version: 2.1.1
      date-fns:
        specifier: ^4.1.0
        version: 4.1.0
      dayjs:
        specifier: ^1.11.13
        version: 1.11.13
      deepmerge-ts:
        specifier: ^7.1.5
        version: 7.1.5
      detect-browser:
        specifier: ^5.3.0
        version: 5.3.0
      dice-coefficient:
        specifier: ^2.1.1
        version: 2.1.1
      events:
        specifier: ^3.3.0
        version: 3.3.0
      fast-deep-equal:
        specifier: ^3.1.3
        version: 3.1.3
      file-saver:
        specifier: ^2.0.5
        version: 2.0.5
      fuse.js:
        specifier: ^7.1.0
        version: 7.1.0
      get-text-width:
        specifier: ^1.0.3
        version: 1.0.3
      hex-rgb:
        specifier: ^5.0.0
        version: 5.0.0
      html-react-parser:
        specifier: ^5.2.6
        version: 5.2.6(@types/react@19.1.9)(react@19.1.1)
      humanize-duration:
        specifier: ^3.33.0
        version: 3.33.0
      ipaddr.js:
        specifier: ^2.2.0
        version: 2.2.0
      itertools:
        specifier: ^2.4.1
        version: 2.4.1
      js-base64:
        specifier: ^3.7.8
        version: 3.7.8
      lodash-es:
        specifier: ^4.17.21
        version: 4.17.21
      merge-refs:
        specifier: ^2.0.0
        version: 2.0.0(@types/react@19.1.9)
      millify:
        specifier: ^6.1.0
        version: 6.1.0
      motion:
        specifier: ^12.23.12
        version: 12.23.12(@emotion/is-prop-valid@1.3.1)(react-dom@19.1.1(react@19.1.1))(react@19.1.1)
      numbro:
        specifier: ^2.5.0
        version: 2.5.0
      qrcode:
        specifier: ^1.5.4
        version: 1.5.4
      qs:
        specifier: ^6.14.0
        version: 6.14.0
      radash:
        specifier: ^12.1.1
        version: 12.1.1
      react:
        specifier: ^19.1.1
        version: 19.1.1
      react-click-away-listener:
        specifier: ^2.4.0
        version: 2.4.0(react-dom@19.1.1(react@19.1.1))(react@19.1.1)
      react-datepicker:
        specifier: ^8.4.0
        version: 8.4.0(react-dom@19.1.1(react@19.1.1))(react@19.1.1)
      react-dom:
        specifier: ^19.1.1
        version: 19.1.1(react@19.1.1)
      react-hook-form:
        specifier: ^7.62.0
        version: 7.62.0(react@19.1.1)
      react-idle-timer:
        specifier: ^5.7.2
        version: 5.7.2(react-dom@19.1.1(react@19.1.1))(react@19.1.1)
      react-intersection-observer:
        specifier: ^9.16.0
        version: 9.16.0(react-dom@19.1.1(react@19.1.1))(react@19.1.1)
      react-is:
        specifier: ^19.1.1
        version: 19.1.1
      react-loading-skeleton:
        specifier: ^3.5.0
        version: 3.5.0(react@19.1.1)
      react-markdown:
        specifier: ^10.1.0
        version: 10.1.0(@types/react@19.1.9)(react@19.1.1)
      react-qr-code:
        specifier: ^2.0.18
        version: 2.0.18(react@19.1.1)
      react-resize-detector:
        specifier: ^12.1.0
        version: 12.1.0(react@19.1.1)
      react-router:
        specifier: ^6.30.1
        version: 6.30.1(react@19.1.1)
      react-router-dom:
        specifier: ^6.30.1
        version: 6.30.1(react-dom@19.1.1(react@19.1.1))(react@19.1.1)
      react-tracked:
        specifier: ^2.0.1
        version: 2.0.1(react@19.1.1)(scheduler@0.26.0)
      react-virtualized-auto-sizer:
        specifier: ^1.0.26
        version: 1.0.26(react-dom@19.1.1(react@19.1.1))(react@19.1.1)
      react-window:
        specifier: ^1.8.11
        version: 1.8.11(react-dom@19.1.1(react@19.1.1))(react@19.1.1)
      recharts:
        specifier: ^3.1.2
        version: 3.1.2(@types/react@19.1.9)(react-dom@19.1.1(react@19.1.1))(react-is@19.1.1)(react@19.1.1)(redux@5.0.1)
      rehype-external-links:
        specifier: ^3.0.0
        version: 3.0.0
      rehype-raw:
        specifier: ^7.0.0
        version: 7.0.0
      rehype-sanitize:
        specifier: ^6.0.0
        version: 6.0.0
      rxjs:
        specifier: ^7.8.2
        version: 7.8.2
      scheduler:
        specifier: ^0.26.0
        version: 0.26.0
      text-case:
        specifier: ^1.2.4
        version: 1.2.4
      typesafe-i18n:
        specifier: ^5.26.2
        version: 5.26.2(typescript@5.9.2)
      use-breakpoint:
        specifier: ^4.0.6
        version: 4.0.6(react-dom@19.1.1(react@19.1.1))(react@19.1.1)
      zod:
        specifier: ^3.25.76
        version: 3.25.76
      zustand:
        specifier: ^5.0.7
        version: 5.0.7(@types/react@19.1.9)(immer@10.1.1)(react@19.1.1)(use-sync-external-store@1.5.0(react@19.1.1))
    devDependencies:
      '@babel/core':
        specifier: ^7.28.0
        version: 7.28.0
      '@biomejs/biome':
        specifier: 2.1.4
        version: 2.1.4
      '@csstools/css-parser-algorithms':
        specifier: ^3.0.5
        version: 3.0.5(@csstools/css-tokenizer@3.0.4)
      '@csstools/css-tokenizer':
        specifier: ^3.0.4
        version: 3.0.4
      '@hookform/devtools':
        specifier: ^4.4.0
        version: 4.4.0(@types/react@19.1.9)(react-dom@19.1.1(react@19.1.1))(react@19.1.1)
      '@tanstack/react-query-devtools':
<<<<<<< HEAD
        specifier: ^5.84.2
        version: 5.84.2(@tanstack/react-query@5.84.2(react@18.3.1))(react@18.3.1)
=======
        specifier: ^5.84.1
        version: 5.84.1(@tanstack/react-query@5.84.1(react@19.1.1))(react@19.1.1)
>>>>>>> 002e8f9b
      '@types/byte-size':
        specifier: ^8.1.2
        version: 8.1.2
      '@types/file-saver':
        specifier: ^2.0.7
        version: 2.0.7
      '@types/humanize-duration':
        specifier: ^3.27.4
        version: 3.27.4
      '@types/lodash-es':
        specifier: ^4.17.12
        version: 4.17.12
      '@types/node':
        specifier: ^24.2.1
        version: 24.2.1
      '@types/qs':
        specifier: ^6.14.0
        version: 6.14.0
      '@types/react':
        specifier: ^19.1.9
        version: 19.1.9
      '@types/react-dom':
        specifier: ^19.1.7
        version: 19.1.7(@types/react@19.1.9)
      '@types/react-router-dom':
        specifier: ^5.3.3
        version: 5.3.3
      '@types/react-window':
        specifier: ^1.8.8
        version: 1.8.8
      '@vitejs/plugin-react-swc':
<<<<<<< HEAD
        specifier: ^3.11.0
        version: 3.11.0(vite@7.1.1(@types/node@24.2.1)(jiti@2.4.2)(sass@1.70.0)(terser@5.37.0)(yaml@2.6.1))
=======
        specifier: ^4.0.0
        version: 4.0.0(vite@7.1.1(@types/node@24.2.0)(jiti@2.4.2)(sass@1.70.0)(terser@5.37.0)(yaml@2.6.1))
>>>>>>> 002e8f9b
      autoprefixer:
        specifier: ^10.4.21
        version: 10.4.21(postcss@8.5.6)
      concurrently:
        specifier: ^9.2.0
        version: 9.2.0
      dotenv:
        specifier: ^17.2.1
        version: 17.2.1
      esbuild:
        specifier: ^0.25.8
        version: 0.25.8
      globals:
        specifier: ^16.3.0
        version: 16.3.0
      postcss:
        specifier: ^8.5.6
        version: 8.5.6
      prettier:
        specifier: ^3.6.2
        version: 3.6.2
      sass:
        specifier: ~1.70.0
        version: 1.70.0
      standard-version:
        specifier: ^9.5.0
        version: 9.5.0
      type-fest:
        specifier: ^4.41.0
        version: 4.41.0
      typescript:
        specifier: ~5.9.2
        version: 5.9.2
      vite:
        specifier: ^7.1.1
        version: 7.1.1(@types/node@24.2.1)(jiti@2.4.2)(sass@1.70.0)(terser@5.37.0)(yaml@2.6.1)
      vite-plugin-package-version:
        specifier: ^1.1.0
        version: 1.1.0(vite@7.1.1(@types/node@24.2.1)(jiti@2.4.2)(sass@1.70.0)(terser@5.37.0)(yaml@2.6.1))

packages:

  '@ampproject/remapping@2.3.0':
    resolution: {integrity: sha512-30iZtAPgz+LTIYoeivqYo853f02jBYSd5uGnGpkFV0M3xOt9aN73erkgYAmZU43x4VfqcnLxW9Kpg3R5LC4YYw==}
    engines: {node: '>=6.0.0'}

  '@babel/code-frame@7.27.1':
    resolution: {integrity: sha512-cjQ7ZlQ0Mv3b47hABuTevyTuYN4i+loJKGeV9flcCgIK37cCXRh+L1bd3iBHlynerhQ7BhCkn2BPbQUL+rGqFg==}
    engines: {node: '>=6.9.0'}

  '@babel/compat-data@7.28.0':
    resolution: {integrity: sha512-60X7qkglvrap8mn1lh2ebxXdZYtUcpd7gsmy9kLaBJ4i/WdY8PqTSdxyA8qraikqKQK5C1KRBKXqznrVapyNaw==}
    engines: {node: '>=6.9.0'}

  '@babel/core@7.28.0':
    resolution: {integrity: sha512-UlLAnTPrFdNGoFtbSXwcGFQBtQZJCNjaN6hQNP3UPvuNXT1i82N26KL3dZeIpNalWywr9IuQuncaAfUaS1g6sQ==}
    engines: {node: '>=6.9.0'}

  '@babel/generator@7.28.0':
    resolution: {integrity: sha512-lJjzvrbEeWrhB4P3QBsH7tey117PjLZnDbLiQEKjQ/fNJTjuq4HSqgFA+UNSwZT8D7dxxbnuSBMsa1lrWzKlQg==}
    engines: {node: '>=6.9.0'}

  '@babel/helper-compilation-targets@7.27.2':
    resolution: {integrity: sha512-2+1thGUUWWjLTYTHZWK1n8Yga0ijBz1XAhUXcKy81rd5g6yh7hGqMp45v7cadSbEHc9G3OTv45SyneRN3ps4DQ==}
    engines: {node: '>=6.9.0'}

  '@babel/helper-globals@7.28.0':
    resolution: {integrity: sha512-+W6cISkXFa1jXsDEdYA8HeevQT/FULhxzR99pxphltZcVaugps53THCeiWA8SguxxpSp3gKPiuYfSWopkLQ4hw==}
    engines: {node: '>=6.9.0'}

  '@babel/helper-module-imports@7.27.1':
    resolution: {integrity: sha512-0gSFWUPNXNopqtIPQvlD5WgXYI5GY2kP2cCvoT8kczjbfcfuIljTbcWrulD1CIPIX2gt1wghbDy08yE1p+/r3w==}
    engines: {node: '>=6.9.0'}

  '@babel/helper-module-transforms@7.27.3':
    resolution: {integrity: sha512-dSOvYwvyLsWBeIRyOeHXp5vPj5l1I011r52FM1+r1jCERv+aFXYk4whgQccYEGYxK2H3ZAIA8nuPkQ0HaUo3qg==}
    engines: {node: '>=6.9.0'}
    peerDependencies:
      '@babel/core': ^7.0.0

  '@babel/helper-string-parser@7.27.1':
    resolution: {integrity: sha512-qMlSxKbpRlAridDExk92nSobyDdpPijUq2DW6oDnUqd0iOGxmQjyqhMIihI9+zv4LPyZdRje2cavWPbCbWm3eA==}
    engines: {node: '>=6.9.0'}

  '@babel/helper-validator-identifier@7.27.1':
    resolution: {integrity: sha512-D2hP9eA+Sqx1kBZgzxZh0y1trbuU+JoDkiEwqhQ36nodYqJwyEIhPSdMNd7lOm/4io72luTPWH20Yda0xOuUow==}
    engines: {node: '>=6.9.0'}

  '@babel/helper-validator-option@7.27.1':
    resolution: {integrity: sha512-YvjJow9FxbhFFKDSuFnVCe2WxXk1zWc22fFePVNEaWJEu8IrZVlda6N0uHwzZrUM1il7NC9Mlp4MaJYbYd9JSg==}
    engines: {node: '>=6.9.0'}

  '@babel/helpers@7.28.2':
    resolution: {integrity: sha512-/V9771t+EgXz62aCcyofnQhGM8DQACbRhvzKFsXKC9QM+5MadF8ZmIm0crDMaz3+o0h0zXfJnd4EhbYbxsrcFw==}
    engines: {node: '>=6.9.0'}

  '@babel/parser@7.28.0':
    resolution: {integrity: sha512-jVZGvOxOuNSsuQuLRTh13nU0AogFlw32w/MT+LV6D3sP5WdbW61E77RnkbaO2dUvmPAYrBDJXGn5gGS6tH4j8g==}
    engines: {node: '>=6.0.0'}
    hasBin: true

  '@babel/runtime@7.28.2':
    resolution: {integrity: sha512-KHp2IflsnGywDjBWDkR9iEqiWSpc8GIi0lgTT3mOElT0PP1tG26P4tmFI2YvAdzgq9RGyoHZQEIEdZy6Ec5xCA==}
    engines: {node: '>=6.9.0'}

  '@babel/template@7.27.2':
    resolution: {integrity: sha512-LPDZ85aEJyYSd18/DkjNh4/y1ntkE5KwUHWTiqgRxruuZL2F1yuHligVHLvcHY2vMHXttKFpJn6LwfI7cw7ODw==}
    engines: {node: '>=6.9.0'}

  '@babel/traverse@7.28.0':
    resolution: {integrity: sha512-mGe7UK5wWyh0bKRfupsUchrQGqvDbZDbKJw+kcRGSmdHVYrv+ltd0pnpDTVpiTqnaBru9iEvA8pz8W46v0Amwg==}
    engines: {node: '>=6.9.0'}

  '@babel/types@7.28.2':
    resolution: {integrity: sha512-ruv7Ae4J5dUYULmeXw1gmb7rYRz57OWCPM57pHojnLq/3Z1CK2lNSLTCVjxVk1F/TZHwOZZrOWi0ur95BbLxNQ==}
    engines: {node: '>=6.9.0'}

  '@biomejs/biome@2.1.4':
    resolution: {integrity: sha512-QWlrqyxsU0FCebuMnkvBIkxvPqH89afiJzjMl+z67ybutse590jgeaFdDurE9XYtzpjRGTI1tlUZPGWmbKsElA==}
    engines: {node: '>=14.21.3'}
    hasBin: true

  '@biomejs/cli-darwin-arm64@2.1.4':
    resolution: {integrity: sha512-sCrNENE74I9MV090Wq/9Dg7EhPudx3+5OiSoQOkIe3DLPzFARuL1dOwCWhKCpA3I5RHmbrsbNSRfZwCabwd8Qg==}
    engines: {node: '>=14.21.3'}
    cpu: [arm64]
    os: [darwin]

  '@biomejs/cli-darwin-x64@2.1.4':
    resolution: {integrity: sha512-gOEICJbTCy6iruBywBDcG4X5rHMbqCPs3clh3UQ+hRKlgvJTk4NHWQAyHOXvaLe+AxD1/TNX1jbZeffBJzcrOw==}
    engines: {node: '>=14.21.3'}
    cpu: [x64]
    os: [darwin]

  '@biomejs/cli-linux-arm64-musl@2.1.4':
    resolution: {integrity: sha512-nYr7H0CyAJPaLupFE2cH16KZmRC5Z9PEftiA2vWxk+CsFkPZQ6dBRdcC6RuS+zJlPc/JOd8xw3uCCt9Pv41WvQ==}
    engines: {node: '>=14.21.3'}
    cpu: [arm64]
    os: [linux]

  '@biomejs/cli-linux-arm64@2.1.4':
    resolution: {integrity: sha512-juhEkdkKR4nbUi5k/KRp1ocGPNWLgFRD4NrHZSveYrD6i98pyvuzmS9yFYgOZa5JhaVqo0HPnci0+YuzSwT2fw==}
    engines: {node: '>=14.21.3'}
    cpu: [arm64]
    os: [linux]

  '@biomejs/cli-linux-x64-musl@2.1.4':
    resolution: {integrity: sha512-lvwvb2SQQHctHUKvBKptR6PLFCM7JfRjpCCrDaTmvB7EeZ5/dQJPhTYBf36BE/B4CRWR2ZiBLRYhK7hhXBCZAg==}
    engines: {node: '>=14.21.3'}
    cpu: [x64]
    os: [linux]

  '@biomejs/cli-linux-x64@2.1.4':
    resolution: {integrity: sha512-Eoy9ycbhpJVYuR+LskV9s3uyaIkp89+qqgqhGQsWnp/I02Uqg2fXFblHJOpGZR8AxdB9ADy87oFVxn9MpFKUrw==}
    engines: {node: '>=14.21.3'}
    cpu: [x64]
    os: [linux]

  '@biomejs/cli-win32-arm64@2.1.4':
    resolution: {integrity: sha512-3WRYte7orvyi6TRfIZkDN9Jzoogbv+gSvR+b9VOXUg1We1XrjBg6WljADeVEaKTvOcpVdH0a90TwyOQ6ue4fGw==}
    engines: {node: '>=14.21.3'}
    cpu: [arm64]
    os: [win32]

  '@biomejs/cli-win32-x64@2.1.4':
    resolution: {integrity: sha512-tBc+W7anBPSFXGAoQW+f/+svkpt8/uXfRwDzN1DvnatkRMt16KIYpEi/iw8u9GahJlFv98kgHcIrSsZHZTR0sw==}
    engines: {node: '>=14.21.3'}
    cpu: [x64]
    os: [win32]

  '@csstools/css-parser-algorithms@3.0.5':
    resolution: {integrity: sha512-DaDeUkXZKjdGhgYaHNJTV9pV7Y9B3b644jCLs9Upc3VeNGg6LWARAT6O+Q+/COo+2gg/bM5rhpMAtf70WqfBdQ==}
    engines: {node: '>=18'}
    peerDependencies:
      '@csstools/css-tokenizer': ^3.0.4

  '@csstools/css-tokenizer@3.0.4':
    resolution: {integrity: sha512-Vd/9EVDiu6PPJt9yAh6roZP6El1xHrdvIVGjyBsHR0RYwNHgL7FJPyIIW4fANJNG6FtyZfvlRPpFI4ZM/lubvw==}
    engines: {node: '>=18'}

  '@emotion/babel-plugin@11.13.5':
    resolution: {integrity: sha512-pxHCpT2ex+0q+HH91/zsdHkw/lXd468DIN2zvfvLtPKLLMo6gQj7oLObq8PhkrxOZb/gGCq03S3Z7PDhS8pduQ==}

  '@emotion/cache@11.14.0':
    resolution: {integrity: sha512-L/B1lc/TViYk4DcpGxtAVbx0ZyiKM5ktoIyafGkH6zg/tj+mA+NE//aPYKG0k8kCHSHVJrpLpcAlOBEXQ3SavA==}

  '@emotion/hash@0.9.2':
    resolution: {integrity: sha512-MyqliTZGuOm3+5ZRSaaBGP3USLw6+EGykkwZns2EPC5g8jJ4z9OrdZY9apkl3+UP9+sdz76YYkwCKP5gh8iY3g==}

  '@emotion/is-prop-valid@1.3.1':
    resolution: {integrity: sha512-/ACwoqx7XQi9knQs/G0qKvv5teDMhD7bXYns9N/wM8ah8iNb8jZ2uNO0YOgiq2o2poIvVtJS2YALasQuMSQ7Kw==}

  '@emotion/memoize@0.9.0':
    resolution: {integrity: sha512-30FAj7/EoJ5mwVPOWhAyCX+FPfMDrVecJAM+Iw9NRoSl4BBAQeqj4cApHHUXOVvIPgLVDsCFoz/hGD+5QQD1GQ==}

  '@emotion/react@11.14.0':
    resolution: {integrity: sha512-O000MLDBDdk/EohJPFUqvnp4qnHeYkVP5B0xEG0D/L7cOKP9kefu2DXn8dj74cQfsEzUqh+sr1RzFqiL1o+PpA==}
    peerDependencies:
      '@types/react': '*'
      react: '>=16.8.0'
    peerDependenciesMeta:
      '@types/react':
        optional: true

  '@emotion/serialize@1.3.3':
    resolution: {integrity: sha512-EISGqt7sSNWHGI76hC7x1CksiXPahbxEOrC5RjmFRJTqLyEK9/9hZvBbiYn70dw4wuwMKiEMCUlR6ZXTSWQqxA==}

  '@emotion/sheet@1.4.0':
    resolution: {integrity: sha512-fTBW9/8r2w3dXWYM4HCB1Rdp8NLibOw2+XELH5m5+AkWiL/KqYX6dc0kKYlaYyKjrQ6ds33MCdMPEwgs2z1rqg==}

  '@emotion/styled@11.14.1':
    resolution: {integrity: sha512-qEEJt42DuToa3gurlH4Qqc1kVpNq8wO8cJtDzU46TjlzWjDlsVyevtYCRijVq3SrHsROS+gVQ8Fnea108GnKzw==}
    peerDependencies:
      '@emotion/react': ^11.0.0-rc.0
      '@types/react': '*'
      react: '>=16.8.0'
    peerDependenciesMeta:
      '@types/react':
        optional: true

  '@emotion/unitless@0.10.0':
    resolution: {integrity: sha512-dFoMUuQA20zvtVTuxZww6OHoJYgrzfKM1t52mVySDJnMSEa08ruEvdYQbhvyu6soU+NeLVd3yKfTfT0NeV6qGg==}

  '@emotion/use-insertion-effect-with-fallbacks@1.2.0':
    resolution: {integrity: sha512-yJMtVdH59sxi/aVJBpk9FQq+OR8ll5GT8oWd57UpeaKEVGab41JWaCFA7FRLoMLloOZF/c/wsPoe+bfGmRKgDg==}
    peerDependencies:
      react: '>=16.8.0'

  '@emotion/utils@1.4.2':
    resolution: {integrity: sha512-3vLclRofFziIa3J2wDh9jjbkUz9qk5Vi3IZ/FSTKViB0k+ef0fPV7dYrUIugbgupYDx7v9ud/SjrtEP8Y4xLoA==}

  '@emotion/weak-memoize@0.4.0':
    resolution: {integrity: sha512-snKqtPW01tN0ui7yu9rGv69aJXr/a/Ywvl11sUjNtEcRc+ng/mQriFL0wLXMef74iHa/EkftbDzU9F8iFbH+zg==}

  '@esbuild/aix-ppc64@0.25.8':
    resolution: {integrity: sha512-urAvrUedIqEiFR3FYSLTWQgLu5tb+m0qZw0NBEasUeo6wuqatkMDaRT+1uABiGXEu5vqgPd7FGE1BhsAIy9QVA==}
    engines: {node: '>=18'}
    cpu: [ppc64]
    os: [aix]

  '@esbuild/android-arm64@0.25.8':
    resolution: {integrity: sha512-OD3p7LYzWpLhZEyATcTSJ67qB5D+20vbtr6vHlHWSQYhKtzUYrETuWThmzFpZtFsBIxRvhO07+UgVA9m0i/O1w==}
    engines: {node: '>=18'}
    cpu: [arm64]
    os: [android]

  '@esbuild/android-arm@0.25.8':
    resolution: {integrity: sha512-RONsAvGCz5oWyePVnLdZY/HHwA++nxYWIX1atInlaW6SEkwq6XkP3+cb825EUcRs5Vss/lGh/2YxAb5xqc07Uw==}
    engines: {node: '>=18'}
    cpu: [arm]
    os: [android]

  '@esbuild/android-x64@0.25.8':
    resolution: {integrity: sha512-yJAVPklM5+4+9dTeKwHOaA+LQkmrKFX96BM0A/2zQrbS6ENCmxc4OVoBs5dPkCCak2roAD+jKCdnmOqKszPkjA==}
    engines: {node: '>=18'}
    cpu: [x64]
    os: [android]

  '@esbuild/darwin-arm64@0.25.8':
    resolution: {integrity: sha512-Jw0mxgIaYX6R8ODrdkLLPwBqHTtYHJSmzzd+QeytSugzQ0Vg4c5rDky5VgkoowbZQahCbsv1rT1KW72MPIkevw==}
    engines: {node: '>=18'}
    cpu: [arm64]
    os: [darwin]

  '@esbuild/darwin-x64@0.25.8':
    resolution: {integrity: sha512-Vh2gLxxHnuoQ+GjPNvDSDRpoBCUzY4Pu0kBqMBDlK4fuWbKgGtmDIeEC081xi26PPjn+1tct+Bh8FjyLlw1Zlg==}
    engines: {node: '>=18'}
    cpu: [x64]
    os: [darwin]

  '@esbuild/freebsd-arm64@0.25.8':
    resolution: {integrity: sha512-YPJ7hDQ9DnNe5vxOm6jaie9QsTwcKedPvizTVlqWG9GBSq+BuyWEDazlGaDTC5NGU4QJd666V0yqCBL2oWKPfA==}
    engines: {node: '>=18'}
    cpu: [arm64]
    os: [freebsd]

  '@esbuild/freebsd-x64@0.25.8':
    resolution: {integrity: sha512-MmaEXxQRdXNFsRN/KcIimLnSJrk2r5H8v+WVafRWz5xdSVmWLoITZQXcgehI2ZE6gioE6HirAEToM/RvFBeuhw==}
    engines: {node: '>=18'}
    cpu: [x64]
    os: [freebsd]

  '@esbuild/linux-arm64@0.25.8':
    resolution: {integrity: sha512-WIgg00ARWv/uYLU7lsuDK00d/hHSfES5BzdWAdAig1ioV5kaFNrtK8EqGcUBJhYqotlUByUKz5Qo6u8tt7iD/w==}
    engines: {node: '>=18'}
    cpu: [arm64]
    os: [linux]

  '@esbuild/linux-arm@0.25.8':
    resolution: {integrity: sha512-FuzEP9BixzZohl1kLf76KEVOsxtIBFwCaLupVuk4eFVnOZfU+Wsn+x5Ryam7nILV2pkq2TqQM9EZPsOBuMC+kg==}
    engines: {node: '>=18'}
    cpu: [arm]
    os: [linux]

  '@esbuild/linux-ia32@0.25.8':
    resolution: {integrity: sha512-A1D9YzRX1i+1AJZuFFUMP1E9fMaYY+GnSQil9Tlw05utlE86EKTUA7RjwHDkEitmLYiFsRd9HwKBPEftNdBfjg==}
    engines: {node: '>=18'}
    cpu: [ia32]
    os: [linux]

  '@esbuild/linux-loong64@0.25.8':
    resolution: {integrity: sha512-O7k1J/dwHkY1RMVvglFHl1HzutGEFFZ3kNiDMSOyUrB7WcoHGf96Sh+64nTRT26l3GMbCW01Ekh/ThKM5iI7hQ==}
    engines: {node: '>=18'}
    cpu: [loong64]
    os: [linux]

  '@esbuild/linux-mips64el@0.25.8':
    resolution: {integrity: sha512-uv+dqfRazte3BzfMp8PAQXmdGHQt2oC/y2ovwpTteqrMx2lwaksiFZ/bdkXJC19ttTvNXBuWH53zy/aTj1FgGw==}
    engines: {node: '>=18'}
    cpu: [mips64el]
    os: [linux]

  '@esbuild/linux-ppc64@0.25.8':
    resolution: {integrity: sha512-GyG0KcMi1GBavP5JgAkkstMGyMholMDybAf8wF5A70CALlDM2p/f7YFE7H92eDeH/VBtFJA5MT4nRPDGg4JuzQ==}
    engines: {node: '>=18'}
    cpu: [ppc64]
    os: [linux]

  '@esbuild/linux-riscv64@0.25.8':
    resolution: {integrity: sha512-rAqDYFv3yzMrq7GIcen3XP7TUEG/4LK86LUPMIz6RT8A6pRIDn0sDcvjudVZBiiTcZCY9y2SgYX2lgK3AF+1eg==}
    engines: {node: '>=18'}
    cpu: [riscv64]
    os: [linux]

  '@esbuild/linux-s390x@0.25.8':
    resolution: {integrity: sha512-Xutvh6VjlbcHpsIIbwY8GVRbwoviWT19tFhgdA7DlenLGC/mbc3lBoVb7jxj9Z+eyGqvcnSyIltYUrkKzWqSvg==}
    engines: {node: '>=18'}
    cpu: [s390x]
    os: [linux]

  '@esbuild/linux-x64@0.25.8':
    resolution: {integrity: sha512-ASFQhgY4ElXh3nDcOMTkQero4b1lgubskNlhIfJrsH5OKZXDpUAKBlNS0Kx81jwOBp+HCeZqmoJuihTv57/jvQ==}
    engines: {node: '>=18'}
    cpu: [x64]
    os: [linux]

  '@esbuild/netbsd-arm64@0.25.8':
    resolution: {integrity: sha512-d1KfruIeohqAi6SA+gENMuObDbEjn22olAR7egqnkCD9DGBG0wsEARotkLgXDu6c4ncgWTZJtN5vcgxzWRMzcw==}
    engines: {node: '>=18'}
    cpu: [arm64]
    os: [netbsd]

  '@esbuild/netbsd-x64@0.25.8':
    resolution: {integrity: sha512-nVDCkrvx2ua+XQNyfrujIG38+YGyuy2Ru9kKVNyh5jAys6n+l44tTtToqHjino2My8VAY6Lw9H7RI73XFi66Cg==}
    engines: {node: '>=18'}
    cpu: [x64]
    os: [netbsd]

  '@esbuild/openbsd-arm64@0.25.8':
    resolution: {integrity: sha512-j8HgrDuSJFAujkivSMSfPQSAa5Fxbvk4rgNAS5i3K+r8s1X0p1uOO2Hl2xNsGFppOeHOLAVgYwDVlmxhq5h+SQ==}
    engines: {node: '>=18'}
    cpu: [arm64]
    os: [openbsd]

  '@esbuild/openbsd-x64@0.25.8':
    resolution: {integrity: sha512-1h8MUAwa0VhNCDp6Af0HToI2TJFAn1uqT9Al6DJVzdIBAd21m/G0Yfc77KDM3uF3T/YaOgQq3qTJHPbTOInaIQ==}
    engines: {node: '>=18'}
    cpu: [x64]
    os: [openbsd]

  '@esbuild/openharmony-arm64@0.25.8':
    resolution: {integrity: sha512-r2nVa5SIK9tSWd0kJd9HCffnDHKchTGikb//9c7HX+r+wHYCpQrSgxhlY6KWV1nFo1l4KFbsMlHk+L6fekLsUg==}
    engines: {node: '>=18'}
    cpu: [arm64]
    os: [openharmony]

  '@esbuild/sunos-x64@0.25.8':
    resolution: {integrity: sha512-zUlaP2S12YhQ2UzUfcCuMDHQFJyKABkAjvO5YSndMiIkMimPmxA+BYSBikWgsRpvyxuRnow4nS5NPnf9fpv41w==}
    engines: {node: '>=18'}
    cpu: [x64]
    os: [sunos]

  '@esbuild/win32-arm64@0.25.8':
    resolution: {integrity: sha512-YEGFFWESlPva8hGL+zvj2z/SaK+pH0SwOM0Nc/d+rVnW7GSTFlLBGzZkuSU9kFIGIo8q9X3ucpZhu8PDN5A2sQ==}
    engines: {node: '>=18'}
    cpu: [arm64]
    os: [win32]

  '@esbuild/win32-ia32@0.25.8':
    resolution: {integrity: sha512-hiGgGC6KZ5LZz58OL/+qVVoZiuZlUYlYHNAmczOm7bs2oE1XriPFi5ZHHrS8ACpV5EjySrnoCKmcbQMN+ojnHg==}
    engines: {node: '>=18'}
    cpu: [ia32]
    os: [win32]

  '@esbuild/win32-x64@0.25.8':
    resolution: {integrity: sha512-cn3Yr7+OaaZq1c+2pe+8yxC8E144SReCQjN6/2ynubzYjvyqZjTXfQJpAcQpsdJq3My7XADANiYGHoFC69pLQw==}
    engines: {node: '>=18'}
    cpu: [x64]
    os: [win32]

  '@floating-ui/core@1.7.3':
    resolution: {integrity: sha512-sGnvb5dmrJaKEZ+LDIpguvdX3bDlEllmv4/ClQ9awcmCZrlx5jQyyMWFM5kBI+EyNOCDDiKk8il0zeuX3Zlg/w==}

  '@floating-ui/dom@1.7.3':
    resolution: {integrity: sha512-uZA413QEpNuhtb3/iIKoYMSK07keHPYeXF02Zhd6e213j+d1NamLix/mCLxBUDW/Gx52sPH2m+chlUsyaBs/Ag==}

  '@floating-ui/react-dom@2.1.5':
    resolution: {integrity: sha512-HDO/1/1oH9fjj4eLgegrlH3dklZpHtUYYFiVwMUwfGvk9jWDRWqkklA2/NFScknrcNSspbV868WjXORvreDX+Q==}
    peerDependencies:
      react: '>=16.8.0'
      react-dom: '>=16.8.0'

  '@floating-ui/react@0.27.15':
    resolution: {integrity: sha512-0LGxhBi3BB1DwuSNQAmuaSuertFzNAerlMdPbotjTVnvPtdOs7CkrHLaev5NIXemhzDXNC0tFzuseut7cWA5mw==}
    peerDependencies:
      react: '>=17.0.0'
      react-dom: '>=17.0.0'

  '@floating-ui/utils@0.2.10':
    resolution: {integrity: sha512-aGTxbpbg8/b5JfU1HXSrbH3wXZuLPJcNEcZQFMxLs3oSzgtVu6nFPkbbGGUvBcUjKV2YyB9Wxxabo+HEH9tcRQ==}

  '@github/webauthn-json@2.1.1':
    resolution: {integrity: sha512-XrftRn4z75SnaJOmZQbt7Mk+IIjqVHw+glDGOxuHwXkZBZh/MBoRS7MHjSZMDaLhT4RjN2VqiEU7EOYleuJWSQ==}
    hasBin: true

  '@hookform/devtools@4.4.0':
    resolution: {integrity: sha512-Mtlic+uigoYBPXlfvPBfiYYUZuyMrD3pTjDpVIhL6eCZTvQkHsKBSKeZCvXWUZr8fqrkzDg27N+ZuazLKq6Vmg==}
    peerDependencies:
      react: ^16.8.0 || ^17 || ^18 || ^19
      react-dom: ^16.8.0 || ^17 || ^18 || ^19

  '@hookform/resolvers@5.2.1':
    resolution: {integrity: sha512-u0+6X58gkjMcxur1wRWokA7XsiiBJ6aK17aPZxhkoYiK5J+HcTx0Vhu9ovXe6H+dVpO6cjrn2FkJTryXEMlryQ==}
    peerDependencies:
      react-hook-form: ^7.55.0

  '@hutson/parse-repository-url@3.0.2':
    resolution: {integrity: sha512-H9XAx3hc0BQHY6l+IFSWHDySypcXsvsuLhgYLUGywmJ5pswRVQJUHpOsobnLYp2ZUaUlKiKDrgWWhosOwAEM8Q==}
    engines: {node: '>=6.9.0'}

  '@jridgewell/gen-mapping@0.3.12':
    resolution: {integrity: sha512-OuLGC46TjB5BbN1dH8JULVVZY4WTdkF7tV9Ys6wLL1rubZnCMstOhNHueU5bLCrnRuDhKPDM4g6sw4Bel5Gzqg==}

  '@jridgewell/resolve-uri@3.1.2':
    resolution: {integrity: sha512-bRISgCIjP20/tbWSPWMEi54QVPRZExkuD9lJL+UIxUKtwVJA8wW1Trb1jMs1RFXo1CBTNZ/5hpC9QvmKWdopKw==}
    engines: {node: '>=6.0.0'}

  '@jridgewell/source-map@0.3.10':
    resolution: {integrity: sha512-0pPkgz9dY+bijgistcTTJ5mR+ocqRXLuhXHYdzoMmmoJ2C9S46RCm2GMUbatPEUK9Yjy26IrAy8D/M00lLkv+Q==}

  '@jridgewell/sourcemap-codec@1.5.4':
    resolution: {integrity: sha512-VT2+G1VQs/9oz078bLrYbecdZKs912zQlkelYpuf+SXF+QvZDYJlbx/LSx+meSAwdDFnF8FVXW92AVjjkVmgFw==}

  '@jridgewell/trace-mapping@0.3.29':
    resolution: {integrity: sha512-uw6guiW/gcAGPDhLmd77/6lW8QLeiV5RUTsAX46Db6oLhGaVj4lhnPwb184s1bkc8kdVg/+h988dro8GRDpmYQ==}

  '@react-hook/latest@1.0.3':
    resolution: {integrity: sha512-dy6duzl+JnAZcDbNTfmaP3xHiKtbXYOaz3G51MGVljh548Y8MWzTr+PHLOfvpypEVW9zwvl+VyKjbWKEVbV1Rg==}
    peerDependencies:
      react: '>=16.8'

  '@react-hook/passive-layout-effect@1.2.1':
    resolution: {integrity: sha512-IwEphTD75liO8g+6taS+4oqz+nnroocNfWVHWz7j+N+ZO2vYrc6PV1q7GQhuahL0IOR7JccFTsFKQ/mb6iZWAg==}
    peerDependencies:
      react: '>=16.8'

  '@react-hook/resize-observer@2.0.2':
    resolution: {integrity: sha512-tzKKzxNpfE5TWmxuv+5Ae3IF58n0FQgQaWJmcbYkjXTRZATXxClnTprQ2uuYygYTpu1pqbBskpwMpj6jpT1djA==}
    peerDependencies:
      react: '>=18'

  '@react-rxjs/core@0.10.8':
    resolution: {integrity: sha512-vCA7dDpJ7whvBJCerCqY5wvrPnIo4EvxYihQNuDy0u0OhN4kYafs2H755sMLeUXBwSihiskd9Z3v8SHpmcEdzQ==}
    peerDependencies:
      react: '>=16.8.0'
      rxjs: '>=7'

  '@reduxjs/toolkit@2.8.2':
    resolution: {integrity: sha512-MYlOhQ0sLdw4ud48FoC5w0dH9VfWQjtCjreKwYTT3l+r427qYC5Y8PihNutepr8XrNaBUDQo9khWUwQxZaqt5A==}
    peerDependencies:
      react: ^16.9.0 || ^17.0.0 || ^18 || ^19
      react-redux: ^7.2.1 || ^8.1.3 || ^9.0.0
    peerDependenciesMeta:
      react:
        optional: true
      react-redux:
        optional: true

  '@remix-run/router@1.23.0':
    resolution: {integrity: sha512-O3rHJzAQKamUz1fvE0Qaw0xSFqsA/yafi2iqeE0pvdFtCO1viYx8QL6f3Ln/aCCTLxs68SLf0KPM9eSeM8yBnA==}
    engines: {node: '>=14.0.0'}

  '@rolldown/pluginutils@1.0.0-beta.30':
    resolution: {integrity: sha512-whXaSoNUFiyDAjkUF8OBpOm77Szdbk5lGNqFe6CbVbJFrhCCPinCbRA3NjawwlNHla1No7xvXXh+CpSxnPfUEw==}

  '@rollup/rollup-android-arm-eabi@4.46.2':
    resolution: {integrity: sha512-Zj3Hl6sN34xJtMv7Anwb5Gu01yujyE/cLBDB2gnHTAHaWS1Z38L7kuSG+oAh0giZMqG060f/YBStXtMH6FvPMA==}
    cpu: [arm]
    os: [android]

  '@rollup/rollup-android-arm64@4.46.2':
    resolution: {integrity: sha512-nTeCWY83kN64oQ5MGz3CgtPx8NSOhC5lWtsjTs+8JAJNLcP3QbLCtDDgUKQc/Ro/frpMq4SHUaHN6AMltcEoLQ==}
    cpu: [arm64]
    os: [android]

  '@rollup/rollup-darwin-arm64@4.46.2':
    resolution: {integrity: sha512-HV7bW2Fb/F5KPdM/9bApunQh68YVDU8sO8BvcW9OngQVN3HHHkw99wFupuUJfGR9pYLLAjcAOA6iO+evsbBaPQ==}
    cpu: [arm64]
    os: [darwin]

  '@rollup/rollup-darwin-x64@4.46.2':
    resolution: {integrity: sha512-SSj8TlYV5nJixSsm/y3QXfhspSiLYP11zpfwp6G/YDXctf3Xkdnk4woJIF5VQe0of2OjzTt8EsxnJDCdHd2xMA==}
    cpu: [x64]
    os: [darwin]

  '@rollup/rollup-freebsd-arm64@4.46.2':
    resolution: {integrity: sha512-ZyrsG4TIT9xnOlLsSSi9w/X29tCbK1yegE49RYm3tu3wF1L/B6LVMqnEWyDB26d9Ecx9zrmXCiPmIabVuLmNSg==}
    cpu: [arm64]
    os: [freebsd]

  '@rollup/rollup-freebsd-x64@4.46.2':
    resolution: {integrity: sha512-pCgHFoOECwVCJ5GFq8+gR8SBKnMO+xe5UEqbemxBpCKYQddRQMgomv1104RnLSg7nNvgKy05sLsY51+OVRyiVw==}
    cpu: [x64]
    os: [freebsd]

  '@rollup/rollup-linux-arm-gnueabihf@4.46.2':
    resolution: {integrity: sha512-EtP8aquZ0xQg0ETFcxUbU71MZlHaw9MChwrQzatiE8U/bvi5uv/oChExXC4mWhjiqK7azGJBqU0tt5H123SzVA==}
    cpu: [arm]
    os: [linux]

  '@rollup/rollup-linux-arm-musleabihf@4.46.2':
    resolution: {integrity: sha512-qO7F7U3u1nfxYRPM8HqFtLd+raev2K137dsV08q/LRKRLEc7RsiDWihUnrINdsWQxPR9jqZ8DIIZ1zJJAm5PjQ==}
    cpu: [arm]
    os: [linux]

  '@rollup/rollup-linux-arm64-gnu@4.46.2':
    resolution: {integrity: sha512-3dRaqLfcOXYsfvw5xMrxAk9Lb1f395gkoBYzSFcc/scgRFptRXL9DOaDpMiehf9CO8ZDRJW2z45b6fpU5nwjng==}
    cpu: [arm64]
    os: [linux]

  '@rollup/rollup-linux-arm64-musl@4.46.2':
    resolution: {integrity: sha512-fhHFTutA7SM+IrR6lIfiHskxmpmPTJUXpWIsBXpeEwNgZzZZSg/q4i6FU4J8qOGyJ0TR+wXBwx/L7Ho9z0+uDg==}
    cpu: [arm64]
    os: [linux]

  '@rollup/rollup-linux-loongarch64-gnu@4.46.2':
    resolution: {integrity: sha512-i7wfGFXu8x4+FRqPymzjD+Hyav8l95UIZ773j7J7zRYc3Xsxy2wIn4x+llpunexXe6laaO72iEjeeGyUFmjKeA==}
    cpu: [loong64]
    os: [linux]

  '@rollup/rollup-linux-ppc64-gnu@4.46.2':
    resolution: {integrity: sha512-B/l0dFcHVUnqcGZWKcWBSV2PF01YUt0Rvlurci5P+neqY/yMKchGU8ullZvIv5e8Y1C6wOn+U03mrDylP5q9Yw==}
    cpu: [ppc64]
    os: [linux]

  '@rollup/rollup-linux-riscv64-gnu@4.46.2':
    resolution: {integrity: sha512-32k4ENb5ygtkMwPMucAb8MtV8olkPT03oiTxJbgkJa7lJ7dZMr0GCFJlyvy+K8iq7F/iuOr41ZdUHaOiqyR3iQ==}
    cpu: [riscv64]
    os: [linux]

  '@rollup/rollup-linux-riscv64-musl@4.46.2':
    resolution: {integrity: sha512-t5B2loThlFEauloaQkZg9gxV05BYeITLvLkWOkRXogP4qHXLkWSbSHKM9S6H1schf/0YGP/qNKtiISlxvfmmZw==}
    cpu: [riscv64]
    os: [linux]

  '@rollup/rollup-linux-s390x-gnu@4.46.2':
    resolution: {integrity: sha512-YKjekwTEKgbB7n17gmODSmJVUIvj8CX7q5442/CK80L8nqOUbMtf8b01QkG3jOqyr1rotrAnW6B/qiHwfcuWQA==}
    cpu: [s390x]
    os: [linux]

  '@rollup/rollup-linux-x64-gnu@4.46.2':
    resolution: {integrity: sha512-Jj5a9RUoe5ra+MEyERkDKLwTXVu6s3aACP51nkfnK9wJTraCC8IMe3snOfALkrjTYd2G1ViE1hICj0fZ7ALBPA==}
    cpu: [x64]
    os: [linux]

  '@rollup/rollup-linux-x64-musl@4.46.2':
    resolution: {integrity: sha512-7kX69DIrBeD7yNp4A5b81izs8BqoZkCIaxQaOpumcJ1S/kmqNFjPhDu1LHeVXv0SexfHQv5cqHsxLOjETuqDuA==}
    cpu: [x64]
    os: [linux]

  '@rollup/rollup-win32-arm64-msvc@4.46.2':
    resolution: {integrity: sha512-wiJWMIpeaak/jsbaq2HMh/rzZxHVW1rU6coyeNNpMwk5isiPjSTx0a4YLSlYDwBH/WBvLz+EtsNqQScZTLJy3g==}
    cpu: [arm64]
    os: [win32]

  '@rollup/rollup-win32-ia32-msvc@4.46.2':
    resolution: {integrity: sha512-gBgaUDESVzMgWZhcyjfs9QFK16D8K6QZpwAaVNJxYDLHWayOta4ZMjGm/vsAEy3hvlS2GosVFlBlP9/Wb85DqQ==}
    cpu: [ia32]
    os: [win32]

  '@rollup/rollup-win32-x64-msvc@4.46.2':
    resolution: {integrity: sha512-CvUo2ixeIQGtF6WvuB87XWqPQkoFAFqW+HUo/WzHwuHDvIwZCtjdWXoYCcr06iKGydiqTclC4jU/TNObC/xKZg==}
    cpu: [x64]
    os: [win32]

  '@rx-state/core@0.1.4':
    resolution: {integrity: sha512-Z+3hjU2xh1HisLxt+W5hlYX/eGSDaXXP+ns82gq/PLZpkXLu0uwcNUh9RLY3Clq4zT+hSsA3vcpIGt6+UAb8rQ==}
    peerDependencies:
      rxjs: '>=7'

  '@stablelib/base64@2.0.1':
    resolution: {integrity: sha512-P2z89A7N1ETt6RxgpVdDT2xlg8cnm3n6td0lY9gyK7EiWK3wdq388yFX/hLknkCC0we05OZAD1rfxlQJUbl5VQ==}

  '@stablelib/binary@2.0.1':
    resolution: {integrity: sha512-U9iAO8lXgEDONsA0zPPSgcf3HUBNAqHiJmSHgZz62OvC3Hi2Bhc5kTnQ3S1/L+sthDTHtCMhcEiklmIly6uQ3w==}

  '@stablelib/bytes@2.0.1':
    resolution: {integrity: sha512-QIzI6V7nkJA5CjOZ7GoceBd4CIKrJoC471VaI6jh1xPQ2cMhkhQK4HddyzCXOR2y+fBF3/5B2HO3FXXI9C+Xzg==}

  '@stablelib/int@2.0.1':
    resolution: {integrity: sha512-Ht63fQp3wz/F8U4AlXEPb7hfJOIILs8Lq55jgtD7KueWtyjhVuzcsGLSTAWtZs3XJDZYdF1WcSKn+kBtbzupww==}

  '@stablelib/keyagreement@2.0.1':
    resolution: {integrity: sha512-2+tWBLCMtWlHQ7GqjD5L+lQRyWtun4Lou0IOdTML8zuTuAS0EgihnHFx+4uMZwYU1In40J/WlpyKSLidHfStRQ==}

  '@stablelib/random@2.0.1':
    resolution: {integrity: sha512-W6GAtXEEs7r+dSbuBsvoFmlyL3gLxle41tQkjKu17dDWtDdjhVUbtRfRCQcCUeczwkgjQxMPopgwYEvxXtHXGw==}

  '@stablelib/wipe@2.0.1':
    resolution: {integrity: sha512-1eU2K9EgOcV4qc9jcP6G72xxZxEm5PfeI5H55l08W95b4oRJaqhmlWRc4xZAm6IVSKhVNxMi66V67hCzzuMTAg==}

  '@stablelib/x25519@2.0.1':
    resolution: {integrity: sha512-qi04HS2puHaBf50kM/kes5QcZFGsx8yF0YmCjLCOa/LPmnBaKEKX9ZR82OnnCwMn72YH13R/bBZgr/UP0aPFfA==}

  '@standard-schema/spec@1.0.0':
    resolution: {integrity: sha512-m2bOd0f2RT9k8QJx1JN85cZYyH1RqFBdlwtkSlf4tBDYLCiiZnv1fIIwacK6cqwXavOydf0NPToMQgpKq+dVlA==}

  '@standard-schema/utils@0.3.0':
    resolution: {integrity: sha512-e7Mew686owMaPJVNNLs55PUvgz371nKgwsc4vxE49zsODpJEnxgxRo2y/OKrqueavXgZNMDVj3DdHFlaSAeU8g==}

  '@swc/core-darwin-arm64@1.13.3':
    resolution: {integrity: sha512-ux0Ws4pSpBTqbDS9GlVP354MekB1DwYlbxXU3VhnDr4GBcCOimpocx62x7cFJkSpEBF8bmX8+/TTCGKh4PbyXw==}
    engines: {node: '>=10'}
    cpu: [arm64]
    os: [darwin]

  '@swc/core-darwin-x64@1.13.3':
    resolution: {integrity: sha512-p0X6yhxmNUOMZrbeZ3ZNsPige8lSlSe1llllXvpCLkKKxN/k5vZt1sULoq6Nj4eQ7KeHQVm81/+AwKZyf/e0TA==}
    engines: {node: '>=10'}
    cpu: [x64]
    os: [darwin]

  '@swc/core-linux-arm-gnueabihf@1.13.3':
    resolution: {integrity: sha512-OmDoiexL2fVWvQTCtoh0xHMyEkZweQAlh4dRyvl8ugqIPEVARSYtaj55TBMUJIP44mSUOJ5tytjzhn2KFxFcBA==}
    engines: {node: '>=10'}
    cpu: [arm]
    os: [linux]

  '@swc/core-linux-arm64-gnu@1.13.3':
    resolution: {integrity: sha512-STfKku3QfnuUj6k3g9ld4vwhtgCGYIFQmsGPPgT9MK/dI3Lwnpe5Gs5t1inoUIoGNP8sIOLlBB4HV4MmBjQuhw==}
    engines: {node: '>=10'}
    cpu: [arm64]
    os: [linux]

  '@swc/core-linux-arm64-musl@1.13.3':
    resolution: {integrity: sha512-bc+CXYlFc1t8pv9yZJGus372ldzOVscBl7encUBlU1m/Sig0+NDJLz6cXXRcFyl6ABNOApWeR4Yl7iUWx6C8og==}
    engines: {node: '>=10'}
    cpu: [arm64]
    os: [linux]

  '@swc/core-linux-x64-gnu@1.13.3':
    resolution: {integrity: sha512-dFXoa0TEhohrKcxn/54YKs1iwNeW6tUkHJgXW33H381SvjKFUV53WR231jh1sWVJETjA3vsAwxKwR23s7UCmUA==}
    engines: {node: '>=10'}
    cpu: [x64]
    os: [linux]

  '@swc/core-linux-x64-musl@1.13.3':
    resolution: {integrity: sha512-ieyjisLB+ldexiE/yD8uomaZuZIbTc8tjquYln9Quh5ykOBY7LpJJYBWvWtm1g3pHv6AXlBI8Jay7Fffb6aLfA==}
    engines: {node: '>=10'}
    cpu: [x64]
    os: [linux]

  '@swc/core-win32-arm64-msvc@1.13.3':
    resolution: {integrity: sha512-elTQpnaX5vESSbhCEgcwXjpMsnUbqqHfEpB7ewpkAsLzKEXZaK67ihSRYAuAx6ewRQTo7DS5iTT6X5aQD3MzMw==}
    engines: {node: '>=10'}
    cpu: [arm64]
    os: [win32]

  '@swc/core-win32-ia32-msvc@1.13.3':
    resolution: {integrity: sha512-nvehQVEOdI1BleJpuUgPLrclJ0TzbEMc+MarXDmmiRFwEUGqj+pnfkTSb7RZyS1puU74IXdK/YhTirHurtbI9w==}
    engines: {node: '>=10'}
    cpu: [ia32]
    os: [win32]

  '@swc/core-win32-x64-msvc@1.13.3':
    resolution: {integrity: sha512-A+JSKGkRbPLVV2Kwx8TaDAV0yXIXm/gc8m98hSkVDGlPBBmydgzNdWy3X7HTUBM7IDk7YlWE7w2+RUGjdgpTmg==}
    engines: {node: '>=10'}
    cpu: [x64]
    os: [win32]

  '@swc/core@1.13.3':
    resolution: {integrity: sha512-ZaDETVWnm6FE0fc+c2UE8MHYVS3Fe91o5vkmGfgwGXFbxYvAjKSqxM/j4cRc9T7VZNSJjriXq58XkfCp3Y6f+w==}
    engines: {node: '>=10'}
    peerDependencies:
      '@swc/helpers': '>=0.5.17'
    peerDependenciesMeta:
      '@swc/helpers':
        optional: true

  '@swc/counter@0.1.3':
    resolution: {integrity: sha512-e2BR4lsJkkRlKZ/qCHPw9ZaSxc0MVUd7gtbtaB7aMvHeJVYe8sOB8DBZkP2DtISHGSku9sCK6T6cnY0CtXrOCQ==}

  '@swc/types@0.1.24':
    resolution: {integrity: sha512-tjTMh3V4vAORHtdTprLlfoMptu1WfTZG9Rsca6yOKyNYsRr+MUXutKmliB17orgSZk5DpnDxs8GUdd/qwYxOng==}

  '@tanstack/query-core@5.83.1':
    resolution: {integrity: sha512-OG69LQgT7jSp+5pPuCfzltq/+7l2xoweggjme9vlbCPa/d7D7zaqv5vN/S82SzSYZ4EDLTxNO1PWrv49RAS64Q==}

  '@tanstack/query-devtools@5.84.0':
    resolution: {integrity: sha512-fbF3n+z1rqhvd9EoGp5knHkv3p5B2Zml1yNRjh7sNXklngYI5RVIWUrUjZ1RIcEoscarUb0+bOvIs5x9dwzOXQ==}

  '@tanstack/react-query-devtools@5.84.2':
    resolution: {integrity: sha512-ojJ66QoW9noqK35Lsmfqpfucj6wuOxLL2TYwEwpvU+iUQ5R/7TKpapWvpy9kZyNSl0mxv5mpS+ImfR8aL8/x3g==}
    peerDependencies:
      '@tanstack/react-query': ^5.84.2
      react: ^18 || ^19

  '@tanstack/react-query@5.84.2':
    resolution: {integrity: sha512-cZadySzROlD2+o8zIfbD978p0IphuQzRWiiH3I2ugnTmz4jbjc0+TdibpwqxlzynEen8OulgAg+rzdNF37s7XQ==}
    peerDependencies:
      react: ^18 || ^19

  '@tanstack/react-virtual@3.13.12':
    resolution: {integrity: sha512-Gd13QdxPSukP8ZrkbgS2RwoZseTTbQPLnQEn7HY/rqtM+8Zt95f7xKC7N0EsKs7aoz0WzZ+fditZux+F8EzYxA==}
    peerDependencies:
      react: ^16.8.0 || ^17.0.0 || ^18.0.0 || ^19.0.0
      react-dom: ^16.8.0 || ^17.0.0 || ^18.0.0 || ^19.0.0

  '@tanstack/virtual-core@3.13.12':
    resolution: {integrity: sha512-1YBOJfRHV4sXUmWsFSf5rQor4Ss82G8dQWLRbnk3GA4jeP8hQt1hxXh0tmflpC0dz3VgEv/1+qwPyLeWkQuPFA==}

  '@types/byte-size@8.1.2':
    resolution: {integrity: sha512-jGyVzYu6avI8yuqQCNTZd65tzI8HZrLjKX9sdMqZrGWVlNChu0rf6p368oVEDCYJe5BMx2Ov04tD1wqtgTwGSA==}

  '@types/d3-array@3.2.1':
    resolution: {integrity: sha512-Y2Jn2idRrLzUfAKV2LyRImR+y4oa2AntrgID95SHJxuMUrkNXmanDSed71sRNZysveJVt1hLLemQZIady0FpEg==}

  '@types/d3-color@3.1.3':
    resolution: {integrity: sha512-iO90scth9WAbmgv7ogoq57O9YpKmFBbmoEoCHDB2xMBY0+/KVrqAaCDyCE16dUspeOvIxFFRI+0sEtqDqy2b4A==}

  '@types/d3-ease@3.0.2':
    resolution: {integrity: sha512-NcV1JjO5oDzoK26oMzbILE6HW7uVXOHLQvHshBUW4UMdZGfiY6v5BeQwh9a9tCzv+CeefZQHJt5SRgK154RtiA==}

  '@types/d3-interpolate@3.0.4':
    resolution: {integrity: sha512-mgLPETlrpVV1YRJIglr4Ez47g7Yxjl1lj7YKsiMCb27VJH9W8NVM6Bb9d8kkpG/uAQS5AmbA48q2IAolKKo1MA==}

  '@types/d3-path@3.1.1':
    resolution: {integrity: sha512-VMZBYyQvbGmWyWVea0EHs/BwLgxc+MKi1zLDCONksozI4YJMcTt8ZEuIR4Sb1MMTE8MMW49v0IwI5+b7RmfWlg==}

  '@types/d3-scale@4.0.9':
    resolution: {integrity: sha512-dLmtwB8zkAeO/juAMfnV+sItKjlsw2lKdZVVy6LRr0cBmegxSABiLEpGVmSJJ8O08i4+sGR6qQtb6WtuwJdvVw==}

  '@types/d3-shape@3.1.7':
    resolution: {integrity: sha512-VLvUQ33C+3J+8p+Daf+nYSOsjB4GXp19/S/aGo60m9h1v6XaxjiT82lKVWJCfzhtuZ3yD7i/TPeC/fuKLLOSmg==}

  '@types/d3-time@3.0.4':
    resolution: {integrity: sha512-yuzZug1nkAAaBlBBikKZTgzCeA+k1uy4ZFwWANOfKw5z5LRhV0gNA7gNkKm7HoK+HRN0wX3EkxGk0fpbWhmB7g==}

  '@types/d3-timer@3.0.2':
    resolution: {integrity: sha512-Ps3T8E8dZDam6fUyNiMkekK3XUsaUEik+idO9/YjPtfj2qruF8tFBXS7XhtE4iIXBLxhmLjP3SXpLhVf21I9Lw==}

  '@types/debug@4.1.12':
    resolution: {integrity: sha512-vIChWdVG3LG1SMxEvI/AK+FWJthlrqlTu7fbrlywTkkaONwk/UAGaULXRlf8vkzFBLVm0zkMdCquhL5aOjhXPQ==}

  '@types/estree-jsx@1.0.5':
    resolution: {integrity: sha512-52CcUVNFyfb1A2ALocQw/Dd1BQFNmSdkuC3BkZ6iqhdMfQz7JWOFRuJFloOzjk+6WijU56m9oKXFAXc7o3Towg==}

  '@types/estree@1.0.8':
    resolution: {integrity: sha512-dWHzHa2WqEXI/O1E9OjrocMTKJl2mSrEolh1Iomrv6U+JuNwaHXsXx9bLu5gG7BUWFIN0skIQJQ/L1rIex4X6w==}

  '@types/file-saver@2.0.7':
    resolution: {integrity: sha512-dNKVfHd/jk0SkR/exKGj2ggkB45MAkzvWCaqLUUgkyjITkGNzH8H+yUwr+BLJUBjZOe9w8X3wgmXhZDRg1ED6A==}

  '@types/hast@3.0.4':
    resolution: {integrity: sha512-WPs+bbQw5aCj+x6laNGWLH3wviHtoCv/P3+otBhbOhJgG8qtpdAMlTCxLtsTWA7LH1Oh/bFCHsBn0TPS5m30EQ==}

  '@types/history@4.7.11':
    resolution: {integrity: sha512-qjDJRrmvBMiTx+jyLxvLfJU7UznFuokDv4f3WRuriHKERccVpFU+8XMQUAbDzoiJCsmexxRExQeMwwCdamSKDA==}

  '@types/humanize-duration@3.27.4':
    resolution: {integrity: sha512-yaf7kan2Sq0goxpbcwTQ+8E9RP6HutFBPv74T/IA/ojcHKhuKVlk2YFYyHhWZeLvZPzzLE3aatuQB4h0iqyyUA==}

  '@types/lodash-es@4.17.12':
    resolution: {integrity: sha512-0NgftHUcV4v34VhXm8QBSftKVXtbkBG3ViCjs6+eJ5a6y6Mi/jiFGPc1sC7QK+9BFhWrURE3EOggmWaSxL9OzQ==}

  '@types/lodash@4.17.20':
    resolution: {integrity: sha512-H3MHACvFUEiujabxhaI/ImO6gUrd8oOurg7LQtS7mbwIXA/cUqWrvBsaeJ23aZEPk1TAYkurjfMbSELfoCXlGA==}

  '@types/mdast@4.0.4':
    resolution: {integrity: sha512-kGaNbPh1k7AFzgpud/gMdvIm5xuECykRR+JnWKQno9TAXVa6WIVCGTPvYGekIDL4uwCZQSYbUxNBSb1aUo79oA==}

  '@types/minimist@1.2.5':
    resolution: {integrity: sha512-hov8bUuiLiyFPGyFPE1lwWhmzYbirOXQNNo40+y3zow8aFVTeyn3VWL0VFFfdNddA8S4Vf0Tc062rzyNr7Paag==}

  '@types/ms@2.1.0':
    resolution: {integrity: sha512-GsCCIZDE/p3i96vtEqx+7dBUGXrc7zeSK3wwPHIaRThS+9OhWIXRqzs4d6k1SVU8g91DrNRWxWUGhp5KXQb2VA==}

  '@types/node@24.2.1':
    resolution: {integrity: sha512-DRh5K+ka5eJic8CjH7td8QpYEV6Zo10gfRkjHCO3weqZHWDtAaSTFtl4+VMqOJ4N5jcuhZ9/l+yy8rVgw7BQeQ==}

  '@types/normalize-package-data@2.4.4':
    resolution: {integrity: sha512-37i+OaWTh9qeK4LSHPsyRC7NahnGotNuZvjLSgcPzblpHB3rrCJxAOgI5gCdKm7coonsaX1Of0ILiTcnZjbfxA==}

  '@types/parse-json@4.0.2':
    resolution: {integrity: sha512-dISoDXWWQwUquiKsyZ4Ng+HX2KsPL7LyHKHQwgGFEA3IaKac4Obd+h2a/a6waisAoepJlBcx9paWqjA8/HVjCw==}

  '@types/qs@6.14.0':
    resolution: {integrity: sha512-eOunJqu0K1923aExK6y8p6fsihYEn/BYuQ4g0CxAAgFc4b/ZLN4CrsRZ55srTdqoiLzU2B2evC+apEIxprEzkQ==}

  '@types/react-dom@19.1.7':
    resolution: {integrity: sha512-i5ZzwYpqjmrKenzkoLM2Ibzt6mAsM7pxB6BCIouEVVmgiqaMj1TjaK7hnA36hbW5aZv20kx7Lw6hWzPWg0Rurw==}
    peerDependencies:
      '@types/react': ^19.0.0

  '@types/react-router-dom@5.3.3':
    resolution: {integrity: sha512-kpqnYK4wcdm5UaWI3fLcELopqLrHgLqNsdpHauzlQktfkHL3npOSwtj1Uz9oKBAzs7lFtVkV8j83voAz2D8fhw==}

  '@types/react-router@5.1.20':
    resolution: {integrity: sha512-jGjmu/ZqS7FjSH6owMcD5qpq19+1RS9DeVRqfl1FeBMxTDQAGwlMWOcs52NDoXaNKyG3d1cYQFMs9rCrb88o9Q==}

  '@types/react-window@1.8.8':
    resolution: {integrity: sha512-8Ls660bHR1AUA2kuRvVG9D/4XpRC6wjAaPT9dil7Ckc76eP9TKWZwwmgfq8Q1LANX3QNDnoU4Zp48A3w+zK69Q==}

  '@types/react@19.1.9':
    resolution: {integrity: sha512-WmdoynAX8Stew/36uTSVMcLJJ1KRh6L3IZRx1PZ7qJtBqT3dYTgyDTx8H1qoRghErydW7xw9mSJ3wS//tCRpFA==}

  '@types/unist@2.0.11':
    resolution: {integrity: sha512-CmBKiL6NNo/OqgmMn95Fk9Whlp2mtvIv+KNpQKN2F4SjvrEesubTRWGYSg+BnWZOnlCaSTU1sMpsBOzgbYhnsA==}

  '@types/unist@3.0.3':
    resolution: {integrity: sha512-ko/gIFJRv177XgZsZcBwnqJN5x/Gien8qNOn0D5bQU/zAzVf9Zt3BlcUiLqhV9y4ARk0GbT3tnUiPNgnTXzc/Q==}

  '@types/use-sync-external-store@0.0.6':
    resolution: {integrity: sha512-zFDAD+tlpf2r4asuHEj0XH6pY6i0g5NeAHPn+15wk3BV6JA69eERFXC1gyGThDkVa1zCyKr5jox1+2LbV/AMLg==}

  '@ungap/structured-clone@1.3.0':
    resolution: {integrity: sha512-WmoN8qaIAo7WTYWbAZuG8PYEhn5fkz7dZrqTBZ7dtt//lL2Gwms1IcnQ5yHqjDfX8Ft5j4YzDM23f87zBfDe9g==}

  '@use-gesture/core@10.3.1':
    resolution: {integrity: sha512-WcINiDt8WjqBdUXye25anHiNxPc0VOrlT8F6LLkU6cycrOGUDyY/yyFmsg3k8i5OLvv25llc0QC45GhR/C8llw==}

  '@use-gesture/react@10.3.1':
    resolution: {integrity: sha512-Yy19y6O2GJq8f7CHf7L0nxL8bf4PZCPaVOCgJrusOeFHY1LvHgYXnmnXg6N5iwAnbgbZCDjo60SiM6IPJi9C5g==}
    peerDependencies:
      react: '>= 16.8.0'

  '@vitejs/plugin-react-swc@4.0.0':
    resolution: {integrity: sha512-4A1dThI578v07mpG4M+ziNn6lmlMlhtVCheL+2WLvClnLvEULi8rpAZThn2oEKn3GtFXFTOeko6eLRhx2V2kgA==}
    engines: {node: ^20.19.0 || >=22.12.0}
    peerDependencies:
      vite: ^4 || ^5 || ^6 || ^7

  JSONStream@1.3.5:
    resolution: {integrity: sha512-E+iruNOY8VV9s4JEbe1aNEm6MiszPRr/UfcHMz0TQh1BXSxHK+ASV1R6W4HpjBhSeS+54PIsAMCBmwD06LLsqQ==}
    hasBin: true

  acorn@8.15.0:
    resolution: {integrity: sha512-NZyJarBfL7nWwIq+FDL6Zp/yHEhePMNnnJ0y3qfieCrmNvYct8uvtiV41UvlSe6apAfk0fY1FbWx+NwfmpvtTg==}
    engines: {node: '>=0.4.0'}
    hasBin: true

  add-stream@1.0.0:
    resolution: {integrity: sha512-qQLMr+8o0WC4FZGQTcJiKBVC59JylcPSrTtk6usvmIDFUOCKegapy1VHQwRbFMOFyb/inzUVqHs+eMYKDM1YeQ==}

  ansi-regex@5.0.1:
    resolution: {integrity: sha512-quJQXlTSUGL2LH9SUXo8VwsY4soanhgo6LNSm84E1LBcE8s3O0wpdiRzyR9z/ZZJMlMWv37qOOb9pdJlMUEKFQ==}
    engines: {node: '>=8'}

  ansi-styles@3.2.1:
    resolution: {integrity: sha512-VT0ZI6kZRdTh8YyJw3SMbYm/u+NqfsAxEpWO0Pf9sq8/e94WxxOpPKx9FR1FlyCtOVDNOQ+8ntlqFxiRc+r5qA==}
    engines: {node: '>=4'}

  ansi-styles@4.3.0:
    resolution: {integrity: sha512-zbB9rCJAT1rbjiVDb2hqKFHNYLxgtk8NURxZ3IZwD3F6NtxbXZQCnnSi1Lkx+IDohdPlFp222wVALIheZJQSEg==}
    engines: {node: '>=8'}

  anymatch@3.1.3:
    resolution: {integrity: sha512-KMReFUr0B4t+D+OBkjR3KYqvocp2XaSzO55UcB6mgQMd3KbcE+mWTyvVV7D/zsdEbNnV6acZUutkiHQXvTr1Rw==}
    engines: {node: '>= 8'}

  array-ify@1.0.0:
    resolution: {integrity: sha512-c5AMf34bKdvPhQ7tBGhqkgKNUzMr4WUs+WDtC2ZUGOUncbxKMTvqxYctiseW3+L4bA8ec+GcZ6/A/FW4m8ukng==}

  arrify@1.0.1:
    resolution: {integrity: sha512-3CYzex9M9FGQjCGMGyi6/31c8GJbgb0qGyrx5HWxPd0aCwh4cB2YjMb2Xf9UuoogrMrlO9cTqnB5rI5GHZTcUA==}
    engines: {node: '>=0.10.0'}

  asynckit@0.4.0:
    resolution: {integrity: sha512-Oei9OH4tRh0YqU3GxhX79dM/mwVgvbZJaSNaRk+bshkj0S5cfHcgYakreBjrHwatXKbz+IoIdYLxrKim2MjW0Q==}

  autoprefixer@10.4.21:
    resolution: {integrity: sha512-O+A6LWV5LDHSJD3LjHYoNi4VLsj/Whi7k6zG12xTYaU4cQ8oxQGckXNX8cRHK5yOZ/ppVHe0ZBXGzSV9jXdVbQ==}
    engines: {node: ^10 || ^12 || >=14}
    hasBin: true
    peerDependencies:
      postcss: ^8.1.0

  axios@1.11.0:
    resolution: {integrity: sha512-1Lx3WLFQWm3ooKDYZD1eXmoGO9fxYQjrycfHFC8P0sCfQVXyROp0p9PFWBehewBOdCwHc+f/b8I0fMto5eSfwA==}

  babel-plugin-macros@3.1.0:
    resolution: {integrity: sha512-Cg7TFGpIr01vOQNODXOOaGz2NpCU5gl8x1qJFbb6hbZxR7XrcE2vtbAsTAbJ7/xwJtUuJEw8K8Zr/AE0LHlesg==}
    engines: {node: '>=10', npm: '>=6'}

  bail@2.0.2:
    resolution: {integrity: sha512-0xO6mYd7JB2YesxDKplafRpsiOzPt9V02ddPCLbY1xYGPOX24NTyN50qnUxgCPcSoYMhKpAuBTjQoRZCAkUDRw==}

  balanced-match@1.0.2:
    resolution: {integrity: sha512-3oSeUO0TMV67hN1AmbXsK4yaqU7tjiHlbxRDZOpH0KW9+CeX4bRAaX0Anxt0tx2MrpRpWwQaPwIlISEJhYU5Pw==}

  bignumber.js@9.3.1:
    resolution: {integrity: sha512-Ko0uX15oIUS7wJ3Rb30Fs6SkVbLmPBAKdlm7q9+ak9bbIeFf0MwuBsQV6z7+X768/cHsfg+WlysDWJcmthjsjQ==}

  binary-extensions@2.3.0:
    resolution: {integrity: sha512-Ceh+7ox5qe7LJuLHoY0feh3pHuUDHAcRUeyL2VYghZwfpkNIy/+8Ocg0a3UuSoYzavmylwuLWQOf3hl0jjMMIw==}
    engines: {node: '>=8'}

  brace-expansion@1.1.12:
    resolution: {integrity: sha512-9T9UjW3r0UW5c1Q7GTwllptXwhvYmEzFhzMfZ9H7FQWt+uZePjZPjBP/W1ZEyZ1twGWom5/56TF4lPcqjnDHcg==}

  braces@3.0.3:
    resolution: {integrity: sha512-yQbXgO/OSZVD2IsiLlro+7Hf6Q18EJrKSEsdoMzKePKXct3gvD8oLcOQdIzGupr5Fj+EDe8gO/lxc1BzfMpxvA==}
    engines: {node: '>=8'}

  browserslist@4.25.2:
    resolution: {integrity: sha512-0si2SJK3ooGzIawRu61ZdPCO1IncZwS8IzuX73sPZsXW6EQ/w/DAfPyKI8l1ETTCr2MnvqWitmlCUxgdul45jA==}
    engines: {node: ^6 || ^7 || ^8 || ^9 || ^10 || ^11 || ^12 || >=13.7}
    hasBin: true

  buffer-from@1.1.2:
    resolution: {integrity: sha512-E+XQCRwSbaaiChtv6k6Dwgc+bx+Bs6vuKJHHl5kox/BaKbhiXzqQOwK4cO22yElGp2OCmjwVhT3HmxgyPGnJfQ==}

  byte-size@9.0.1:
    resolution: {integrity: sha512-YLe9x3rabBrcI0cueCdLS2l5ONUKywcRpTs02B8KP9/Cimhj7o3ZccGrPnRvcbyHMbb7W79/3MUJl7iGgTXKEw==}
    engines: {node: '>=12.17'}
    peerDependencies:
      '@75lb/nature': latest
    peerDependenciesMeta:
      '@75lb/nature':
        optional: true

  call-bind-apply-helpers@1.0.2:
    resolution: {integrity: sha512-Sp1ablJ0ivDkSzjcaJdxEunN5/XvksFJ2sMBFfq6x0ryhQV/2b/KwFe21cMpmHtPOSij8K99/wSfoEuTObmuMQ==}
    engines: {node: '>= 0.4'}

  call-bound@1.0.4:
    resolution: {integrity: sha512-+ys997U96po4Kx/ABpBCqhA9EuxJaQWDQg7295H4hBphv3IZg0boBKuwYpt4YXp6MZ5AmZQnU/tyMTlRpaSejg==}
    engines: {node: '>= 0.4'}

  callsites@3.1.0:
    resolution: {integrity: sha512-P8BjAsXvZS+VIDUI11hHCQEv74YT67YUi5JJFNWIqL235sBmjX4+qx9Muvls5ivyNENctx46xQLQ3aTuE7ssaQ==}
    engines: {node: '>=6'}

  camelcase-keys@6.2.2:
    resolution: {integrity: sha512-YrwaA0vEKazPBkn0ipTiMpSajYDSe+KjQfrjhcBMxJt/znbvlHd8Pw/Vamaz5EB4Wfhs3SUR3Z9mwRu/P3s3Yg==}
    engines: {node: '>=8'}

  camelcase@5.3.1:
    resolution: {integrity: sha512-L28STB170nwWS63UjtlEOE3dldQApaJXZkOI1uMFfzf3rRuPegHaHesyee+YxQ+W6SvRDQV6UrdOdRiR153wJg==}
    engines: {node: '>=6'}

<<<<<<< HEAD
  caniuse-lite@1.0.30001734:
    resolution: {integrity: sha512-uhE1Ye5vgqju6OI71HTQqcBCZrvHugk0MjLak7Q+HfoBgoq5Bi+5YnwjP4fjDgrtYr/l8MVRBvzz9dPD4KyK0A==}
=======
  caniuse-lite@1.0.30001733:
    resolution: {integrity: sha512-e4QKw/O2Kavj2VQTKZWrwzkt3IxOmIlU6ajRb6LP64LHpBo1J67k2Hi4Vu/TgJWsNtynurfS0uK3MaUTCPfu5Q==}
>>>>>>> 002e8f9b

  ccount@2.0.1:
    resolution: {integrity: sha512-eyrF0jiFpY+3drT6383f1qhkbGsLSifNAjA61IUjZjmLCWjItY6LB9ft9YhoDgwfmclB2zhu51Lc7+95b8NRAg==}

  chalk@2.4.2:
    resolution: {integrity: sha512-Mti+f9lpJNcwF4tWV8/OrTTtF1gZi+f8FqlyAdouralcFWFQWF2+NgCHShjkCb+IFBLq9buZwE1xckQU4peSuQ==}
    engines: {node: '>=4'}

  chalk@4.1.2:
    resolution: {integrity: sha512-oKnbhFyRIXpUuez8iBMmyEa4nbj4IOQyuhc/wy9kY7/WVPcwIO9VA668Pu8RkO7+0G76SLROeyw9CpQ061i4mA==}
    engines: {node: '>=10'}

  character-entities-html4@2.1.0:
    resolution: {integrity: sha512-1v7fgQRj6hnSwFpq1Eu0ynr/CDEw0rXo2B61qXrLNdHZmPKgb7fqS1a2JwF0rISo9q77jDI8VMEHoApn8qDoZA==}

  character-entities-legacy@3.0.0:
    resolution: {integrity: sha512-RpPp0asT/6ufRm//AJVwpViZbGM/MkjQFxJccQRHmISF/22NBtsHqAWmL+/pmkPWoIUJdWyeVleTl1wydHATVQ==}

  character-entities@2.0.2:
    resolution: {integrity: sha512-shx7oQ0Awen/BRIdkjkvz54PnEEI/EjwXDSIZp86/KKdbafHh1Df/RYGBhn4hbe2+uKC9FnT5UCEdyPz3ai9hQ==}

  character-reference-invalid@2.0.1:
    resolution: {integrity: sha512-iBZ4F4wRbyORVsu0jPV7gXkOsGYjGHPmAyv+HiHG8gi5PtC9KI2j1+v8/tlibRvjoWX027ypmG/n0HtO5t7unw==}

  chokidar@3.6.0:
    resolution: {integrity: sha512-7VT13fmjotKpGipCW9JEQAusEPE+Ei8nl6/g4FBAmIm0GOOLMua9NDDo/DWp0ZAxCr3cPq5ZpBqmPAQgDda2Pw==}
    engines: {node: '>= 8.10.0'}

  classnames@2.5.1:
    resolution: {integrity: sha512-saHYOzhIQs6wy2sVxTM6bUDsQO4F50V9RQ22qBpEdCW+I+/Wmke2HOl6lS6dTpdxVhb88/I6+Hs+438c3lfUow==}

  cliui@6.0.0:
    resolution: {integrity: sha512-t6wbgtoCXvAzst7QgXxJYqPt0usEfbgQdftEPbLL/cvv6HPE5VgvqCuAIDR0NgU52ds6rFwqrgakNLrHEjCbrQ==}

  cliui@7.0.4:
    resolution: {integrity: sha512-OcRE68cOsVMXp1Yvonl/fzkQOyjLSu/8bhPDfQt0e0/Eb283TKP20Fs2MqoPsr9SwA595rRCA+QMzYc9nBP+JQ==}

  cliui@8.0.1:
    resolution: {integrity: sha512-BSeNnyus75C4//NQ9gQt1/csTXyo/8Sb+afLAkzAptFuMsod9HFokGNudZpi/oQV73hnVK+sR+5PVRMd+Dr7YQ==}
    engines: {node: '>=12'}

  clsx@2.1.1:
    resolution: {integrity: sha512-eYm0QWBtUrBWZWG0d386OGAw16Z995PiOVo2B7bjWSbHedGl5e0ZWaq65kOGgUSNesEIDkB9ISbTg/JK9dhCZA==}
    engines: {node: '>=6'}

  color-convert@1.9.3:
    resolution: {integrity: sha512-QfAUtd+vFdAtFQcC8CCyYt1fYWxSqAiK2cSD6zDB8N3cpsEBAvRxp9zOGg6G/SHHJYAT88/az/IuDGALsNVbGg==}

  color-convert@2.0.1:
    resolution: {integrity: sha512-RRECPsj7iu/xb5oKYcsFHSppFNnsj/52OVTRKb4zP5onXwVF3zVmmToNcOfGC+CRDpfK/U584fMg38ZHCaElKQ==}
    engines: {node: '>=7.0.0'}

  color-name@1.1.3:
    resolution: {integrity: sha512-72fSenhMw2HZMTVHeCA9KCmpEIbzWiQsjN+BHcBbS9vr1mtt+vJjPdksIBNUmKAW8TFUDPJK5SUU3QhE9NEXDw==}

  color-name@1.1.4:
    resolution: {integrity: sha512-dOy+3AuW3a2wNbZHIuMZpTcgjGuLU/uBL/ubcZF9OXbDo8ff4O8yVp5Bf0efS8uEoYo5q4Fx7dY9OgQGXgAsQA==}

  combined-stream@1.0.8:
    resolution: {integrity: sha512-FQN4MRfuJeHf7cBbBMJFXhKSDq+2kAArBlmRBvcvFE5BB1HZKXtSFASDhdlz9zOYwxh8lDdnvmMOe/+5cdoEdg==}
    engines: {node: '>= 0.8'}

  comma-separated-tokens@2.0.3:
    resolution: {integrity: sha512-Fu4hJdvzeylCfQPp9SGWidpzrMs7tTrlu6Vb8XGaRGck8QSNZJJp538Wrb60Lax4fPwR64ViY468OIUTbRlGZg==}

  commander@2.20.3:
    resolution: {integrity: sha512-GpVkmM8vF2vQUkj2LvZmD35JxeJOLCwJ9cUkugyk2nuhbv3+mJvpLYYt+0+USMxE+oj+ey/lJEnhZw75x/OMcQ==}

  compare-func@2.0.0:
    resolution: {integrity: sha512-zHig5N+tPWARooBnb0Zx1MFcdfpyJrfTJ3Y5L+IFvUm8rM74hHz66z0gw0x4tijh5CorKkKUCnW82R2vmpeCRA==}

  concat-map@0.0.1:
    resolution: {integrity: sha512-/Srv4dswyQNBfohGpz9o6Yb3Gz3SrUDqBH5rTuhGR7ahtlbYKnVxw2bCFMRljaA7EXHaXZ8wsHdodFvbkhKmqg==}

  concat-stream@2.0.0:
    resolution: {integrity: sha512-MWufYdFw53ccGjCA+Ol7XJYpAlW6/prSMzuPOTRnJGcGzuhLn4Scrz7qf6o8bROZ514ltazcIFJZevcfbo0x7A==}
    engines: {'0': node >= 6.0}

  concurrently@9.2.0:
    resolution: {integrity: sha512-IsB/fiXTupmagMW4MNp2lx2cdSN2FfZq78vF90LBB+zZHArbIQZjQtzXCiXnvTxCZSvXanTqFLWBjw2UkLx1SQ==}
    engines: {node: '>=18'}
    hasBin: true

  conventional-changelog-angular@5.0.13:
    resolution: {integrity: sha512-i/gipMxs7s8L/QeuavPF2hLnJgH6pEZAttySB6aiQLWcX3puWDL3ACVmvBhJGxnAy52Qc15ua26BufY6KpmrVA==}
    engines: {node: '>=10'}

  conventional-changelog-atom@2.0.8:
    resolution: {integrity: sha512-xo6v46icsFTK3bb7dY/8m2qvc8sZemRgdqLb/bjpBsH2UyOS8rKNTgcb5025Hri6IpANPApbXMg15QLb1LJpBw==}
    engines: {node: '>=10'}

  conventional-changelog-codemirror@2.0.8:
    resolution: {integrity: sha512-z5DAsn3uj1Vfp7po3gpt2Boc+Bdwmw2++ZHa5Ak9k0UKsYAO5mH1UBTN0qSCuJZREIhX6WU4E1p3IW2oRCNzQw==}
    engines: {node: '>=10'}

  conventional-changelog-config-spec@2.1.0:
    resolution: {integrity: sha512-IpVePh16EbbB02V+UA+HQnnPIohgXvJRxHcS5+Uwk4AT5LjzCZJm5sp/yqs5C6KZJ1jMsV4paEV13BN1pvDuxQ==}

  conventional-changelog-conventionalcommits@4.6.3:
    resolution: {integrity: sha512-LTTQV4fwOM4oLPad317V/QNQ1FY4Hju5qeBIM1uTHbrnCE+Eg4CdRZ3gO2pUeR+tzWdp80M2j3qFFEDWVqOV4g==}
    engines: {node: '>=10'}

  conventional-changelog-core@4.2.4:
    resolution: {integrity: sha512-gDVS+zVJHE2v4SLc6B0sLsPiloR0ygU7HaDW14aNJE1v4SlqJPILPl/aJC7YdtRE4CybBf8gDwObBvKha8Xlyg==}
    engines: {node: '>=10'}

  conventional-changelog-ember@2.0.9:
    resolution: {integrity: sha512-ulzIReoZEvZCBDhcNYfDIsLTHzYHc7awh+eI44ZtV5cx6LVxLlVtEmcO+2/kGIHGtw+qVabJYjdI5cJOQgXh1A==}
    engines: {node: '>=10'}

  conventional-changelog-eslint@3.0.9:
    resolution: {integrity: sha512-6NpUCMgU8qmWmyAMSZO5NrRd7rTgErjrm4VASam2u5jrZS0n38V7Y9CzTtLT2qwz5xEChDR4BduoWIr8TfwvXA==}
    engines: {node: '>=10'}

  conventional-changelog-express@2.0.6:
    resolution: {integrity: sha512-SDez2f3iVJw6V563O3pRtNwXtQaSmEfTCaTBPCqn0oG0mfkq0rX4hHBq5P7De2MncoRixrALj3u3oQsNK+Q0pQ==}
    engines: {node: '>=10'}

  conventional-changelog-jquery@3.0.11:
    resolution: {integrity: sha512-x8AWz5/Td55F7+o/9LQ6cQIPwrCjfJQ5Zmfqi8thwUEKHstEn4kTIofXub7plf1xvFA2TqhZlq7fy5OmV6BOMw==}
    engines: {node: '>=10'}

  conventional-changelog-jshint@2.0.9:
    resolution: {integrity: sha512-wMLdaIzq6TNnMHMy31hql02OEQ8nCQfExw1SE0hYL5KvU+JCTuPaDO+7JiogGT2gJAxiUGATdtYYfh+nT+6riA==}
    engines: {node: '>=10'}

  conventional-changelog-preset-loader@2.3.4:
    resolution: {integrity: sha512-GEKRWkrSAZeTq5+YjUZOYxdHq+ci4dNwHvpaBC3+ENalzFWuCWa9EZXSuZBpkr72sMdKB+1fyDV4takK1Lf58g==}
    engines: {node: '>=10'}

  conventional-changelog-writer@5.0.1:
    resolution: {integrity: sha512-5WsuKUfxW7suLblAbFnxAcrvf6r+0b7GvNaWUwUIk0bXMnENP/PEieGKVUQrjPqwPT4o3EPAASBXiY6iHooLOQ==}
    engines: {node: '>=10'}
    hasBin: true

  conventional-changelog@3.1.25:
    resolution: {integrity: sha512-ryhi3fd1mKf3fSjbLXOfK2D06YwKNic1nC9mWqybBHdObPd8KJ2vjaXZfYj1U23t+V8T8n0d7gwnc9XbIdFbyQ==}
    engines: {node: '>=10'}

  conventional-commits-filter@2.0.7:
    resolution: {integrity: sha512-ASS9SamOP4TbCClsRHxIHXRfcGCnIoQqkvAzCSbZzTFLfcTqJVugB0agRgsEELsqaeWgsXv513eS116wnlSSPA==}
    engines: {node: '>=10'}

  conventional-commits-parser@3.2.4:
    resolution: {integrity: sha512-nK7sAtfi+QXbxHCYfhpZsfRtaitZLIA6889kFIouLvz6repszQDgxBu7wf2WbU+Dco7sAnNCJYERCwt54WPC2Q==}
    engines: {node: '>=10'}
    hasBin: true

  conventional-recommended-bump@6.1.0:
    resolution: {integrity: sha512-uiApbSiNGM/kkdL9GTOLAqC4hbptObFo4wW2QRyHsKciGAfQuLU1ShZ1BIVI/+K2BE/W1AWYQMCXAsv4dyKPaw==}
    engines: {node: '>=10'}
    hasBin: true

  convert-source-map@1.9.0:
    resolution: {integrity: sha512-ASFBup0Mz1uyiIjANan1jzLQami9z1PoYSZCiiYW2FczPbenXc45FZdBZLzOT+r6+iciuEModtmCti+hjaAk0A==}

  convert-source-map@2.0.0:
    resolution: {integrity: sha512-Kvp459HrV2FEJ1CAsi1Ku+MY3kasH19TFykTz2xWmMeq6bk2NU3XXvfJ+Q61m0xktWwt+1HSYf3JZsTms3aRJg==}

  core-util-is@1.0.3:
    resolution: {integrity: sha512-ZQBvi1DcpJ4GDqanjucZ2Hj3wEO5pZDS89BWbkcrvdxksJorwUDDZamX9ldFkp9aw2lmBDLgkObEA4DWNJ9FYQ==}

  cosmiconfig@7.1.0:
    resolution: {integrity: sha512-AdmX6xUzdNASswsFtmwSt7Vj8po9IuqXm0UXz7QKPuEUmPB4XyjGfaAr2PSuELMwkRMVH1EpIkX5bTZGRB3eCA==}
    engines: {node: '>=10'}

  csstype@3.1.3:
    resolution: {integrity: sha512-M1uQkMl8rQK/szD0LNhtqxIPLpimGm8sOBwU7lLnCpSbTyY3yeU1Vc7l4KT5zT4s/yOxHH5O7tIuuLOCnLADRw==}

  d3-array@3.2.4:
    resolution: {integrity: sha512-tdQAmyA18i4J7wprpYq8ClcxZy3SC31QMeByyCFyRt7BVHdREQZ5lpzoe5mFEYZUWe+oq8HBvk9JjpibyEV4Jg==}
    engines: {node: '>=12'}

  d3-color@3.1.0:
    resolution: {integrity: sha512-zg/chbXyeBtMQ1LbD/WSoW2DpC3I0mpmPdW+ynRTj/x2DAWYrIY7qeZIHidozwV24m4iavr15lNwIwLxRmOxhA==}
    engines: {node: '>=12'}

  d3-ease@3.0.1:
    resolution: {integrity: sha512-wR/XK3D3XcLIZwpbvQwQ5fK+8Ykds1ip7A2Txe0yxncXSdq1L9skcG7blcedkOX+ZcgxGAmLX1FrRGbADwzi0w==}
    engines: {node: '>=12'}

  d3-format@3.1.0:
    resolution: {integrity: sha512-YyUI6AEuY/Wpt8KWLgZHsIU86atmikuoOmCfommt0LYHiQSPjvX2AcFc38PX0CBpr2RCyZhjex+NS/LPOv6YqA==}
    engines: {node: '>=12'}

  d3-interpolate@3.0.1:
    resolution: {integrity: sha512-3bYs1rOD33uo8aqJfKP3JWPAibgw8Zm2+L9vBKEHJ2Rg+viTR7o5Mmv5mZcieN+FRYaAOWX5SJATX6k1PWz72g==}
    engines: {node: '>=12'}

  d3-path@3.1.0:
    resolution: {integrity: sha512-p3KP5HCf/bvjBSSKuXid6Zqijx7wIfNW+J/maPs+iwR35at5JCbLUT0LzF1cnjbCHWhqzQTIN2Jpe8pRebIEFQ==}
    engines: {node: '>=12'}

  d3-scale@4.0.2:
    resolution: {integrity: sha512-GZW464g1SH7ag3Y7hXjf8RoUuAFIqklOAq3MRl4OaWabTFJY9PN/E1YklhXLh+OQ3fM9yS2nOkCoS+WLZ6kvxQ==}
    engines: {node: '>=12'}

  d3-shape@3.2.0:
    resolution: {integrity: sha512-SaLBuwGm3MOViRq2ABk3eLoxwZELpH6zhl3FbAoJ7Vm1gofKx6El1Ib5z23NUEhF9AsGl7y+dzLe5Cw2AArGTA==}
    engines: {node: '>=12'}

  d3-time-format@4.1.0:
    resolution: {integrity: sha512-dJxPBlzC7NugB2PDLwo9Q8JiTR3M3e4/XANkreKSUxF8vvXKqm1Yfq4Q5dl8budlunRVlUUaDUgFt7eA8D6NLg==}
    engines: {node: '>=12'}

  d3-time@3.1.0:
    resolution: {integrity: sha512-VqKjzBLejbSMT4IgbmVgDjpkYrNWUYJnbCGo874u7MMKIWsILRX+OpX/gTk8MqjpT1A/c6HY2dCA77ZN0lkQ2Q==}
    engines: {node: '>=12'}

  d3-timer@3.0.1:
    resolution: {integrity: sha512-ndfJ/JxxMd3nw31uyKoY2naivF+r29V+Lc0svZxe1JvvIRmi8hUsrMvdOwgS1o6uBHmiz91geQ0ylPP0aj1VUA==}
    engines: {node: '>=12'}

  dargs@7.0.0:
    resolution: {integrity: sha512-2iy1EkLdlBzQGvbweYRFxmFath8+K7+AKB0TlhHWkNuH+TmovaMH/Wp7V7R4u7f4SnX3OgLsU9t1NI9ioDnUpg==}
    engines: {node: '>=8'}

  date-fns@4.1.0:
    resolution: {integrity: sha512-Ukq0owbQXxa/U3EGtsdVBkR1w7KOQ5gIBqdH2hkvknzZPYvBxb/aa6E8L7tmjFtkwZBu3UXBbjIgPo/Ez4xaNg==}

  dateformat@3.0.3:
    resolution: {integrity: sha512-jyCETtSl3VMZMWeRo7iY1FL19ges1t55hMo5yaam4Jrsm5EPL89UQkoQRyiI+Yf4k8r2ZpdngkV8hr1lIdjb3Q==}

  dayjs@1.11.13:
    resolution: {integrity: sha512-oaMBel6gjolK862uaPQOVTA7q3TZhuSvuMQAAglQDOWYO9A91IrAOUJEyKVlqJlHE0vq5p5UXxzdPfMH/x6xNg==}

  debug@4.4.1:
    resolution: {integrity: sha512-KcKCqiftBJcZr++7ykoDIEwSa3XWowTfNPo92BYxjXiyYEVrUQh2aLyhxBCwww+heortUFxEJYcRzosstTEBYQ==}
    engines: {node: '>=6.0'}
    peerDependencies:
      supports-color: '*'
    peerDependenciesMeta:
      supports-color:
        optional: true

  decamelize-keys@1.1.1:
    resolution: {integrity: sha512-WiPxgEirIV0/eIOMcnFBA3/IJZAZqKnwAwWyvvdi4lsr1WCN22nhdf/3db3DoZcUjTV2SqfzIwNyp6y2xs3nmg==}
    engines: {node: '>=0.10.0'}

  decamelize@1.2.0:
    resolution: {integrity: sha512-z2S+W9X73hAUUki+N+9Za2lBlun89zigOyGrsax+KUQ6wKW4ZoWpEYBkGhQjwAjjDCkWxhY0VKEhk8wzY7F5cA==}
    engines: {node: '>=0.10.0'}

  decimal.js-light@2.5.1:
    resolution: {integrity: sha512-qIMFpTMZmny+MMIitAB6D7iVPEorVw6YQRWkvarTkT4tBeSLLiHzcwj6q0MmYSFCiVpiqPJTJEYIrpcPzVEIvg==}

  decode-named-character-reference@1.2.0:
    resolution: {integrity: sha512-c6fcElNV6ShtZXmsgNgFFV5tVX2PaV4g+MOAkb8eXHvn6sryJBrZa9r0zV6+dtTyoCKxtDy5tyQ5ZwQuidtd+Q==}

  deepmerge-ts@7.1.5:
    resolution: {integrity: sha512-HOJkrhaYsweh+W+e74Yn7YStZOilkoPb6fycpwNLKzSPtruFs48nYis0zy5yJz1+ktUhHxoRDJ27RQAWLIJVJw==}
    engines: {node: '>=16.0.0'}

  delayed-stream@1.0.0:
    resolution: {integrity: sha512-ZySD7Nf91aLB0RxL4KGrKHBXl7Eds1DAmEdcoVawXnLD7SDhpNgtuII2aAkg7a7QS41jxPSZ17p4VdGnMHk3MQ==}
    engines: {node: '>=0.4.0'}

  dequal@2.0.3:
    resolution: {integrity: sha512-0je+qPKHEMohvfRTCEo3CrPG6cAzAYgmzKyxRiYSSDkS6eGJdyVJm7WaYA5ECaAD9wLB2T4EEeymA5aFVcYXCA==}
    engines: {node: '>=6'}

  detect-browser@5.3.0:
    resolution: {integrity: sha512-53rsFbGdwMwlF7qvCt0ypLM5V5/Mbl0szB7GPN8y9NCcbknYOeVVXdrXEq+90IwAfrrzt6Hd+u2E2ntakICU8w==}

  detect-indent@6.1.0:
    resolution: {integrity: sha512-reYkTUJAZb9gUuZ2RvVCNhVHdg62RHnJ7WJl8ftMi4diZ6NWlciOzQN88pUhSELEwflJht4oQDv0F0BMlwaYtA==}
    engines: {node: '>=8'}

  detect-newline@3.1.0:
    resolution: {integrity: sha512-TLz+x/vEXm/Y7P7wn1EJFNLxYpUD4TgMosxY6fAVJUnJMbupHBOncxyWUG9OpTaH9EBD7uFI5LfEgmMOc54DsA==}
    engines: {node: '>=8'}

  devlop@1.1.0:
    resolution: {integrity: sha512-RWmIqhcFf1lRYBvNmr7qTNuyCt/7/ns2jbpp1+PalgE/rDQcBT0fioSMUpJ93irlUhC5hrg4cYqe6U+0ImW0rA==}

  dice-coefficient@2.1.1:
    resolution: {integrity: sha512-vPTcHmOQAuGvU6eyBtj7QCBwDJh2I7QpbBU51lbgfv7592KjBl6dm0baRBSh9ekt2X91MNAz7OpJrXCIUtDzlw==}
    hasBin: true

  dijkstrajs@1.0.3:
    resolution: {integrity: sha512-qiSlmBq9+BCdCA/L46dw8Uy93mloxsPSbwnm5yrKn2vMPiy8KyAskTF6zuV/j5BMsmOGZDPs7KjU+mjb670kfA==}

  dom-serializer@2.0.0:
    resolution: {integrity: sha512-wIkAryiqt/nV5EQKqQpo3SToSOV9J0DnbJqwK7Wv/Trc92zIAYZ4FlMu+JPFW1DfGFt81ZTCGgDEabffXeLyJg==}

  domelementtype@2.3.0:
    resolution: {integrity: sha512-OLETBj6w0OsagBwdXnPdN0cnMfF9opN69co+7ZrbfPGrdpPVNBUj02spi6B1N7wChLQiPn4CSH/zJvXw56gmHw==}

  domhandler@5.0.3:
    resolution: {integrity: sha512-cgwlv/1iFQiFnU96XXgROh8xTeetsnJiDsTc7TYCLFd9+/WNkIqPTxiM/8pSd8VIrhXGTf1Ny1q1hquVqDJB5w==}
    engines: {node: '>= 4'}

  domutils@3.2.2:
    resolution: {integrity: sha512-6kZKyUajlDuqlHKVX1w7gyslj9MPIXzIFiz/rGu35uC1wMi+kMhQwGhl4lt9unC9Vb9INnY9Z3/ZA3+FhASLaw==}

  dot-prop@5.3.0:
    resolution: {integrity: sha512-QM8q3zDe58hqUqjraQOmzZ1LIH9SWQJTlEKCH4kJ2oQvLZk7RbQXvtDM2XEq3fwkV9CCvvH4LA0AV+ogFsBM2Q==}
    engines: {node: '>=8'}

  dotenv@17.2.1:
    resolution: {integrity: sha512-kQhDYKZecqnM0fCnzI5eIv5L4cAe/iRI+HqMbO/hbRdTAeXDG+M9FjipUxNfbARuEg4iHIbhnhs78BCHNbSxEQ==}
    engines: {node: '>=12'}

  dotgitignore@2.1.0:
    resolution: {integrity: sha512-sCm11ak2oY6DglEPpCB8TixLjWAxd3kJTs6UIcSasNYxXdFPV+YKlye92c8H4kKFqV5qYMIh7d+cYecEg0dIkA==}
    engines: {node: '>=6'}

  dunder-proto@1.0.1:
    resolution: {integrity: sha512-KIN/nDJBQRcXw0MLVhZE9iQHmG68qAVIBg9CqmUYjmQIhgij9U5MFvrqkUL5FbtyyzZuOeOt0zdeRe4UY7ct+A==}
    engines: {node: '>= 0.4'}

  electron-to-chromium@1.5.199:
    resolution: {integrity: sha512-3gl0S7zQd88kCAZRO/DnxtBKuhMO4h0EaQIN3YgZfV6+pW+5+bf2AdQeHNESCoaQqo/gjGVYEf2YM4O5HJQqpQ==}

  emoji-regex@8.0.0:
    resolution: {integrity: sha512-MSjYzcWNOA0ewAHpz0MxpYFvwg6yjy1NG3xteoqz644VCo/RPgnr1/GGt+ic3iJTzQ8Eu3TdM14SawnVUmGE6A==}

  entities@4.5.0:
    resolution: {integrity: sha512-V0hjH4dGPh9Ao5p0MoRY6BVqtwCjhz6vI5LT8AJ55H+4g9/4vbHx1I54fS0XuclLhDHArPQCiMjDxjaL8fPxhw==}
    engines: {node: '>=0.12'}

  entities@6.0.1:
    resolution: {integrity: sha512-aN97NXWF6AWBTahfVOIrB/NShkzi5H7F9r1s9mD3cDj4Ko5f2qhhVoYMibXF7GlLveb/D2ioWay8lxI97Ven3g==}
    engines: {node: '>=0.12'}

  error-ex@1.3.2:
    resolution: {integrity: sha512-7dFHNmqeFSEt2ZBsCriorKnn3Z2pj+fd9kmI6QoWw4//DL+icEBfc0U7qJCisqrTsKTjw4fNFy2pW9OqStD84g==}

  es-define-property@1.0.1:
    resolution: {integrity: sha512-e3nRfgfUZ4rNGL232gUgX06QNyyez04KdjFrF+LTRoOXmrOgFKDg4BCdsjW8EnT69eqdYGmRpJwiPVYNrCaW3g==}
    engines: {node: '>= 0.4'}

  es-errors@1.3.0:
    resolution: {integrity: sha512-Zf5H2Kxt2xjTvbJvP2ZWLEICxA6j+hAmMzIlypy4xcBg1vKVnx89Wy0GbS+kf5cwCVFFzdCFh2XSCFNULS6csw==}
    engines: {node: '>= 0.4'}

  es-object-atoms@1.1.1:
    resolution: {integrity: sha512-FGgH2h8zKNim9ljj7dankFPcICIK9Cp5bm+c2gQSYePhpaG5+esrLODihIorn+Pe6FGJzWhXQotPv73jTaldXA==}
    engines: {node: '>= 0.4'}

  es-set-tostringtag@2.1.0:
    resolution: {integrity: sha512-j6vWzfrGVfyXxge+O0x5sh6cvxAog0a/4Rdd2K36zCMV5eJ+/+tOAngRO8cODMNWbVRdVlmGZQL2YS3yR8bIUA==}
    engines: {node: '>= 0.4'}

  es-toolkit@1.39.9:
    resolution: {integrity: sha512-9OtbkZmTA2Qc9groyA1PUNeb6knVTkvB2RSdr/LcJXDL8IdEakaxwXLHXa7VX/Wj0GmdMJPR3WhnPGhiP3E+qg==}

  esbuild@0.25.8:
    resolution: {integrity: sha512-vVC0USHGtMi8+R4Kz8rt6JhEWLxsv9Rnu/lGYbPR8u47B+DCBksq9JarW0zOO7bs37hyOK1l2/oqtbciutL5+Q==}
    engines: {node: '>=18'}
    hasBin: true

  escalade@3.2.0:
    resolution: {integrity: sha512-WUj2qlxaQtO4g6Pq5c29GTcWGDyd8itL8zTlipgECz3JesAiiOKotd8JU6otB3PACgG6xkJUyVhboMS+bje/jA==}
    engines: {node: '>=6'}

  escape-string-regexp@1.0.5:
    resolution: {integrity: sha512-vbRorB5FUQWvla16U8R/qgaFIya2qGzwDrNmCZuYKrbdSUMG6I1ZCGQRefkRVhuOkIGVne7BQ35DSfo1qvJqFg==}
    engines: {node: '>=0.8.0'}

  escape-string-regexp@4.0.0:
    resolution: {integrity: sha512-TtpcNJ3XAzx3Gq8sWRzJaVajRs0uVxA2YAkdb1jm2YkPz4G6egUFAyA3n5vtEIZefPk5Wa4UXbKuS5fKkJWdgA==}
    engines: {node: '>=10'}

  estree-util-is-identifier-name@3.0.0:
    resolution: {integrity: sha512-hFtqIDZTIUZ9BXLb8y4pYGyk6+wekIivNVTcmvk8NoOh+VeRn5y6cEHzbURrWbfp1fIqdVipilzj+lfaadNZmg==}

  eventemitter3@5.0.1:
    resolution: {integrity: sha512-GWkBvjiSZK87ELrYOSESUYeVIc9mvLLf/nXalMOS5dYrgZq9o5OVkbZAVM06CVxYsCwH9BDZFPlQTlPA1j4ahA==}

  events@3.3.0:
    resolution: {integrity: sha512-mQw+2fkQbALzQ7V0MY0IqdnXNOeTtP4r0lN9z7AAawCXgqea7bDii20AYrIBrFd/Hx0M2Ocz6S111CaFkUcb0Q==}
    engines: {node: '>=0.8.x'}

  extend@3.0.2:
    resolution: {integrity: sha512-fjquC59cD7CyW6urNXK0FBufkZcoiGG80wTuPujX590cB5Ttln20E2UB4S/WARVqhXffZl2LNgS+gQdPIIim/g==}

  fast-deep-equal@3.1.3:
    resolution: {integrity: sha512-f3qQ9oQy9j2AhBe/H9VC91wLmKBCCU/gDOnKNAYG5hswO7BLKj09Hc5HYNz9cGI++xlpDCIgDaitVs03ATR84Q==}

  fdir@6.4.6:
    resolution: {integrity: sha512-hiFoqpyZcfNm1yc4u8oWCf9A2c4D3QjCrks3zmoVKVxpQRzmPNar1hUJcBG2RQHvEVGDN+Jm81ZheVLAQMK6+w==}
    peerDependencies:
      picomatch: ^3 || ^4
    peerDependenciesMeta:
      picomatch:
        optional: true

  figures@3.2.0:
    resolution: {integrity: sha512-yaduQFRKLXYOGgEn6AZau90j3ggSOyiqXU0F9JZfeXYhNa+Jk4X+s45A2zg5jns87GAFa34BBm2kXw4XpNcbdg==}
    engines: {node: '>=8'}

  file-saver@2.0.5:
    resolution: {integrity: sha512-P9bmyZ3h/PRG+Nzga+rbdI4OEpNDzAVyy74uVO9ATgzLK6VtAsYybF/+TOCvrc0MO793d6+42lLyZTw7/ArVzA==}

  fill-range@7.1.1:
    resolution: {integrity: sha512-YsGpe3WHLK8ZYi4tWDg2Jy3ebRz2rXowDxnld4bkQB00cc/1Zw9AWnC0i9ztDJitivtQvaI9KaLyKrc+hBW0yg==}
    engines: {node: '>=8'}

  find-root@1.1.0:
    resolution: {integrity: sha512-NKfW6bec6GfKc0SGx1e07QZY9PE99u0Bft/0rzSD5k3sO/vwkVUpDUKVm5Gpp5Ue3YfShPFTX2070tDs5kB9Ng==}

  find-up@2.1.0:
    resolution: {integrity: sha512-NWzkk0jSJtTt08+FBFMvXoeZnOJD+jTtsRmBYbAIzJdX6l7dLgR7CTubCM5/eDdPUBvLCeVasP1brfVR/9/EZQ==}
    engines: {node: '>=4'}

  find-up@3.0.0:
    resolution: {integrity: sha512-1yD6RmLI1XBfxugvORwlck6f75tYL+iR0jqwsOrOxMZyGYqUuDhJ0l4AXdO1iX/FTs9cBAMEk1gWSEx1kSbylg==}
    engines: {node: '>=6'}

  find-up@4.1.0:
    resolution: {integrity: sha512-PpOwAdQ/YlXQ2vj8a3h8IipDuYRi3wceVQQGYWxNINccq40Anw7BlsEXCMbt1Zt+OLA6Fq9suIpIWD0OsnISlw==}
    engines: {node: '>=8'}

  find-up@5.0.0:
    resolution: {integrity: sha512-78/PXT1wlLLDgTzDs7sjq9hzz0vXD+zn+7wypEe4fXQxCmdmqfGsEPQxmiCSQI3ajFV91bVSsvNtrJRiW6nGng==}
    engines: {node: '>=10'}

  follow-redirects@1.15.11:
    resolution: {integrity: sha512-deG2P0JfjrTxl50XGCDyfI97ZGVCxIpfKYmfyrQ54n5FO/0gfIES8C/Psl6kWVDolizcaaxZJnTS0QSMxvnsBQ==}
    engines: {node: '>=4.0'}
    peerDependencies:
      debug: '*'
    peerDependenciesMeta:
      debug:
        optional: true

  form-data@4.0.4:
    resolution: {integrity: sha512-KrGhL9Q4zjj0kiUt5OO4Mr/A/jlI2jDYs5eHBpYHPcBEVSiipAvn2Ko2HnPe20rmcuuvMHNdZFp+4IlGTMF0Ow==}
    engines: {node: '>= 6'}

  fraction.js@4.3.7:
    resolution: {integrity: sha512-ZsDfxO51wGAXREY55a7la9LScWpwv9RxIrYABrlvOFBlH/ShPnrtsXeuUIfXKKOVicNxQ+o8JTbJvjS4M89yew==}

  framer-motion@12.23.12:
    resolution: {integrity: sha512-6e78rdVtnBvlEVgu6eFEAgG9v3wLnYEboM8I5O5EXvfKC8gxGQB8wXJdhkMy10iVcn05jl6CNw7/HTsTCfwcWg==}
    peerDependencies:
      '@emotion/is-prop-valid': '*'
      react: ^18.0.0 || ^19.0.0
      react-dom: ^18.0.0 || ^19.0.0
    peerDependenciesMeta:
      '@emotion/is-prop-valid':
        optional: true
      react:
        optional: true
      react-dom:
        optional: true

  fsevents@2.3.3:
    resolution: {integrity: sha512-5xoDfX+fL7faATnagmWPpbFtwh/R77WmMMqqHGS65C3vvB0YHrgF+B1YmZ3441tMj5n63k0212XNoJwzlhffQw==}
    engines: {node: ^8.16.0 || ^10.6.0 || >=11.0.0}
    os: [darwin]

  function-bind@1.1.2:
    resolution: {integrity: sha512-7XHNxH7qX9xG5mIwxkhumTox/MIRNcOgDrxWsMt2pAr23WHp6MrRlN7FBSFpCpr+oVO0F744iUgR82nJMfG2SA==}

  fuse.js@7.1.0:
    resolution: {integrity: sha512-trLf4SzuuUxfusZADLINj+dE8clK1frKdmqiJNb1Es75fmI5oY6X2mxLVUciLLjxqw/xr72Dhy+lER6dGd02FQ==}
    engines: {node: '>=10'}

  gensync@1.0.0-beta.2:
    resolution: {integrity: sha512-3hN7NaskYvMDLQY55gnW3NQ+mesEAepTqlg+VEbj7zzqEMBVNhzcGYYeqFo/TlYz6eQiFcp1HcsCZO+nGgS8zg==}
    engines: {node: '>=6.9.0'}

  get-caller-file@2.0.5:
    resolution: {integrity: sha512-DyFP3BM/3YHTQOCUL/w0OZHR0lpKeGrxotcHWcqNEdnltqFwXVfhEBQ94eIo34AfQpo0rGki4cyIiftY06h2Fg==}
    engines: {node: 6.* || 8.* || >= 10.*}

  get-intrinsic@1.3.0:
    resolution: {integrity: sha512-9fSjSaos/fRIVIp+xSJlE6lfwhES7LNtKaCBIamHsjr2na1BiABJPo0mOjjz8GJDURarmCPGqaiVg5mfjb98CQ==}
    engines: {node: '>= 0.4'}

  get-pkg-repo@4.2.1:
    resolution: {integrity: sha512-2+QbHjFRfGB74v/pYWjd5OhU3TDIC2Gv/YKUTk/tCvAz0pkn/Mz6P3uByuBimLOcPvN2jYdScl3xGFSrx0jEcA==}
    engines: {node: '>=6.9.0'}
    hasBin: true

  get-proto@1.0.1:
    resolution: {integrity: sha512-sTSfBjoXBp89JvIKIefqw7U2CCebsc74kiY6awiGogKtoSGbgjYE/G/+l9sF3MWFPNc9IcoOC4ODfKHfxFmp0g==}
    engines: {node: '>= 0.4'}

  get-text-width@1.0.3:
    resolution: {integrity: sha512-kv1MaexPcR/qaZ4kN8sUDjG5pRp5ptHvxcDGDBTeGld1cmo7MnlCMH22jevyvs/VV7Ran203o7qAOq2+kWw9cA==}

  git-raw-commits@2.0.11:
    resolution: {integrity: sha512-VnctFhw+xfj8Va1xtfEqCUD2XDrbAPSJx+hSrE5K7fGdjZruW7XV+QOrN7LF/RJyvspRiD2I0asWsxFp0ya26A==}
    engines: {node: '>=10'}
    hasBin: true

  git-remote-origin-url@2.0.0:
    resolution: {integrity: sha512-eU+GGrZgccNJcsDH5LkXR3PB9M958hxc7sbA8DFJjrv9j4L2P/eZfKhM+QD6wyzpiv+b1BpK0XrYCxkovtjSLw==}
    engines: {node: '>=4'}

  git-semver-tags@4.1.1:
    resolution: {integrity: sha512-OWyMt5zBe7xFs8vglMmhM9lRQzCWL3WjHtxNNfJTMngGym7pC1kh8sP6jevfydJ6LP3ZvGxfb6ABYgPUM0mtsA==}
    engines: {node: '>=10'}
    hasBin: true

  gitconfiglocal@1.0.0:
    resolution: {integrity: sha512-spLUXeTAVHxDtKsJc8FkFVgFtMdEN9qPGpL23VfSHx4fP4+Ds097IXLvymbnDH8FnmxX5Nr9bPw3A+AQ6mWEaQ==}

  glob-parent@5.1.2:
    resolution: {integrity: sha512-AOIgSQCepiJYwP3ARnGx+5VnTu2HBYdzbGP45eLw1vr3zB3vZLeyed1sC9hnbcOc9/SrMyM5RPQrkGz4aS9Zow==}
    engines: {node: '>= 6'}

  globals@16.3.0:
    resolution: {integrity: sha512-bqWEnJ1Nt3neqx2q5SFfGS8r/ahumIakg3HcwtNlrVlwXIeNumWn/c7Pn/wKzGhf6SaW6H6uWXLqC30STCMchQ==}
    engines: {node: '>=18'}

  gopd@1.2.0:
    resolution: {integrity: sha512-ZUKRh6/kUFoAiTAtTYPZJ3hw9wNxx+BIBOijnlG9PnrJsCcSjs1wyyD6vJpaYtgnzDrKYRSqf3OO6Rfa93xsRg==}
    engines: {node: '>= 0.4'}

  graceful-fs@4.2.11:
    resolution: {integrity: sha512-RbJ5/jmFcNNCcDV5o9eTnBLJ/HszWV0P73bc+Ff4nS/rJj+YaS6IGyiOL0VoBYX+l1Wrl3k63h/KrH+nhJ0XvQ==}

  handlebars@4.7.8:
    resolution: {integrity: sha512-vafaFqs8MZkRrSX7sFVUdo3ap/eNiLnb4IakshzvP56X5Nr1iGKAIqdX6tMlm6HcNRIkr6AxO5jFEoJzzpT8aQ==}
    engines: {node: '>=0.4.7'}
    hasBin: true

  hard-rejection@2.1.0:
    resolution: {integrity: sha512-VIZB+ibDhx7ObhAe7OVtoEbuP4h/MuOTHJ+J8h/eBXotJYl0fBgR72xDFCKgIh22OJZIOVNxBMWuhAr10r8HdA==}
    engines: {node: '>=6'}

  has-flag@3.0.0:
    resolution: {integrity: sha512-sKJf1+ceQBr4SMkvQnBDNDtf4TXpVhVGateu0t918bl30FnbE2m4vNLX+VWe/dpjlb+HugGYzW7uQXH98HPEYw==}
    engines: {node: '>=4'}

  has-flag@4.0.0:
    resolution: {integrity: sha512-EykJT/Q1KjTWctppgIAgfSO0tKVuZUjhgMr17kqTumMl6Afv3EISleU7qZUzoXDFTAHTDC4NOoG/ZxU3EvlMPQ==}
    engines: {node: '>=8'}

  has-symbols@1.1.0:
    resolution: {integrity: sha512-1cDNdwJ2Jaohmb3sg4OmKaMBwuC48sYni5HUw2DvsC8LjGTLK9h+eb1X6RyuOHe4hT0ULCW68iomhjUoKUqlPQ==}
    engines: {node: '>= 0.4'}

  has-tostringtag@1.0.2:
    resolution: {integrity: sha512-NqADB8VjPFLM2V0VvHUewwwsw0ZWBaIdgo+ieHtK3hasLz4qeCRjYcqfB6AQrBggRKppKF8L52/VqdVsO47Dlw==}
    engines: {node: '>= 0.4'}

  hasown@2.0.2:
    resolution: {integrity: sha512-0hJU9SCPvmMzIBdZFqNPXWa6dqh7WdH0cII9y+CyS8rG3nL48Bclra9HmKhVVUHyPWNH5Y7xDwAB7bfgSjkUMQ==}
    engines: {node: '>= 0.4'}

  hast-util-from-parse5@8.0.3:
    resolution: {integrity: sha512-3kxEVkEKt0zvcZ3hCRYI8rqrgwtlIOFMWkbclACvjlDw8Li9S2hk/d51OI0nr/gIpdMHNepwgOKqZ/sy0Clpyg==}

  hast-util-is-element@3.0.0:
    resolution: {integrity: sha512-Val9mnv2IWpLbNPqc/pUem+a7Ipj2aHacCwgNfTiK0vJKl0LF+4Ba4+v1oPHFpf3bLYmreq0/l3Gud9S5OH42g==}

  hast-util-parse-selector@4.0.0:
    resolution: {integrity: sha512-wkQCkSYoOGCRKERFWcxMVMOcYE2K1AaNLU8DXS9arxnLOUEWbOXKXiJUNzEpqZ3JOKpnha3jkFrumEjVliDe7A==}

  hast-util-raw@9.1.0:
    resolution: {integrity: sha512-Y8/SBAHkZGoNkpzqqfCldijcuUKh7/su31kEBp67cFY09Wy0mTRgtsLYsiIxMJxlu0f6AA5SUTbDR8K0rxnbUw==}

  hast-util-sanitize@5.0.2:
    resolution: {integrity: sha512-3yTWghByc50aGS7JlGhk61SPenfE/p1oaFeNwkOOyrscaOkMGrcW9+Cy/QAIOBpZxP1yqDIzFMR0+Np0i0+usg==}

  hast-util-to-jsx-runtime@2.3.6:
    resolution: {integrity: sha512-zl6s8LwNyo1P9uw+XJGvZtdFF1GdAkOg8ujOw+4Pyb76874fLps4ueHXDhXWdk6YHQ6OgUtinliG7RsYvCbbBg==}

  hast-util-to-parse5@8.0.0:
    resolution: {integrity: sha512-3KKrV5ZVI8if87DVSi1vDeByYrkGzg4mEfeu4alwgmmIeARiBLKCZS2uw5Gb6nU9x9Yufyj3iudm6i7nl52PFw==}

  hast-util-whitespace@3.0.0:
    resolution: {integrity: sha512-88JUN06ipLwsnv+dVn+OIYOvAuvBMy/Qoi6O7mQHxdPXpjy+Cd6xRkWwux7DKO+4sYILtLBRIKgsdpS2gQc7qw==}

  hastscript@9.0.1:
    resolution: {integrity: sha512-g7df9rMFX/SPi34tyGCyUBREQoKkapwdY/T04Qn9TDWfHhAYt4/I0gMVirzK5wEzeUqIjEB+LXC/ypb7Aqno5w==}

  hex-rgb@5.0.0:
    resolution: {integrity: sha512-NQO+lgVUCtHxZ792FodgW0zflK+ozS9X9dwGp9XvvmPlH7pyxd588cn24TD3rmPm/N0AIRXF10Otah8yKqGw4w==}
    engines: {node: '>=12'}

  hoist-non-react-statics@3.3.2:
    resolution: {integrity: sha512-/gGivxi8JPKWNm/W0jSmzcMPpfpPLc3dY/6GxhX2hQ9iGj3aDfklV4ET7NjKpSinLpJ5vafa9iiGIEZg10SfBw==}

  hosted-git-info@2.8.9:
    resolution: {integrity: sha512-mxIDAb9Lsm6DoOJ7xH+5+X4y1LU/4Hi50L9C5sIswK3JzULS4bwk1FvjdBgvYR4bzT4tuUQiC15FE2f5HbLvYw==}

  hosted-git-info@4.1.0:
    resolution: {integrity: sha512-kyCuEOWjJqZuDbRHzL8V93NzQhwIB71oFWSyzVo+KPZI+pnQPPxucdkrOZvkLRnrf5URsQM+IJ09Dw29cRALIA==}
    engines: {node: '>=10'}

  html-dom-parser@5.1.1:
    resolution: {integrity: sha512-+o4Y4Z0CLuyemeccvGN4bAO20aauB2N9tFEAep5x4OW34kV4PTarBHm6RL02afYt2BMKcr0D2Agep8S3nJPIBg==}

  html-react-parser@5.2.6:
    resolution: {integrity: sha512-qcpPWLaSvqXi+TndiHbCa+z8qt0tVzjMwFGFBAa41ggC+ZA5BHaMIeMJla9g3VSp4SmiZb9qyQbmbpHYpIfPOg==}
    peerDependencies:
      '@types/react': 0.14 || 15 || 16 || 17 || 18 || 19
      react: 0.14 || 15 || 16 || 17 || 18 || 19
    peerDependenciesMeta:
      '@types/react':
        optional: true

  html-url-attributes@3.0.1:
    resolution: {integrity: sha512-ol6UPyBWqsrO6EJySPz2O7ZSr856WDrEzM5zMqp+FJJLGMW35cLYmmZnl0vztAZxRUoNZJFTCohfjuIJ8I4QBQ==}

  html-void-elements@3.0.0:
    resolution: {integrity: sha512-bEqo66MRXsUGxWHV5IP0PUiAWwoEjba4VCzg0LjFJBpchPaTfyfCKTG6bc5F8ucKec3q5y6qOdGyYTSBEvhCrg==}

  htmlparser2@10.0.0:
    resolution: {integrity: sha512-TwAZM+zE5Tq3lrEHvOlvwgj1XLWQCtaaibSN11Q+gGBAS7Y1uZSWwXXRe4iF6OXnaq1riyQAPFOBtYc77Mxq0g==}

  humanize-duration@3.33.0:
    resolution: {integrity: sha512-vYJX7BSzn7EQ4SaP2lPYVy+icHDppB6k7myNeI3wrSRfwMS5+BHyGgzpHR0ptqJ2AQ6UuIKrclSg5ve6Ci4IAQ==}

  immer@10.1.1:
    resolution: {integrity: sha512-s2MPrmjovJcoMaHtx6K11Ra7oD05NT97w1IC5zpMkT6Atjr7H8LjaDd81iIxUYpMKSRRNMJE703M1Fhr/TctHw==}

  immutable@4.3.7:
    resolution: {integrity: sha512-1hqclzwYwjRDFLjcFxOM5AYkkG0rpFPpr1RLPMEuGczoS7YA8gLhy8SWXYRAA/XwfEHpfo3cw5JGioS32fnMRw==}

  import-fresh@3.3.1:
    resolution: {integrity: sha512-TR3KfrTZTYLPB6jUjfx6MF9WcWrHL9su5TObK4ZkYgBdWKPOFoSoQIdEuTuR82pmtxH2spWG9h6etwfr1pLBqQ==}
    engines: {node: '>=6'}

  indent-string@4.0.0:
    resolution: {integrity: sha512-EdDDZu4A2OyIK7Lr/2zG+w5jmbuk1DVBnEwREQvBzspBJkCEbRa8GxU1lghYcaGJCnRWibjDXlq779X1/y5xwg==}
    engines: {node: '>=8'}

  inherits@2.0.4:
    resolution: {integrity: sha512-k/vGaX4/Yla3WzyMCvTQOXYeIHvqOKtnqBduzTHpzpQZzAskKMhZ2K+EnBiSM9zGSoIFeMpXKxa4dYeZIQqewQ==}

  ini@1.3.8:
    resolution: {integrity: sha512-JV/yugV2uzW5iMRSiZAyDtQd+nxtUnjeLt0acNdw98kKLrvuRVyB80tsREOE7yvGVgalhZ6RNXCmEHkUKBKxew==}

  inline-style-parser@0.2.4:
    resolution: {integrity: sha512-0aO8FkhNZlj/ZIbNi7Lxxr12obT7cL1moPfE4tg1LkX7LlLfC6DeX4l2ZEud1ukP9jNQyNnfzQVqwbwmAATY4Q==}

  internmap@2.0.3:
    resolution: {integrity: sha512-5Hh7Y1wQbvY5ooGgPbDaL5iYLAPzMTUrjMulskHLH6wnv/A+1q5rgEaiuqEjB+oxGXIVZs1FF+R/KPN3ZSQYYg==}
    engines: {node: '>=12'}

  ipaddr.js@2.2.0:
    resolution: {integrity: sha512-Ag3wB2o37wslZS19hZqorUnrnzSkpOVy+IiiDEiTqNubEYpYuHWIf6K4psgN2ZWKExS4xhVCrRVfb/wfW8fWJA==}
    engines: {node: '>= 10'}

  is-absolute-url@4.0.1:
    resolution: {integrity: sha512-/51/TKE88Lmm7Gc4/8btclNXWS+g50wXhYJq8HWIBAGUBnoAdRu1aXeh364t/O7wXDAcTJDP8PNuNKWUDWie+A==}
    engines: {node: ^12.20.0 || ^14.13.1 || >=16.0.0}

  is-alphabetical@2.0.1:
    resolution: {integrity: sha512-FWyyY60MeTNyeSRpkM2Iry0G9hpr7/9kD40mD/cGQEuilcZYS4okz8SN2Q6rLCJ8gbCt6fN+rC+6tMGS99LaxQ==}

  is-alphanumerical@2.0.1:
    resolution: {integrity: sha512-hmbYhX/9MUMF5uh7tOXyK/n0ZvWpad5caBA17GsC6vyuCqaWliRG5K1qS9inmUhEMaOBIW7/whAnSwveW/LtZw==}

  is-arrayish@0.2.1:
    resolution: {integrity: sha512-zz06S8t0ozoDXMG+ube26zeCTNXcKIPJZJi8hBrF4idCLms4CG9QtK7qBl1boi5ODzFpjswb5JPmHCbMpjaYzg==}

  is-binary-path@2.1.0:
    resolution: {integrity: sha512-ZMERYes6pDydyuGidse7OsHxtbI7WVeUEozgR/g7rd0xUimYNlvZRE/K2MgZTjWy725IfelLeVcEM97mmtRGXw==}
    engines: {node: '>=8'}

  is-core-module@2.16.1:
    resolution: {integrity: sha512-UfoeMA6fIJ8wTYFEUjelnaGI67v6+N7qXJEvQuIGa99l4xsCruSYOVSQ0uPANn4dAzm8lkYPaKLrrijLq7x23w==}
    engines: {node: '>= 0.4'}

  is-decimal@2.0.1:
    resolution: {integrity: sha512-AAB9hiomQs5DXWcRB1rqsxGUstbRroFOPPVAomNk/3XHR5JyEZChOyTWe2oayKnsSsr/kcGqF+z6yuH6HHpN0A==}

  is-extglob@2.1.1:
    resolution: {integrity: sha512-SbKbANkN603Vi4jEZv49LeVJMn4yGwsbzZworEoyEiutsN3nJYdbO36zfhGJ6QEDpOZIFkDtnq5JRxmvl3jsoQ==}
    engines: {node: '>=0.10.0'}

  is-fullwidth-code-point@3.0.0:
    resolution: {integrity: sha512-zymm5+u+sCsSWyD9qNaejV3DFvhCKclKdizYaJUuHA83RLjb7nSuGnddCHGv0hk+KY7BMAlsWeK4Ueg6EV6XQg==}
    engines: {node: '>=8'}

  is-glob@4.0.3:
    resolution: {integrity: sha512-xelSayHH36ZgE7ZWhli7pW34hNbNl8Ojv5KVmkJD4hBdD3th8Tfk9vYasLM+mXWOZhFkgZfxhLSnrwRr4elSSg==}
    engines: {node: '>=0.10.0'}

  is-hexadecimal@2.0.1:
    resolution: {integrity: sha512-DgZQp241c8oO6cA1SbTEWiXeoxV42vlcJxgH+B3hi1AiqqKruZR3ZGF8In3fj4+/y/7rHvlOZLZtgJ/4ttYGZg==}

  is-number@7.0.0:
    resolution: {integrity: sha512-41Cifkg6e8TylSpdtTpeLVMqvSBEVzTttHvERD741+pnZ8ANv0004MRL43QKPDlK9cGvNp6NZWZUBlbGXYxxng==}
    engines: {node: '>=0.12.0'}

  is-obj@2.0.0:
    resolution: {integrity: sha512-drqDG3cbczxxEJRoOXcOjtdp1J/lyp1mNn0xaznRs8+muBhgQcrnbspox5X5fOw0HnMnbfDzvnEMEtqDEJEo8w==}
    engines: {node: '>=8'}

  is-plain-obj@1.1.0:
    resolution: {integrity: sha512-yvkRyxmFKEOQ4pNXCmJG5AEQNlXJS5LaONXo5/cLdTZdWvsZ1ioJEonLGAosKlMWE8lwUy/bJzMjcw8az73+Fg==}
    engines: {node: '>=0.10.0'}

  is-plain-obj@4.1.0:
    resolution: {integrity: sha512-+Pgi+vMuUNkJyExiMBt5IlFoMyKnr5zhJ4Uspz58WOhBF5QoIZkFyNHIbBAtHwzVAgk5RtndVNsDRN61/mmDqg==}
    engines: {node: '>=12'}

  is-text-path@1.0.1:
    resolution: {integrity: sha512-xFuJpne9oFz5qDaodwmmG08e3CawH/2ZV8Qqza1Ko7Sk8POWbkRdwIoAWVhqvq0XeUzANEhKo2n0IXUGBm7A/w==}
    engines: {node: '>=0.10.0'}

  isarray@1.0.0:
    resolution: {integrity: sha512-VLghIWNM6ELQzo7zwmcg0NmTVyWKYjvIeM83yjp0wRDTmUnrM678fQbcKBo6n2CJEF0szoG//ytg+TKla89ALQ==}

  itertools@2.4.1:
    resolution: {integrity: sha512-dFTSYzmbfeNE3q/qxwAr/QdKsK6/rp+LTz8SJdTg1+lo9omXFYpDcOKw47/7TevlnC0LorR5pRSf68+yB3N0GA==}

  jiti@2.4.2:
    resolution: {integrity: sha512-rg9zJN+G4n2nfJl5MW3BMygZX56zKPNVEYYqq7adpmMh4Jn2QNEwhvQlFy6jPVdcod7txZtKHWnyZiA3a0zP7A==}
    hasBin: true

  js-base64@3.7.8:
    resolution: {integrity: sha512-hNngCeKxIUQiEUN3GPJOkz4wF/YvdUdbNL9hsBcMQTkKzboD7T/q3OYOuuPZLUE6dBxSGpwhk5mwuDud7JVAow==}

  js-tokens@4.0.0:
    resolution: {integrity: sha512-RdJUflcE3cUzKiMqQgsCu06FPu9UdIJO0beYbPhHN4k6apgJtifcoCtT9bcxOpYBtpD2kCM6Sbzg4CausW/PKQ==}

  jsesc@3.1.0:
    resolution: {integrity: sha512-/sM3dO2FOzXjKQhJuo0Q173wf2KOo8t4I8vHy6lF9poUp7bKT0/NHE8fPX23PwfhnykfqnC2xRxOnVw5XuGIaA==}
    engines: {node: '>=6'}
    hasBin: true

  json-parse-better-errors@1.0.2:
    resolution: {integrity: sha512-mrqyZKfX5EhL7hvqcV6WG1yYjnjeuYDzDhhcAAUrq8Po85NBQBJP+ZDUT75qZQ98IkUoBqdkExkukOU7Ts2wrw==}

  json-parse-even-better-errors@2.3.1:
    resolution: {integrity: sha512-xyFwyhro/JEof6Ghe2iz2NcXoj2sloNsWr/XsERDK/oiPCfaNhl5ONfp+jQdAZRQQ0IJWNzH9zIZF7li91kh2w==}

  json-stringify-safe@5.0.1:
    resolution: {integrity: sha512-ZClg6AaYvamvYEE82d3Iyd3vSSIjQ+odgjaTzRuO3s7toCdFKczob2i0zCh7JE8kWn17yvAWhUVxvqGwUalsRA==}

  json5@2.2.3:
    resolution: {integrity: sha512-XmOWe7eyHYH14cLdVPoyg+GOH3rYX++KpzrylJwSW98t3Nk+U8XOl8FWKOgwtzdb8lXGf6zYwDUzeHMWfxasyg==}
    engines: {node: '>=6'}
    hasBin: true

  jsonparse@1.3.1:
    resolution: {integrity: sha512-POQXvpdL69+CluYsillJ7SUhKvytYjW9vG/GKpnf+xP8UWgYEM/RaMzHHofbALDiKbbP1W8UEYmgGl39WkPZsg==}
    engines: {'0': node >= 0.2.0}

  kind-of@6.0.3:
    resolution: {integrity: sha512-dcS1ul+9tmeD95T+x28/ehLgd9mENa3LsvDTtzm3vyBEO7RPptvAD+t44WVXaUjTBRcrpFeFlC8WCruUR456hw==}
    engines: {node: '>=0.10.0'}

  lines-and-columns@1.2.4:
    resolution: {integrity: sha512-7ylylesZQ/PV29jhEDl3Ufjo6ZX7gCqJr5F7PKrqc93v7fzSymt1BpwEU8nAUXs8qzzvqhbjhK5QZg6Mt/HkBg==}

  little-state-machine@4.8.1:
    resolution: {integrity: sha512-liPHqaWMQ7rzZryQUDnbZ1Gclnnai3dIyaJ0nAgwZRXMzqbYrydrlCI0NDojRUbE5VYh5vu6hygEUZiH77nQkQ==}
    peerDependencies:
      react: ^16.8.0 || ^17 || ^18 || ^19

  load-json-file@4.0.0:
    resolution: {integrity: sha512-Kx8hMakjX03tiGTLAIdJ+lL0htKnXjEZN6hk/tozf/WOuYGdZBJrZ+rCJRbVCugsjB3jMLn9746NsQIf5VjBMw==}
    engines: {node: '>=4'}

  locate-path@2.0.0:
    resolution: {integrity: sha512-NCI2kiDkyR7VeEKm27Kda/iQHyKJe1Bu0FlTbYp3CqJu+9IFe9bLyAjMxf5ZDDbEg+iMPzB5zYyUTSm8wVTKmA==}
    engines: {node: '>=4'}

  locate-path@3.0.0:
    resolution: {integrity: sha512-7AO748wWnIhNqAuaty2ZWHkQHRSNfPVIsPIfwEOWO22AmaoVrWavlOcMR5nzTLNYvp36X220/maaRsrec1G65A==}
    engines: {node: '>=6'}

  locate-path@5.0.0:
    resolution: {integrity: sha512-t7hw9pI+WvuwNJXwk5zVHpyhIqzg2qTlklJOf0mVxGSbe3Fp2VieZcduNYjaLDoy6p9uGpQEGWG87WpMKlNq8g==}
    engines: {node: '>=8'}

  locate-path@6.0.0:
    resolution: {integrity: sha512-iPZK6eYjbxRu3uB4/WZ3EsEIMJFMqAoopl3R+zuq0UjcAm/MO6KCweDgPfP3elTztoKP3KtnVHxTn2NHBSDVUw==}
    engines: {node: '>=10'}

  lodash-es@4.17.21:
    resolution: {integrity: sha512-mKnC+QJ9pWVzv+C4/U3rRsHapFfHvQFoFB92e52xeyGMcX6/OlIl78je1u8vePzYZSkkogMPJ2yjxxsb89cxyw==}

  lodash.ismatch@4.4.0:
    resolution: {integrity: sha512-fPMfXjGQEV9Xsq/8MTSgUf255gawYRbjwMyDbcvDhXgV7enSZA0hynz6vMPnpAb5iONEzBHBPsT+0zes5Z301g==}

  lodash@4.17.21:
    resolution: {integrity: sha512-v2kDEe57lecTulaDIuNTPy3Ry4gLGJ6Z1O3vE1krgXZNrsQ+LFTGHVxVjcXPs17LhbZVGedAJv8XZ1tvj5FvSg==}

  longest-streak@3.1.0:
    resolution: {integrity: sha512-9Ri+o0JYgehTaVBBDoMqIl8GXtbWg711O3srftcHhZ0dqnETqLaoIK0x17fUw9rFSlK/0NlsKe0Ahhyl5pXE2g==}

  loose-envify@1.4.0:
    resolution: {integrity: sha512-lyuxPGr/Wfhrlem2CL/UcnUc1zcqKAImBDzukY7Y5F/yQiNdko6+fRLevlw1HgMySw7f611UIY408EtxRSoK3Q==}
    hasBin: true

  lru-cache@5.1.1:
    resolution: {integrity: sha512-KpNARQA3Iwv+jTA0utUVVbrh+Jlrr1Fv0e56GGzAFOXN7dk/FviaDW8LHmK52DlcH4WP2n6gI8vN1aesBFgo9w==}

  lru-cache@6.0.0:
    resolution: {integrity: sha512-Jo6dJ04CmSjuznwJSS3pUeWmd/H0ffTlkXXgwZi+eq1UCmqQwCh+eLsYOYCwY991i2Fah4h1BEMCx4qThGbsiA==}
    engines: {node: '>=10'}

  map-obj@1.0.1:
    resolution: {integrity: sha512-7N/q3lyZ+LVCp7PzuxrJr4KMbBE2hW7BT7YNia330OFxIf4d3r5zVpicP2650l7CPN6RM9zOJRl3NGpqSiw3Eg==}
    engines: {node: '>=0.10.0'}

  map-obj@4.3.0:
    resolution: {integrity: sha512-hdN1wVrZbb29eBGiGjJbeP8JbKjq1urkHJ/LIP/NY48MZ1QVXUsQBV1G1zvYFHn1XE06cwjBsOI2K3Ulnj1YXQ==}
    engines: {node: '>=8'}

  math-intrinsics@1.1.0:
    resolution: {integrity: sha512-/IXtbwEk5HTPyEwyKX6hGkYXxM9nbj64B+ilVJnC/R6B0pH5G4V3b0pVbL7DBj4tkhBAppbQUlf6F6Xl9LHu1g==}
    engines: {node: '>= 0.4'}

  mdast-util-from-markdown@2.0.2:
    resolution: {integrity: sha512-uZhTV/8NBuw0WHkPTrCqDOl0zVe1BIng5ZtHoDk49ME1qqcjYmmLmOf0gELgcRMxN4w2iuIeVso5/6QymSrgmA==}

  mdast-util-mdx-expression@2.0.1:
    resolution: {integrity: sha512-J6f+9hUp+ldTZqKRSg7Vw5V6MqjATc+3E4gf3CFNcuZNWD8XdyI6zQ8GqH7f8169MM6P7hMBRDVGnn7oHB9kXQ==}

  mdast-util-mdx-jsx@3.2.0:
    resolution: {integrity: sha512-lj/z8v0r6ZtsN/cGNNtemmmfoLAFZnjMbNyLzBafjzikOM+glrjNHPlf6lQDOTccj9n5b0PPihEBbhneMyGs1Q==}

  mdast-util-mdxjs-esm@2.0.1:
    resolution: {integrity: sha512-EcmOpxsZ96CvlP03NghtH1EsLtr0n9Tm4lPUJUBccV9RwUOneqSycg19n5HGzCf+10LozMRSObtVr3ee1WoHtg==}

  mdast-util-phrasing@4.1.0:
    resolution: {integrity: sha512-TqICwyvJJpBwvGAMZjj4J2n0X8QWp21b9l0o7eXyVJ25YNWYbJDVIyD1bZXE6WtV6RmKJVYmQAKWa0zWOABz2w==}

  mdast-util-to-hast@13.2.0:
    resolution: {integrity: sha512-QGYKEuUsYT9ykKBCMOEDLsU5JRObWQusAolFMeko/tYPufNkRffBAQjIE+99jbA87xv6FgmjLtwjh9wBWajwAA==}

  mdast-util-to-markdown@2.1.2:
    resolution: {integrity: sha512-xj68wMTvGXVOKonmog6LwyJKrYXZPvlwabaryTjLh9LuvovB/KAH+kvi8Gjj+7rJjsFi23nkUxRQv1KqSroMqA==}

  mdast-util-to-string@4.0.0:
    resolution: {integrity: sha512-0H44vDimn51F0YwvxSJSm0eCDOJTRlmN0R1yBh4HLj9wiV1Dn0QoXGbvFAWj2hSItVTlCmBF1hqKlIyUBVFLPg==}

  memoize-one@5.2.1:
    resolution: {integrity: sha512-zYiwtZUcYyXKo/np96AGZAckk+FWWsUdJ3cHGGmld7+AhvcWmQyGCYUh1hc4Q/pkOhb65dQR/pqCyK0cOaHz4Q==}

  meow@8.1.2:
    resolution: {integrity: sha512-r85E3NdZ+mpYk1C6RjPFEMSE+s1iZMuHtsHAqY0DT3jZczl0diWUZ8g6oU7h0M9cD2EL+PzaYghhCLzR0ZNn5Q==}
    engines: {node: '>=10'}

  merge-refs@2.0.0:
    resolution: {integrity: sha512-3+B21mYK2IqUWnd2EivABLT7ueDhb0b8/dGK8LoFQPrU61YITeCMn14F7y7qZafWNZhUEKb24cJdiT5Wxs3prg==}
    peerDependencies:
      '@types/react': ^16.8.0 || ^17.0.0 || ^18.0.0 || ^19.0.0
    peerDependenciesMeta:
      '@types/react':
        optional: true

  micromark-core-commonmark@2.0.3:
    resolution: {integrity: sha512-RDBrHEMSxVFLg6xvnXmb1Ayr2WzLAWjeSATAoxwKYJV94TeNavgoIdA0a9ytzDSVzBy2YKFK+emCPOEibLeCrg==}

  micromark-factory-destination@2.0.1:
    resolution: {integrity: sha512-Xe6rDdJlkmbFRExpTOmRj9N3MaWmbAgdpSrBQvCFqhezUn4AHqJHbaEnfbVYYiexVSs//tqOdY/DxhjdCiJnIA==}

  micromark-factory-label@2.0.1:
    resolution: {integrity: sha512-VFMekyQExqIW7xIChcXn4ok29YE3rnuyveW3wZQWWqF4Nv9Wk5rgJ99KzPvHjkmPXF93FXIbBp6YdW3t71/7Vg==}

  micromark-factory-space@2.0.1:
    resolution: {integrity: sha512-zRkxjtBxxLd2Sc0d+fbnEunsTj46SWXgXciZmHq0kDYGnck/ZSGj9/wULTV95uoeYiK5hRXP2mJ98Uo4cq/LQg==}

  micromark-factory-title@2.0.1:
    resolution: {integrity: sha512-5bZ+3CjhAd9eChYTHsjy6TGxpOFSKgKKJPJxr293jTbfry2KDoWkhBb6TcPVB4NmzaPhMs1Frm9AZH7OD4Cjzw==}

  micromark-factory-whitespace@2.0.1:
    resolution: {integrity: sha512-Ob0nuZ3PKt/n0hORHyvoD9uZhr+Za8sFoP+OnMcnWK5lngSzALgQYKMr9RJVOWLqQYuyn6ulqGWSXdwf6F80lQ==}

  micromark-util-character@2.1.1:
    resolution: {integrity: sha512-wv8tdUTJ3thSFFFJKtpYKOYiGP2+v96Hvk4Tu8KpCAsTMs6yi+nVmGh1syvSCsaxz45J6Jbw+9DD6g97+NV67Q==}

  micromark-util-chunked@2.0.1:
    resolution: {integrity: sha512-QUNFEOPELfmvv+4xiNg2sRYeS/P84pTW0TCgP5zc9FpXetHY0ab7SxKyAQCNCc1eK0459uoLI1y5oO5Vc1dbhA==}

  micromark-util-classify-character@2.0.1:
    resolution: {integrity: sha512-K0kHzM6afW/MbeWYWLjoHQv1sgg2Q9EccHEDzSkxiP/EaagNzCm7T/WMKZ3rjMbvIpvBiZgwR3dKMygtA4mG1Q==}

  micromark-util-combine-extensions@2.0.1:
    resolution: {integrity: sha512-OnAnH8Ujmy59JcyZw8JSbK9cGpdVY44NKgSM7E9Eh7DiLS2E9RNQf0dONaGDzEG9yjEl5hcqeIsj4hfRkLH/Bg==}

  micromark-util-decode-numeric-character-reference@2.0.2:
    resolution: {integrity: sha512-ccUbYk6CwVdkmCQMyr64dXz42EfHGkPQlBj5p7YVGzq8I7CtjXZJrubAYezf7Rp+bjPseiROqe7G6foFd+lEuw==}

  micromark-util-decode-string@2.0.1:
    resolution: {integrity: sha512-nDV/77Fj6eH1ynwscYTOsbK7rR//Uj0bZXBwJZRfaLEJ1iGBR6kIfNmlNqaqJf649EP0F3NWNdeJi03elllNUQ==}

  micromark-util-encode@2.0.1:
    resolution: {integrity: sha512-c3cVx2y4KqUnwopcO9b/SCdo2O67LwJJ/UyqGfbigahfegL9myoEFoDYZgkT7f36T0bLrM9hZTAaAyH+PCAXjw==}

  micromark-util-html-tag-name@2.0.1:
    resolution: {integrity: sha512-2cNEiYDhCWKI+Gs9T0Tiysk136SnR13hhO8yW6BGNyhOC4qYFnwF1nKfD3HFAIXA5c45RrIG1ub11GiXeYd1xA==}

  micromark-util-normalize-identifier@2.0.1:
    resolution: {integrity: sha512-sxPqmo70LyARJs0w2UclACPUUEqltCkJ6PhKdMIDuJ3gSf/Q+/GIe3WKl0Ijb/GyH9lOpUkRAO2wp0GVkLvS9Q==}

  micromark-util-resolve-all@2.0.1:
    resolution: {integrity: sha512-VdQyxFWFT2/FGJgwQnJYbe1jjQoNTS4RjglmSjTUlpUMa95Htx9NHeYW4rGDJzbjvCsl9eLjMQwGeElsqmzcHg==}

  micromark-util-sanitize-uri@2.0.1:
    resolution: {integrity: sha512-9N9IomZ/YuGGZZmQec1MbgxtlgougxTodVwDzzEouPKo3qFWvymFHWcnDi2vzV1ff6kas9ucW+o3yzJK9YB1AQ==}

  micromark-util-subtokenize@2.1.0:
    resolution: {integrity: sha512-XQLu552iSctvnEcgXw6+Sx75GflAPNED1qx7eBJ+wydBb2KCbRZe+NwvIEEMM83uml1+2WSXpBAcp9IUCgCYWA==}

  micromark-util-symbol@2.0.1:
    resolution: {integrity: sha512-vs5t8Apaud9N28kgCrRUdEed4UJ+wWNvicHLPxCa9ENlYuAY31M0ETy5y1vA33YoNPDFTghEbnh6efaE8h4x0Q==}

  micromark-util-types@2.0.2:
    resolution: {integrity: sha512-Yw0ECSpJoViF1qTU4DC6NwtC4aWGt1EkzaQB8KPPyCRR8z9TWeV0HbEFGTO+ZY1wB22zmxnJqhPyTpOVCpeHTA==}

  micromark@4.0.2:
    resolution: {integrity: sha512-zpe98Q6kvavpCr1NPVSCMebCKfD7CA2NqZ+rykeNhONIJBpc1tFKt9hucLGwha3jNTNI8lHpctWJWoimVF4PfA==}

  millify@6.1.0:
    resolution: {integrity: sha512-H/E3J6t+DQs/F2YgfDhxUVZz/dF8JXPPKTLHL/yHCcLZLtCXJDUaqvhJXQwqOVBvbyNn4T0WjLpIHd7PAw7fBA==}
    hasBin: true

  mime-db@1.52.0:
    resolution: {integrity: sha512-sPU4uV7dYlvtWJxwwxHD0PuihVNiE7TyAbQ5SWxDCB9mUYvOgroQOwYQQOKPJ8CIbE+1ETVlOoK1UC2nU3gYvg==}
    engines: {node: '>= 0.6'}

  mime-types@2.1.35:
    resolution: {integrity: sha512-ZDY+bPm5zTTF+YpCrAU9nK0UgICYPT0QtT1NZWFv4s++TNkcgVaT0g6+4R2uI4MjQjzysHB1zxuWL50hzaeXiw==}
    engines: {node: '>= 0.6'}

  min-indent@1.0.1:
    resolution: {integrity: sha512-I9jwMn07Sy/IwOj3zVkVik2JTvgpaykDZEigL6Rx6N9LbMywwUSMtxET+7lVoDLLd3O3IXwJwvuuns8UB/HeAg==}
    engines: {node: '>=4'}

  minimatch@3.1.2:
    resolution: {integrity: sha512-J7p63hRiAjw1NDEww1W7i37+ByIrOWO5XQQAzZ3VOcL0PNybwpfmV/N05zFAzwQ9USyEcX6t3UO+K5aqBQOIHw==}

  minimist-options@4.1.0:
    resolution: {integrity: sha512-Q4r8ghd80yhO/0j1O3B2BjweX3fiHg9cdOwjJd2J76Q135c+NDxGCqdYKQ1SKBuFfgWbAUzBfvYjPUEeNgqN1A==}
    engines: {node: '>= 6'}

  minimist@1.2.8:
    resolution: {integrity: sha512-2yyAR8qBkN3YuheJanUpWC5U3bb5osDywNB8RzDVlDwDHbocAJveqqj1u8+SVD7jkWT4yvsHCpWqqWqAxb0zCA==}

  modify-values@1.0.1:
    resolution: {integrity: sha512-xV2bxeN6F7oYjZWTe/YPAy6MN2M+sL4u/Rlm2AHCIVGfo2p1yGmBHQ6vHehl4bRTZBdHu3TSkWdYgkwpYzAGSw==}
    engines: {node: '>=0.10.0'}

  motion-dom@12.23.12:
    resolution: {integrity: sha512-RcR4fvMCTESQBD/uKQe49D5RUeDOokkGRmz4ceaJKDBgHYtZtntC/s2vLvY38gqGaytinij/yi3hMcWVcEF5Kw==}

  motion-utils@12.23.6:
    resolution: {integrity: sha512-eAWoPgr4eFEOFfg2WjIsMoqJTW6Z8MTUCgn/GZ3VRpClWBdnbjryiA3ZSNLyxCTmCQx4RmYX6jX1iWHbenUPNQ==}

  motion@12.23.12:
    resolution: {integrity: sha512-8jCD8uW5GD1csOoqh1WhH1A6j5APHVE15nuBkFeRiMzYBdRwyAHmSP/oXSuW0WJPZRXTFdBoG4hY9TFWNhhwng==}
    peerDependencies:
      '@emotion/is-prop-valid': '*'
      react: ^18.0.0 || ^19.0.0
      react-dom: ^18.0.0 || ^19.0.0
    peerDependenciesMeta:
      '@emotion/is-prop-valid':
        optional: true
      react:
        optional: true
      react-dom:
        optional: true

  ms@2.1.3:
    resolution: {integrity: sha512-6FlzubTLZG3J2a/NVCAleEhjzq5oxgHyaCU9yYXvcLsvoVaHJq/s5xXI6/XXP6tz7R9xAOtHnSO/tXtF3WRTlA==}

  n-gram@2.0.2:
    resolution: {integrity: sha512-S24aGsn+HLBxUGVAUFOwGpKs7LBcG4RudKU//eWzt/mQ97/NMKQxDWHyHx63UNWk/OOdihgmzoETn1tf5nQDzQ==}

  nanoid@3.3.11:
    resolution: {integrity: sha512-N8SpfPUnUp1bK+PMYW8qSWdl9U+wwNWI4QKxOYDy9JAro3WMX7p2OeVRF9v+347pnakNevPmiHhNmZ2HbFA76w==}
    engines: {node: ^10 || ^12 || ^13.7 || ^14 || >=15.0.1}
    hasBin: true

  neo-async@2.6.2:
    resolution: {integrity: sha512-Yd3UES5mWCSqR+qNT93S3UoYUkqAZ9lLg8a7g9rimsWmYGK8cVToA4/sF3RrshdyV3sAGMXVUmpMYOw+dLpOuw==}

  node-releases@2.0.19:
    resolution: {integrity: sha512-xxOWJsBKtzAq7DY0J+DTzuz58K8e7sJbdgwkbMWQe8UYB6ekmsQ45q0M/tJDsGaZmbC+l7n57UV8Hl5tHxO9uw==}

  normalize-package-data@2.5.0:
    resolution: {integrity: sha512-/5CMN3T0R4XTj4DcGaexo+roZSdSFW/0AOOTROrjxzCG1wrWXEsGbRKevjlIL+ZDE4sZlJr5ED4YW0yqmkK+eA==}

  normalize-package-data@3.0.3:
    resolution: {integrity: sha512-p2W1sgqij3zMMyRC067Dg16bfzVH+w7hyegmpIvZ4JNjqtGOVAIvLmjBx3yP7YTe9vKJgkoNOPjwQGogDoMXFA==}
    engines: {node: '>=10'}

  normalize-path@3.0.0:
    resolution: {integrity: sha512-6eZs5Ls3WtCisHWp9S2GUy8dqkpGi4BVSz3GaqiE6ezub0512ESztXUwUB6C6IKbQkY2Pnb/mD4WYojCRwcwLA==}
    engines: {node: '>=0.10.0'}

  normalize-range@0.1.2:
    resolution: {integrity: sha512-bdok/XvKII3nUpklnV6P2hxtMNrCboOjAcyBuQnWEhO665FwrSNRxU+AqpsyvO6LgGYPspN+lu5CLtw4jPRKNA==}
    engines: {node: '>=0.10.0'}

  numbro@2.5.0:
    resolution: {integrity: sha512-xDcctDimhzko/e+y+Q2/8i3qNC9Svw1QgOkSkQoO0kIPI473tR9QRbo2KP88Ty9p8WbPy+3OpTaAIzehtuHq+A==}

  object-assign@4.1.1:
    resolution: {integrity: sha512-rJgTQnkUnH1sFw8yT6VSU3zD3sWmu6sZhIseY8VX+GRu3P6F7Fu+JNDoXfklElbLJSnc3FUQHVe4cU5hj+BcUg==}
    engines: {node: '>=0.10.0'}

  object-inspect@1.13.4:
    resolution: {integrity: sha512-W67iLl4J2EXEGTbfeHCffrjDfitvLANg0UlX3wFUUSTx92KXRFegMHUVgSqE+wvhAbi4WqjGg9czysTV2Epbew==}
    engines: {node: '>= 0.4'}

  p-limit@1.3.0:
    resolution: {integrity: sha512-vvcXsLAJ9Dr5rQOPk7toZQZJApBl2K4J6dANSsEuh6QI41JYcsS/qhTGa9ErIUUgK3WNQoJYvylxvjqmiqEA9Q==}
    engines: {node: '>=4'}

  p-limit@2.3.0:
    resolution: {integrity: sha512-//88mFWSJx8lxCzwdAABTJL2MyWB12+eIY7MDL2SqLmAkeKU9qxRvWuSyTjm3FUmpBEMuFfckAIqEaVGUDxb6w==}
    engines: {node: '>=6'}

  p-limit@3.1.0:
    resolution: {integrity: sha512-TYOanM3wGwNGsZN2cVTYPArw454xnXj5qmWF1bEoAc4+cU/ol7GVh7odevjp1FNHduHc3KZMcFduxU5Xc6uJRQ==}
    engines: {node: '>=10'}

  p-locate@2.0.0:
    resolution: {integrity: sha512-nQja7m7gSKuewoVRen45CtVfODR3crN3goVQ0DDZ9N3yHxgpkuBhZqsaiotSQRrADUrne346peY7kT3TSACykg==}
    engines: {node: '>=4'}

  p-locate@3.0.0:
    resolution: {integrity: sha512-x+12w/To+4GFfgJhBEpiDcLozRJGegY+Ei7/z0tSLkMmxGZNybVMSfWj9aJn8Z5Fc7dBUNJOOVgPv2H7IwulSQ==}
    engines: {node: '>=6'}

  p-locate@4.1.0:
    resolution: {integrity: sha512-R79ZZ/0wAxKGu3oYMlz8jy/kbhsNrS7SKZ7PxEHBgJ5+F2mtFW2fK2cOtBh1cHYkQsbzFV7I+EoRKe6Yt0oK7A==}
    engines: {node: '>=8'}

  p-locate@5.0.0:
    resolution: {integrity: sha512-LaNjtRWUBY++zB5nE/NwcaoMylSPk+S+ZHNB1TzdbMJMny6dynpAGt7X/tl/QYq3TIeE6nxHppbo2LGymrG5Pw==}
    engines: {node: '>=10'}

  p-try@1.0.0:
    resolution: {integrity: sha512-U1etNYuMJoIz3ZXSrrySFjsXQTWOx2/jdi86L+2pRvph/qMKL6sbcCYdH23fqsbm8TH2Gn0OybpT4eSFlCVHww==}
    engines: {node: '>=4'}

  p-try@2.2.0:
    resolution: {integrity: sha512-R4nPAVTAU0B9D35/Gk3uJf/7XYbQcyohSKdvAxIRSNghFl4e71hVoGnBNQz9cWaXxO2I10KTC+3jMdvvoKw6dQ==}
    engines: {node: '>=6'}

  parent-module@1.0.1:
    resolution: {integrity: sha512-GQ2EWRpQV8/o+Aw8YqtfZZPfNRWZYkbidE9k5rpl/hC3vtHHBfGm2Ifi6qWV+coDGkrUKZAxE3Lot5kcsRlh+g==}
    engines: {node: '>=6'}

  parse-entities@4.0.2:
    resolution: {integrity: sha512-GG2AQYWoLgL877gQIKeRPGO1xF9+eG1ujIb5soS5gPvLQ1y2o8FL90w2QWNdf9I361Mpp7726c+lj3U0qK1uGw==}

  parse-json@4.0.0:
    resolution: {integrity: sha512-aOIos8bujGN93/8Ox/jPLh7RwVnPEysynVFE+fQZyg6jKELEHwzgKdLRFHUgXJL6kylijVSBC4BvN9OmsB48Rw==}
    engines: {node: '>=4'}

  parse-json@5.2.0:
    resolution: {integrity: sha512-ayCKvm/phCGxOkYRSCM82iDwct8/EonSEgCSxWxD7ve6jHggsFl4fZVQBPRNgQoKiuV/odhFrGzQXZwbifC8Rg==}
    engines: {node: '>=8'}

  parse5@7.3.0:
    resolution: {integrity: sha512-IInvU7fabl34qmi9gY8XOVxhYyMyuH2xUNpb2q8/Y+7552KlejkRvqvD19nMoUW/uQGGbqNpA6Tufu5FL5BZgw==}

  path-exists@3.0.0:
    resolution: {integrity: sha512-bpC7GYwiDYQ4wYLe+FA8lhRjhQCMcQGuSgGGqDkg/QerRWw9CmGRT0iSOVRSZJ29NMLZgIzqaljJ63oaL4NIJQ==}
    engines: {node: '>=4'}

  path-exists@4.0.0:
    resolution: {integrity: sha512-ak9Qy5Q7jYb2Wwcey5Fpvg2KoAc/ZIhLSLOSBmRmygPsGwkVVt0fZa0qrtMz+m6tJTAHfZQ8FnmB4MG4LWy7/w==}
    engines: {node: '>=8'}

  path-parse@1.0.7:
    resolution: {integrity: sha512-LDJzPVEEEPR+y48z93A0Ed0yXb8pAByGWo/k5YYdYgpY2/2EsOsksJrq7lOHxryrVOn1ejG6oAp8ahvOIQD8sw==}

  path-type@3.0.0:
    resolution: {integrity: sha512-T2ZUsdZFHgA3u4e5PfPbjd7HDDpxPnQb5jN0SrDsjNSuVXHJqtwTnWqG0B1jZrgmJ/7lj1EmVIByWt1gxGkWvg==}
    engines: {node: '>=4'}

  path-type@4.0.0:
    resolution: {integrity: sha512-gDKb8aZMDeD/tZWs9P6+q0J9Mwkdl6xMV8TjnGP3qJVJ06bdMgkbBlLU8IdfOsIsFz2BW1rNVT3XuNEl8zPAvw==}
    engines: {node: '>=8'}

  picocolors@1.1.1:
    resolution: {integrity: sha512-xceH2snhtb5M9liqDsmEw56le376mTZkEX/jEb/RxNFyegNul7eNslCXP9FDj/Lcu0X8KEyMceP2ntpaHrDEVA==}

  picomatch@2.3.1:
    resolution: {integrity: sha512-JU3teHTNjmE2VCGFzuY8EXzCDVwEqB2a8fsIvwaStHhAWJEeVd1o1QD80CU6+ZdEXXSLbSsuLwJjkCBWqRQUVA==}
    engines: {node: '>=8.6'}

  picomatch@4.0.3:
    resolution: {integrity: sha512-5gTmgEY/sqK6gFXLIsQNH19lWb4ebPDLA4SdLP7dsWkIXHWlG66oPuVvXSGFPppYZz8ZDZq0dYYrbHfBCVUb1Q==}
    engines: {node: '>=12'}

  pify@2.3.0:
    resolution: {integrity: sha512-udgsAY+fTnvv7kI7aaxbqwWNb0AHiB0qBO89PZKPkoTmGOgdbrHDKD+0B2X4uTfJ/FT1R09r9gTsjUjNJotuog==}
    engines: {node: '>=0.10.0'}

  pify@3.0.0:
    resolution: {integrity: sha512-C3FsVNH1udSEX48gGX1xfvwTWfsYWj5U+8/uK15BGzIGrKoUpghX8hWZwa/OFnakBiiVNmBvemTJR5mcy7iPcg==}
    engines: {node: '>=4'}

  pngjs@5.0.0:
    resolution: {integrity: sha512-40QW5YalBNfQo5yRYmiw7Yz6TKKVr3h6970B2YE+3fQpsWcrbj1PzJgxeJ19DRQjhMbKPIuMY8rFaXc8moolVw==}
    engines: {node: '>=10.13.0'}

  postcss-value-parser@4.2.0:
    resolution: {integrity: sha512-1NNCs6uurfkVbeXG4S8JFT9t19m45ICnif8zWLd5oPSZ50QnwMfK+H3jv408d4jw/7Bttv5axS5IiHoLaVNHeQ==}

  postcss@8.5.6:
    resolution: {integrity: sha512-3Ybi1tAuwAP9s0r1UQ2J4n5Y0G05bJkpUIO0/bI9MhwmD70S5aTWbXGBwxHrelT+XM1k6dM0pk+SwNkpTRN7Pg==}
    engines: {node: ^10 || ^12 || >=14}

  prettier@3.6.2:
    resolution: {integrity: sha512-I7AIg5boAr5R0FFtJ6rCfD+LFsWHp81dolrFD8S79U9tb8Az2nGrJncnMSnys+bpQJfRUzqs9hnA81OAA3hCuQ==}
    engines: {node: '>=14'}
    hasBin: true

  process-nextick-args@2.0.1:
    resolution: {integrity: sha512-3ouUOpQhtgrbOa17J7+uxOTpITYWaGP7/AhoR3+A+/1e9skrzelGi/dXzEYyvbxubEF6Wn2ypscTKiKJFFn1ag==}

  prop-types@15.8.1:
    resolution: {integrity: sha512-oj87CgZICdulUohogVAR7AjlC0327U4el4L6eAvOqCeudMDVU0NThNaV+b9Df4dXgSP1gXMTnPdhfe/2qDH5cg==}

  property-information@6.5.0:
    resolution: {integrity: sha512-PgTgs/BlvHxOu8QuEN7wi5A0OmXaBcHpmCSTehcs6Uuu9IkDIEo13Hy7n898RHfrQ49vKCoGeWZSaAK01nwVig==}

  property-information@7.1.0:
    resolution: {integrity: sha512-TwEZ+X+yCJmYfL7TPUOcvBZ4QfoT5YenQiJuX//0th53DE6w0xxLEtfK3iyryQFddXuvkIk51EEgrJQ0WJkOmQ==}

  proxy-compare@3.0.1:
    resolution: {integrity: sha512-V9plBAt3qjMlS1+nC8771KNf6oJ12gExvaxnNzN/9yVRLdTv/lc+oJlnSzrdYDAvBfTStPCoiaCOTmTs0adv7Q==}

  proxy-from-env@1.1.0:
    resolution: {integrity: sha512-D+zkORCbA9f1tdWRK0RaCR3GPv50cMxcrz4X8k5LTSUD1Dkw47mKJEZQNunItRTkWwgtaUSo1RVFRIG9ZXiFYg==}

  q@1.5.1:
    resolution: {integrity: sha512-kV/CThkXo6xyFEZUugw/+pIOywXcDbFYgSct5cT3gqlbkBE1SJdwy6UQoZvodiWF/ckQLZyDE/Bu1M6gVu5lVw==}
    engines: {node: '>=0.6.0', teleport: '>=0.2.0'}
    deprecated: |-
      You or someone you depend on is using Q, the JavaScript Promise library that gave JavaScript developers strong feelings about promises. They can almost certainly migrate to the native JavaScript promise now. Thank you literally everyone for joining me in this bet against the odds. Be excellent to each other.

      (For a CapTP with native promises, see @endo/eventual-send and @endo/captp)

  qr.js@0.0.0:
    resolution: {integrity: sha512-c4iYnWb+k2E+vYpRimHqSu575b1/wKl4XFeJGpFmrJQz5I88v9aY2czh7s0w36srfCM1sXgC/xpoJz5dJfq+OQ==}

  qrcode@1.5.4:
    resolution: {integrity: sha512-1ca71Zgiu6ORjHqFBDpnSMTR2ReToX4l1Au1VFLyVeBTFavzQnv5JxMFr3ukHVKpSrSA2MCk0lNJSykjUfz7Zg==}
    engines: {node: '>=10.13.0'}
    hasBin: true

  qs@6.14.0:
    resolution: {integrity: sha512-YWWTjgABSKcvs/nWBi9PycY/JiPJqOD4JA6o9Sej2AtvSGarXxKC3OQSk4pAarbdQlKAh5D4FCQkJNkW+GAn3w==}
    engines: {node: '>=0.6'}

  quick-lru@4.0.1:
    resolution: {integrity: sha512-ARhCpm70fzdcvNQfPoy49IaanKkTlRWF2JMzqhcJbhSFRZv7nPTvZJdcY7301IPmvW+/p0RgIWnQDLJxifsQ7g==}
    engines: {node: '>=8'}

  radash@12.1.1:
    resolution: {integrity: sha512-h36JMxKRqrAxVD8201FrCpyeNuUY9Y5zZwujr20fFO77tpUtGa6EZzfKw/3WaiBX95fq7+MpsuMLNdSnORAwSA==}
    engines: {node: '>=14.18.0'}

  react-click-away-listener@2.4.0:
    resolution: {integrity: sha512-jDkXY8Q9qM8e197K7c7AoVhhk2meQO5POyjRJrKN2vUQUvIef49h/paM3JA6q+lf+JygDy9ENOBOsZalARUIeg==}
    peerDependencies:
      react: ^16.8.0 || ^17.0.0 || ^18.0.0 || ^19.0.0
      react-dom: ^16.8.0 || ^17.0.0 || ^18.0.0 || ^19.0.0

  react-datepicker@8.4.0:
    resolution: {integrity: sha512-6nPDnj8vektWCIOy9ArS3avus9Ndsyz5XgFCJ7nBxXASSpBdSL6lG9jzNNmViPOAOPh6T5oJyGaXuMirBLECag==}
    peerDependencies:
      react: ^16.9.0 || ^17 || ^18 || ^19 || ^19.0.0-rc
      react-dom: ^16.9.0 || ^17 || ^18 || ^19 || ^19.0.0-rc

  react-dom@19.1.1:
    resolution: {integrity: sha512-Dlq/5LAZgF0Gaz6yiqZCf6VCcZs1ghAJyrsu84Q/GT0gV+mCxbfmKNoGRKBYMJ8IEdGPqu49YWXD02GCknEDkw==}
    peerDependencies:
      react: ^19.1.1

  react-hook-form@7.62.0:
    resolution: {integrity: sha512-7KWFejc98xqG/F4bAxpL41NB3o1nnvQO1RWZT3TqRZYL8RryQETGfEdVnJN2fy1crCiBLLjkRBVK05j24FxJGA==}
    engines: {node: '>=18.0.0'}
    peerDependencies:
      react: ^16.8.0 || ^17 || ^18 || ^19

  react-idle-timer@5.7.2:
    resolution: {integrity: sha512-+BaPfc7XEUU5JFkwZCx6fO1bLVK+RBlFH+iY4X34urvIzZiZINP6v2orePx3E6pAztJGE7t4DzvL7if2SL/0GQ==}
    peerDependencies:
      react: '>=16'
      react-dom: '>=16'

  react-intersection-observer@9.16.0:
    resolution: {integrity: sha512-w9nJSEp+DrW9KmQmeWHQyfaP6b03v+TdXynaoA964Wxt7mdR3An11z4NNCQgL4gKSK7y1ver2Fq+JKH6CWEzUA==}
    peerDependencies:
      react: ^17.0.0 || ^18.0.0 || ^19.0.0
      react-dom: ^17.0.0 || ^18.0.0 || ^19.0.0
    peerDependenciesMeta:
      react-dom:
        optional: true

  react-is@16.13.1:
    resolution: {integrity: sha512-24e6ynE2H+OKt4kqsOvNd8kBpV65zoxbA4BVsEOB3ARVWQki/DHzaUoC5KuON/BiccDaCCTZBuOcfZs70kR8bQ==}

  react-is@19.1.1:
    resolution: {integrity: sha512-tr41fA15Vn8p4X9ntI+yCyeGSf1TlYaY5vlTZfQmeLBrFo3psOPX6HhTDnFNL9uj3EhP0KAQ80cugCl4b4BERA==}

  react-loading-skeleton@3.5.0:
    resolution: {integrity: sha512-gxxSyLbrEAdXTKgfbpBEFZCO/P153DnqSCQau2+o6lNy1jgMRr2MmRmOzMmyrwSaSYLRB8g7b0waYPmUjz7IhQ==}
    peerDependencies:
      react: '>=16.8.0'

  react-markdown@10.1.0:
    resolution: {integrity: sha512-qKxVopLT/TyA6BX3Ue5NwabOsAzm0Q7kAPwq6L+wWDwisYs7R8vZ0nRXqq6rkueboxpkjvLGU9fWifiX/ZZFxQ==}
    peerDependencies:
      '@types/react': '>=18'
      react: '>=18'

  react-property@2.0.2:
    resolution: {integrity: sha512-+PbtI3VuDV0l6CleQMsx2gtK0JZbZKbpdu5ynr+lbsuvtmgbNcS3VM0tuY2QjFNOcWxvXeHjDpy42RO+4U2rug==}

  react-qr-code@2.0.18:
    resolution: {integrity: sha512-v1Jqz7urLMhkO6jkgJuBYhnqvXagzceg3qJUWayuCK/c6LTIonpWbwxR1f1APGd4xrW/QcQEovNrAojbUz65Tg==}
    peerDependencies:
      react: '*'

  react-redux@9.2.0:
    resolution: {integrity: sha512-ROY9fvHhwOD9ySfrF0wmvu//bKCQ6AeZZq1nJNtbDC+kk5DuSuNX/n6YWYF/SYy7bSba4D4FSz8DJeKY/S/r+g==}
    peerDependencies:
      '@types/react': ^18.2.25 || ^19
      react: ^18.0 || ^19
      redux: ^5.0.0
    peerDependenciesMeta:
      '@types/react':
        optional: true
      redux:
        optional: true

  react-resize-detector@12.1.0:
    resolution: {integrity: sha512-yiGIFSLymRz/ujDDXjaAssz9wampLn1FH89JtL9kq9Ql8NFHppqEtgRYUkJni1xwM0CtpSiYsBxEgctMnTHV0Q==}
    peerDependencies:
      react: ^18.0.0 || ^19.0.0

  react-router-dom@6.30.1:
    resolution: {integrity: sha512-llKsgOkZdbPU1Eg3zK8lCn+sjD9wMRZZPuzmdWWX5SUs8OFkN5HnFVC0u5KMeMaC9aoancFI/KoLuKPqN+hxHw==}
    engines: {node: '>=14.0.0'}
    peerDependencies:
      react: '>=16.8'
      react-dom: '>=16.8'

  react-router@6.30.1:
    resolution: {integrity: sha512-X1m21aEmxGXqENEPG3T6u0Th7g0aS4ZmoNynhbs+Cn+q+QGTLt+d5IQ2bHAXKzKcxGJjxACpVbnYQSCRcfxHlQ==}
    engines: {node: '>=14.0.0'}
    peerDependencies:
      react: '>=16.8'

  react-simple-animate@3.5.3:
    resolution: {integrity: sha512-Ob+SmB5J1tXDEZyOe2Hf950K4M8VaWBBmQ3cS2BUnTORqHjhK0iKG8fB+bo47ZL15t8d3g/Y0roiqH05UBjG7A==}
    peerDependencies:
      react-dom: ^16.8.0 || ^17 || ^18 || ^19

  react-tracked@2.0.1:
    resolution: {integrity: sha512-qjbmtkO2IcW+rB2cFskRWDTjKs/w9poxvNnduacjQA04LWxOoLy9J8WfIEq1ahifQ/tVJQECrQPBm+UEzKRDtg==}
    peerDependencies:
      react: '>=18.0.0'
      scheduler: '>=0.19.0'

  react-virtualized-auto-sizer@1.0.26:
    resolution: {integrity: sha512-CblNyiNVw2o+hsa5/49NH2ogGxZ+t+3aweRvNSq7TVjDIlwk7ir4lencEg5HxHeSzwNarSkNkiu0qJSOXtxm5A==}
    peerDependencies:
      react: ^15.3.0 || ^16.0.0-alpha || ^17.0.0 || ^18.0.0 || ^19.0.0
      react-dom: ^15.3.0 || ^16.0.0-alpha || ^17.0.0 || ^18.0.0 || ^19.0.0

  react-window@1.8.11:
    resolution: {integrity: sha512-+SRbUVT2scadgFSWx+R1P754xHPEqvcfSfVX10QYg6POOz+WNgkN48pS+BtZNIMGiL1HYrSEiCkwsMS15QogEQ==}
    engines: {node: '>8.0.0'}
    peerDependencies:
      react: ^15.0.0 || ^16.0.0 || ^17.0.0 || ^18.0.0 || ^19.0.0
      react-dom: ^15.0.0 || ^16.0.0 || ^17.0.0 || ^18.0.0 || ^19.0.0

  react@19.1.1:
    resolution: {integrity: sha512-w8nqGImo45dmMIfljjMwOGtbmC/mk4CMYhWIicdSflH91J9TyCyczcPFXJzrZ/ZXcgGRFeP6BU0BEJTw6tZdfQ==}
    engines: {node: '>=0.10.0'}

  read-pkg-up@3.0.0:
    resolution: {integrity: sha512-YFzFrVvpC6frF1sz8psoHDBGF7fLPc+llq/8NB43oagqWkx8ar5zYtsTORtOjw9W2RHLpWP+zTWwBvf1bCmcSw==}
    engines: {node: '>=4'}

  read-pkg-up@7.0.1:
    resolution: {integrity: sha512-zK0TB7Xd6JpCLmlLmufqykGE+/TlOePD6qKClNW7hHDKFh/J7/7gCWGR7joEQEW1bKq3a3yUZSObOoWLFQ4ohg==}
    engines: {node: '>=8'}

  read-pkg@3.0.0:
    resolution: {integrity: sha512-BLq/cCO9two+lBgiTYNqD6GdtK8s4NpaWrl6/rCO9w0TUS8oJl7cmToOZfRYllKTISY6nt1U7jQ53brmKqY6BA==}
    engines: {node: '>=4'}

  read-pkg@5.2.0:
    resolution: {integrity: sha512-Ug69mNOpfvKDAc2Q8DRpMjjzdtrnv9HcSMX+4VsZxD1aZ6ZzrIE7rlzXBtWTyhULSMKg076AW6WR5iZpD0JiOg==}
    engines: {node: '>=8'}

  readable-stream@2.3.8:
    resolution: {integrity: sha512-8p0AUk4XODgIewSi0l8Epjs+EVnWiK7NoDIEGU0HhE7+ZyY8D1IMY7odu5lRrFXGg71L15KG8QrPmum45RTtdA==}

  readable-stream@3.6.2:
    resolution: {integrity: sha512-9u/sniCrY3D5WdsERHzHE4G2YCXqoG5FTHUiCC4SIbr6XcLZBY05ya9EKjYek9O5xOAwjGq+1JdGBAS7Q9ScoA==}
    engines: {node: '>= 6'}

  readdirp@3.6.0:
    resolution: {integrity: sha512-hOS089on8RduqdbhvQ5Z37A0ESjsqz6qnRcffsMU3495FuTdqSm+7bhJ29JvIOsBDEEnan5DPu9t3To9VRlMzA==}
    engines: {node: '>=8.10.0'}

  recharts@3.1.2:
    resolution: {integrity: sha512-vhNbYwaxNbk/IATK0Ki29k3qvTkGqwvCgyQAQ9MavvvBwjvKnMTswdbklJpcOAoMPN/qxF3Lyqob0zO+ZXkZ4g==}
    engines: {node: '>=18'}
    peerDependencies:
      react: ^16.8.0 || ^17.0.0 || ^18.0.0 || ^19.0.0
      react-dom: ^16.0.0 || ^17.0.0 || ^18.0.0 || ^19.0.0
      react-is: ^16.8.0 || ^17.0.0 || ^18.0.0 || ^19.0.0

  redent@3.0.0:
    resolution: {integrity: sha512-6tDA8g98We0zd0GvVeMT9arEOnTw9qM03L9cJXaCjrip1OO764RDBLBfrB4cwzNGDj5OA5ioymC9GkizgWJDUg==}
    engines: {node: '>=8'}

  redux-thunk@3.1.0:
    resolution: {integrity: sha512-NW2r5T6ksUKXCabzhL9z+h206HQw/NJkcLm1GPImRQ8IzfXwRGqjVhKJGauHirT0DAuyy6hjdnMZaRoAcy0Klw==}
    peerDependencies:
      redux: ^5.0.0

  redux@5.0.1:
    resolution: {integrity: sha512-M9/ELqF6fy8FwmkpnF0S3YKOqMyoWJ4+CS5Efg2ct3oY9daQvd/Pc71FpGZsVsbl3Cpb+IIcjBDUnnyBdQbq4w==}

  rehype-external-links@3.0.0:
    resolution: {integrity: sha512-yp+e5N9V3C6bwBeAC4n796kc86M4gJCdlVhiMTxIrJG5UHDMh+PJANf9heqORJbt1nrCbDwIlAZKjANIaVBbvw==}

  rehype-raw@7.0.0:
    resolution: {integrity: sha512-/aE8hCfKlQeA8LmyeyQvQF3eBiLRGNlfBJEvWH7ivp9sBqs7TNqBL5X3v157rM4IFETqDnIOO+z5M/biZbo9Ww==}

  rehype-sanitize@6.0.0:
    resolution: {integrity: sha512-CsnhKNsyI8Tub6L4sm5ZFsme4puGfc6pYylvXo1AeqaGbjOYyzNv3qZPwvs0oMJ39eryyeOdmxwUIo94IpEhqg==}

  remark-parse@11.0.0:
    resolution: {integrity: sha512-FCxlKLNGknS5ba/1lmpYijMUzX2esxW5xQqjWxw2eHFfS2MSdaHVINFmhjo+qN1WhZhNimq0dZATN9pH0IDrpA==}

  remark-rehype@11.1.2:
    resolution: {integrity: sha512-Dh7l57ianaEoIpzbp0PC9UKAdCSVklD8E5Rpw7ETfbTl3FqcOOgq5q2LVDhgGCkaBv7p24JXikPdvhhmHvKMsw==}

  require-directory@2.1.1:
    resolution: {integrity: sha512-fGxEI7+wsG9xrvdjsrlmL22OMTTiHRwAMroiEeMgq8gzoLC/PQr7RsRDSTLUg/bZAZtF+TVIkHc6/4RIKrui+Q==}
    engines: {node: '>=0.10.0'}

  require-main-filename@2.0.0:
    resolution: {integrity: sha512-NKN5kMDylKuldxYLSUfrbo5Tuzh4hd+2E8NPPX02mZtn1VuREQToYe/ZdlJy+J3uCpfaiGF05e7B8W0iXbQHmg==}

  reselect@5.1.1:
    resolution: {integrity: sha512-K/BG6eIky/SBpzfHZv/dd+9JBFiS4SWV7FIujVyJRux6e45+73RaUHXLmIR1f7WOMaQ0U1km6qwklRQxpJJY0w==}

  resolve-from@4.0.0:
    resolution: {integrity: sha512-pb/MYmXstAkysRFx8piNI1tGFNQIFA3vkE3Gq4EuA1dF6gHp/+vgZqsCGJapvy8N3Q+4o7FwvquPJcnZ7RYy4g==}
    engines: {node: '>=4'}

  resolve@1.22.10:
    resolution: {integrity: sha512-NPRy+/ncIMeDlTAsuqwKIiferiawhefFJtkNSW0qZJEqMEb+qBt/77B/jGeeek+F0uOeN05CDa6HXbbIgtVX4w==}
    engines: {node: '>= 0.4'}
    hasBin: true

  rollup@4.46.2:
    resolution: {integrity: sha512-WMmLFI+Boh6xbop+OAGo9cQ3OgX9MIg7xOQjn+pTCwOkk+FNDAeAemXkJ3HzDJrVXleLOFVa1ipuc1AmEx1Dwg==}
    engines: {node: '>=18.0.0', npm: '>=8.0.0'}
    hasBin: true

  rxjs@7.8.2:
    resolution: {integrity: sha512-dhKf903U/PQZY6boNNtAGdWbG85WAbjT/1xYoZIC7FAY0yWapOBQVsVrDl58W86//e1VpMNBtRV4MaXfdMySFA==}

  safe-buffer@5.1.2:
    resolution: {integrity: sha512-Gd2UZBJDkXlY7GbJxfsE8/nvKkUEU1G38c1siN6QP6a9PT9MmHB8GnpscSmMJSoF8LOIrt8ud/wPtojys4G6+g==}

  safe-buffer@5.2.1:
    resolution: {integrity: sha512-rp3So07KcdmmKbGvgaNxQSJr7bGVSVk5S9Eq1F+ppbRo70+YeaDxkw5Dd8NPN+GD6bjnYm2VuPuCXmpuYvmCXQ==}

  sass@1.70.0:
    resolution: {integrity: sha512-uUxNQ3zAHeAx5nRFskBnrWzDUJrrvpCPD5FNAoRvTi0WwremlheES3tg+56PaVtCs5QDRX5CBLxxKMDJMEa1WQ==}
    engines: {node: '>=14.0.0'}
    hasBin: true

  scheduler@0.26.0:
    resolution: {integrity: sha512-NlHwttCI/l5gCPR3D1nNXtWABUmBwvZpEQiD4IXSbIDq8BzLIK/7Ir5gTFSGZDUu37K5cMNp0hFtzO38sC7gWA==}

  semver@5.7.2:
    resolution: {integrity: sha512-cBznnQ9KjJqU67B52RMC65CMarK2600WFnbkcaiwWq3xy/5haFJlshgnpjovMVJ+Hff49d8GEn0b87C5pDQ10g==}
    hasBin: true

  semver@6.3.1:
    resolution: {integrity: sha512-BR7VvDCVHO+q2xBEWskxS6DJE1qRnb7DxzUrogb71CWoSficBxYsiAGd+Kl0mmq/MprG9yArRkyrQxTO6XjMzA==}
    hasBin: true

  semver@7.7.2:
    resolution: {integrity: sha512-RF0Fw+rO5AMf9MAyaRXI4AV0Ulj5lMHqVxxdSgiVbixSCXoEmmX/jk0CuJw4+3SqroYO9VoUh+HcuJivvtJemA==}
    engines: {node: '>=10'}
    hasBin: true

  set-blocking@2.0.0:
    resolution: {integrity: sha512-KiKBS8AnWGEyLzofFfmvKwpdPzqiy16LvQfK3yv/fVH7Bj13/wl3JSR1J+rfgRE9q7xUJK4qvgS8raSOeLUehw==}

  shell-quote@1.8.3:
    resolution: {integrity: sha512-ObmnIF4hXNg1BqhnHmgbDETF8dLPCggZWBjkQfhZpbszZnYur5DUljTcCHii5LC3J5E0yeO/1LIMyH+UvHQgyw==}
    engines: {node: '>= 0.4'}

  side-channel-list@1.0.0:
    resolution: {integrity: sha512-FCLHtRD/gnpCiCHEiJLOwdmFP+wzCmDEkc9y7NsYxeF4u7Btsn1ZuwgwJGxImImHicJArLP4R0yX4c2KCrMrTA==}
    engines: {node: '>= 0.4'}

  side-channel-map@1.0.1:
    resolution: {integrity: sha512-VCjCNfgMsby3tTdo02nbjtM/ewra6jPHmpThenkTYh8pG9ucZ/1P8So4u4FGBek/BjpOVsDCMoLA/iuBKIFXRA==}
    engines: {node: '>= 0.4'}

  side-channel-weakmap@1.0.2:
    resolution: {integrity: sha512-WPS/HvHQTYnHisLo9McqBHOJk2FkHO/tlpvldyrnem4aeQp4hai3gythswg6p01oSoTl58rcpiFAjF2br2Ak2A==}
    engines: {node: '>= 0.4'}

  side-channel@1.1.0:
    resolution: {integrity: sha512-ZX99e6tRweoUXqR+VBrslhda51Nh5MTQwou5tnUDgbtyM0dBgmhEDtWGP/xbKn6hqfPRHujUNwz5fy/wbbhnpw==}
    engines: {node: '>= 0.4'}

  source-map-js@1.2.1:
    resolution: {integrity: sha512-UXWMKhLOwVKb728IUtQPXxfYU+usdybtUrK/8uGE8CQMvrhOpwvzDBwj0QhSL7MQc7vIsISBG8VQ8+IDQxpfQA==}
    engines: {node: '>=0.10.0'}

  source-map-support@0.5.21:
    resolution: {integrity: sha512-uBHU3L3czsIyYXKX88fdrGovxdSCoTGDRZ6SYXtSRxLZUzHg5P/66Ht6uoUlHu9EZod+inXhKo3qQgwXUT/y1w==}

  source-map@0.5.7:
    resolution: {integrity: sha512-LbrmJOMUSdEVxIKvdcJzQC+nQhe8FUZQTXQy6+I75skNgn3OoQ0DZA8YnFa7gp8tqtL3KPf1kmo0R5DoApeSGQ==}
    engines: {node: '>=0.10.0'}

  source-map@0.6.1:
    resolution: {integrity: sha512-UjgapumWlbMhkBgzT7Ykc5YXUT46F0iKu8SGXq0bcwP5dz/h0Plj6enJqjz1Zbq2l5WaqYnrVbwWOWMyF3F47g==}
    engines: {node: '>=0.10.0'}

  space-separated-tokens@2.0.2:
    resolution: {integrity: sha512-PEGlAwrG8yXGXRjW32fGbg66JAlOAwbObuqVoJpv/mRgoWDQfgH1wDPvtzWyUSNAXBGSk8h755YDbbcEy3SH2Q==}

  spdx-correct@3.2.0:
    resolution: {integrity: sha512-kN9dJbvnySHULIluDHy32WHRUu3Og7B9sbY7tsFLctQkIqnMh3hErYgdMjTYuqmcXX+lK5T1lnUt3G7zNswmZA==}

  spdx-exceptions@2.5.0:
    resolution: {integrity: sha512-PiU42r+xO4UbUS1buo3LPJkjlO7430Xn5SVAhdpzzsPHsjbYVflnnFdATgabnLude+Cqu25p6N+g2lw/PFsa4w==}

  spdx-expression-parse@3.0.1:
    resolution: {integrity: sha512-cbqHunsQWnJNE6KhVSMsMeH5H/L9EpymbzqTQ3uLwNCLZ1Q481oWaofqH7nO6V07xlXwY6PhQdQ2IedWx/ZK4Q==}

  spdx-license-ids@3.0.22:
    resolution: {integrity: sha512-4PRT4nh1EImPbt2jASOKHX7PB7I+e4IWNLvkKFDxNhJlfjbYlleYQh285Z/3mPTHSAK/AvdMmw5BNNuYH8ShgQ==}

  split2@3.2.2:
    resolution: {integrity: sha512-9NThjpgZnifTkJpzTZ7Eue85S49QwpNhZTq6GRJwObb6jnLFNGB7Qm73V5HewTROPyxD0C29xqmaI68bQtV+hg==}

  split@1.0.1:
    resolution: {integrity: sha512-mTyOoPbrivtXnwnIxZRFYRrPNtEFKlpB2fvjSnCQUiAA6qAZzqwna5envK4uk6OIeP17CsdF3rSBGYVBsU0Tkg==}

  standard-version@9.5.0:
    resolution: {integrity: sha512-3zWJ/mmZQsOaO+fOlsa0+QK90pwhNd042qEcw6hKFNoLFs7peGyvPffpEBbK/DSGPbyOvli0mUIFv5A4qTjh2Q==}
    engines: {node: '>=10'}
    hasBin: true

  string-width@4.2.3:
    resolution: {integrity: sha512-wKyQRQpjJ0sIp62ErSZdGsjMJWsap5oRNihHhu6G7JVO/9jIB6UyevL+tXuOqrng8j/cxKTWyWUwvSTriiZz/g==}
    engines: {node: '>=8'}

  string_decoder@1.1.1:
    resolution: {integrity: sha512-n/ShnvDi6FHbbVfviro+WojiFzv+s8MPMHBczVePfUpDJLwoLT0ht1l4YwBCbi8pJAveEEdnkHyPyTP/mzRfwg==}

  string_decoder@1.3.0:
    resolution: {integrity: sha512-hkRX8U1WjJFd8LsDJ2yQ/wWWxaopEsABU1XfkM8A+j0+85JAGppt16cr1Whg6KIbb4okU6Mql6BOj+uup/wKeA==}

  stringify-entities@4.0.4:
    resolution: {integrity: sha512-IwfBptatlO+QCJUo19AqvrPNqlVMpW9YEL2LIVY+Rpv2qsjCGxaDLNRgeGsQWJhfItebuJhsGSLjaBbNSQ+ieg==}

  stringify-package@1.0.1:
    resolution: {integrity: sha512-sa4DUQsYciMP1xhKWGuFM04fB0LG/9DlluZoSVywUMRNvzid6XucHK0/90xGxRoHrAaROrcHK1aPKaijCtSrhg==}
    deprecated: This module is not used anymore, and has been replaced by @npmcli/package-json

  strip-ansi@6.0.1:
    resolution: {integrity: sha512-Y38VPSHcqkFrCpFnQ9vuSXmquuv5oXOKpGeT6aGrr3o3Gc9AlVa6JBfUSOCnbxGGZF+/0ooI7KrPuUSztUdU5A==}
    engines: {node: '>=8'}

  strip-bom@3.0.0:
    resolution: {integrity: sha512-vavAMRXOgBVNF6nyEEmL3DBK19iRpDcoIwW+swQ+CbGiu7lju6t+JklA1MHweoWtadgt4ISVUsXLyDq34ddcwA==}
    engines: {node: '>=4'}

  strip-indent@3.0.0:
    resolution: {integrity: sha512-laJTa3Jb+VQpaC6DseHhF7dXVqHTfJPCRDaEbid/drOhgitgYku/letMUqOXFoWV0zIIUbjpdH2t+tYj4bQMRQ==}
    engines: {node: '>=8'}

  style-to-js@1.1.17:
    resolution: {integrity: sha512-xQcBGDxJb6jjFCTzvQtfiPn6YvvP2O8U1MDIPNfJQlWMYfktPy+iGsHE7cssjs7y84d9fQaK4UF3RIJaAHSoYA==}

  style-to-object@1.0.9:
    resolution: {integrity: sha512-G4qppLgKu/k6FwRpHiGiKPaPTFcG3g4wNVX/Qsfu+RqQM30E7Tyu/TEgxcL9PNLF5pdRLwQdE3YKKf+KF2Dzlw==}

  stylis@4.2.0:
    resolution: {integrity: sha512-Orov6g6BB1sDfYgzWfTHDOxamtX1bE/zo104Dh9e6fqJ3PooipYyfJ0pUmrZO2wAvO8YbEyeFrkV91XTsGMSrw==}

  supports-color@5.5.0:
    resolution: {integrity: sha512-QjVjwdXIt408MIiAqCX4oUKsgU2EqAGzs2Ppkm4aQYbjm+ZEWEcW4SfFNTr4uMNZma0ey4f5lgLrkB0aX0QMow==}
    engines: {node: '>=4'}

  supports-color@7.2.0:
    resolution: {integrity: sha512-qpCAvRl9stuOHveKsn7HncJRvv501qIacKzQlO/+Lwxc9+0q2wLyv4Dfvt80/DPn2pqOBsJdDiogXGR9+OvwRw==}
    engines: {node: '>=8'}

  supports-color@8.1.1:
    resolution: {integrity: sha512-MpUEN2OodtUzxvKQl72cUF7RQ5EiHsGvSsVG0ia9c5RbWGL2CI4C7EpPS8UTBIplnlzZiNuV56w+FuNxy3ty2Q==}
    engines: {node: '>=10'}

  supports-preserve-symlinks-flag@1.0.0:
    resolution: {integrity: sha512-ot0WnXS9fgdkgIcePe6RHNk1WA8+muPa6cSjeR3V8K27q9BB1rTE3R1p7Hv0z1ZyAc8s6Vvv8DIyWf681MAt0w==}
    engines: {node: '>= 0.4'}

  tabbable@6.2.0:
    resolution: {integrity: sha512-Cat63mxsVJlzYvN51JmVXIgNoUokrIaT2zLclCXjRd8boZ0004U4KCs/sToJ75C6sdlByWxpYnb5Boif1VSFew==}

  terser@5.37.0:
    resolution: {integrity: sha512-B8wRRkmre4ERucLM/uXx4MOV5cbnOlVAqUst+1+iLKPI0dOgFO28f84ptoQt9HEI537PMzfYa/d+GEPKTRXmYA==}
    engines: {node: '>=10'}
    hasBin: true

  text-camel-case@1.2.4:
    resolution: {integrity: sha512-D3NrNDrXX9eNngw2g1aWKh+ai/wzmnU1s2jBi/5aFJMpif2johXX76pfK3e8DaQGEPcOsDsXXt11ts9De+TjXw==}

  text-capital-case@1.2.4:
    resolution: {integrity: sha512-pWqRqoAKIjARiJcQ2SDMhySWQ9ObcI2UfCVt0IRVr1vy+PwS9JkR8L7BdKLGEd7IF8AAR9qLvdlQIdDaN7GiQQ==}

  text-case@1.2.4:
    resolution: {integrity: sha512-ESwvqsWsua549qIFOXSB1M/FSo1qDxx5MuKtbyQOzwaKFLbjFWOqmOdZfzumsCbBR8qphGFsjwQ8xwv8aGUZbw==}

  text-constant-case@1.2.4:
    resolution: {integrity: sha512-EjFEDNKfkd5AN2DOJ+lkCcU72s3qScsM8iIiaR/d8DdMW0lIpMLGwIZcBVmvDWEosjoJD3Y/FECWTZqnwyUuOQ==}

  text-dot-case@1.2.4:
    resolution: {integrity: sha512-ThshqZ5EGX6RQPJLT9g3I7Lnvo6CoAbHrbKykwpepvTBTkiGe6v+mKwkF/fYLpNxsZ2VXdepnHsChSQp/vYBkg==}

  text-extensions@1.9.0:
    resolution: {integrity: sha512-wiBrwC1EhBelW12Zy26JeOUkQ5mRu+5o8rpsJk5+2t+Y5vE7e842qtZDQ2g1NpX/29HdyFeJ4nSIhI47ENSxlQ==}
    engines: {node: '>=0.10'}

  text-header-case@1.2.4:
    resolution: {integrity: sha512-eFIsIvGsbBMbdz6J5oTtV+iD1BbEV2cQYyezO/y4KKu2dYg+xZAh27aCq69SJ1+7LtSDzmU81AS1ykTDT6j4ww==}

  text-is-lower-case@1.2.4:
    resolution: {integrity: sha512-S9lzKJO2apfVcYUkMsesjVYZOyL8SrJ40R3IDi8aQtSbiaNZ8LaxVxLCelSWmAkXKh2uZOktZOY/DjMchigOIQ==}

  text-is-upper-case@1.2.4:
    resolution: {integrity: sha512-bBfPYnfS1SEfxu/emUoPSXw7dtnsJGfJc6JoRb3x8yy3ROBSdj09n1EXY3a2PhuigAGbhf56BBeSrQMtBrpaNQ==}

  text-lower-case-first@1.2.4:
    resolution: {integrity: sha512-3nuJelBFCEbpjAbEaqgNXLE5K446IyitlQR+8oX5ClUlSw5YS4CTeE3rPLFnxxhpUjRtogJt9J6iq4WNjXU9zQ==}

  text-lower-case@1.2.4:
    resolution: {integrity: sha512-Q7HuNqwBeMvZLrh3zCjs1agalWPVdhWvpvegBRrOWKUsMON46ox6TInZd9tvQbPMIvsUSh2fxO77e+egql4pvw==}

  text-no-case@1.2.4:
    resolution: {integrity: sha512-XgegE+tVU024oyk5ACML8ucHioXjf1fS/tiEcQH6AGHkkWaqxq/7fTHT1kmSFwcp8J57wK1CCYfi4sUvZIXHtQ==}

  text-param-case@1.2.4:
    resolution: {integrity: sha512-kLojOiVCwIGZh2G5dv8T18eLzXKCLX7ukI4u4wiyA4j6c9hVfjV6xMPJgUPYLWilaLZRqXYpAcfjgDKQCZtJfg==}

  text-pascal-case@1.2.4:
    resolution: {integrity: sha512-Xt7bldDcfXp6QVgrDD+oKqN4CEjqxjq47kf/wIXyETjuJrciFWIQEIFdvH6yL5XdMVi3MunQGiilSzJ7vQX2jQ==}

  text-path-case@1.2.4:
    resolution: {integrity: sha512-jXWMucVQlOl39qlf6vIZDDjWMLzdNoQ+Fa3s4x8whqC/UwFDw6Pu4HyhrTRggPYMNe6l5p3v0bLYjERd2Xonug==}

  text-sentence-case@1.2.4:
    resolution: {integrity: sha512-rEIf8n6O4SL1Kk0tEzlXK9eZnnF1KybCvOwLJyJfCo3OwJ4CGEUDgIDDUyK5SnRvtWV9UzqPE+Dfi0+sDBEHtg==}

  text-snake-case@1.2.4:
    resolution: {integrity: sha512-RK+Nqbg9uT+WA0kh7tUSq7MQC6fpm0lRrZsD3zCmz2pybD4QiWMsHNFy0RtnVPGVnrqvJ8ZITD+RbswsS0Zsdw==}

  text-swap-case@1.2.4:
    resolution: {integrity: sha512-N/5zdNnmYcU21kYdLi+X7GsKLrsdZp+1u+mExAaJoWGvZKbvxGC92tp7D1L8E2jVFrIm1qS1qmpKHy2acJr8qA==}

  text-title-case@1.2.4:
    resolution: {integrity: sha512-8Ce7gzPzFzrXFp2M5b6uzix9bb20TjWEak8vnxPf7i2wy4LLO5gdHbyrQHJrkrUnvb3dzocnbIZyGTU+Cy3a6w==}

  text-upper-case-first@1.2.4:
    resolution: {integrity: sha512-TveJzwU7gyDmJ2p0rYx0dGlkT+45c1p8zsWTCBEikR1Klo5Cb4qABhlz9gA8CA4Y9Z9yqYTiIB9WjA8Ap2K05g==}

  text-upper-case@1.2.4:
    resolution: {integrity: sha512-y4cCoj6CGHWjszb4WuRt4uQjqHDCcUfJff4gKsrI13OZ8rzu0YtfUMOpV9Lizv5IYu00Kv2gbXGcMr04aDjxqA==}

  through2@2.0.5:
    resolution: {integrity: sha512-/mrRod8xqpA+IHSLyGCQ2s8SPHiCDEeQJSep1jqLYeEUClOFG2Qsh+4FU6G9VeqpZnGW/Su8LQGc4YKni5rYSQ==}

  through2@4.0.2:
    resolution: {integrity: sha512-iOqSav00cVxEEICeD7TjLB1sueEL+81Wpzp2bY17uZjZN0pWZPuo4suZ/61VujxmqSGFfgOcNuTZ85QJwNZQpw==}

  through@2.3.8:
    resolution: {integrity: sha512-w89qg7PI8wAdvX60bMDP+bFoD5Dvhm9oLheFp5O4a2QF0cSBGsBX4qZmadPMvVqlLJBBci+WqGGOAPvcDeNSVg==}

  tiny-invariant@1.3.3:
    resolution: {integrity: sha512-+FbBPE1o9QAYvviau/qC5SE3caw21q3xkvWKBtja5vgqOWIHHJ3ioaq1VPfn/Szqctz2bU/oYeKd9/z5BL+PVg==}

  tinyglobby@0.2.14:
    resolution: {integrity: sha512-tX5e7OM1HnYr2+a2C/4V0htOcSQcoSTH9KgJnVvNm5zm/cyEWKJ7j7YutsH9CxMdtOkkLFy2AHrMci9IM8IPZQ==}
    engines: {node: '>=12.0.0'}

  to-regex-range@5.0.1:
    resolution: {integrity: sha512-65P7iz6X5yEr1cwcgvQxbbIw7Uk3gOy5dIdtZ4rDveLqhrdJP+Li/Hx6tyK0NEb+2GCyneCMJiGqrADCSNk8sQ==}
    engines: {node: '>=8.0'}

  tree-kill@1.2.2:
    resolution: {integrity: sha512-L0Orpi8qGpRG//Nd+H90vFB+3iHnue1zSSGmNOOCh1GLJ7rUKVwV2HvijphGQS2UmhUZewS9VgvxYIdgr+fG1A==}
    hasBin: true

  trim-lines@3.0.1:
    resolution: {integrity: sha512-kRj8B+YHZCc9kQYdWfJB2/oUl9rA99qbowYYBtr4ui4mZyAQ2JpvVBd/6U2YloATfqBhBTSMhTpgBHtU0Mf3Rg==}

  trim-newlines@3.0.1:
    resolution: {integrity: sha512-c1PTsA3tYrIsLGkJkzHF+w9F2EyxfXGo4UyJc4pFL++FMjnq0HJS69T3M7d//gKrFKwy429bouPescbjecU+Zw==}
    engines: {node: '>=8'}

  trough@2.2.0:
    resolution: {integrity: sha512-tmMpK00BjZiUyVyvrBK7knerNgmgvcV/KLVyuma/SC+TQN167GrMRciANTz09+k3zW8L8t60jWO1GpfkZdjTaw==}

  tslib@2.8.1:
    resolution: {integrity: sha512-oJFu94HQb+KVduSUQL7wnpmqnfmLsOA/nAh6b6EH0wCEoK0/mPeXU6c3wKDV83MkOuHPRHtSXKKU99IBazS/2w==}

  type-fest@0.18.1:
    resolution: {integrity: sha512-OIAYXk8+ISY+qTOwkHtKqzAuxchoMiD9Udx+FSGQDuiRR+PJKJHc2NJAXlbhkGwTt/4/nKZxELY1w3ReWOL8mw==}
    engines: {node: '>=10'}

  type-fest@0.6.0:
    resolution: {integrity: sha512-q+MB8nYR1KDLrgr4G5yemftpMC7/QLqVndBmEEdqzmNj5dcFOO4Oo8qlwZE3ULT3+Zim1F8Kq4cBnikNhlCMlg==}
    engines: {node: '>=8'}

  type-fest@0.8.1:
    resolution: {integrity: sha512-4dbzIzqvjtgiM5rw1k5rEHtBANKmdudhGyBEajN01fEyhaAIhsoKNy6y7+IN93IfpFtwY9iqi7kD+xwKhQsNJA==}
    engines: {node: '>=8'}

  type-fest@4.41.0:
    resolution: {integrity: sha512-TeTSQ6H5YHvpqVwBRcnLDCBnDOHWYu7IvGbHT6N8AOymcr9PJGjc1GTtiWZTYg0NCgYwvnYWEkVChQAr9bjfwA==}
    engines: {node: '>=16'}

  typedarray@0.0.6:
    resolution: {integrity: sha512-/aCDEGatGvZ2BIk+HmLf4ifCJFwvKFNb9/JeZPMulfgFracn9QFcAf5GO8B/mweUjSoblS5In0cWhqpfs/5PQA==}

  typesafe-i18n@5.26.2:
    resolution: {integrity: sha512-2QAriFmiY5JwUAJtG7yufoE/XZ1aFBY++wj7YFS2yo89a3jLBfKoWSdq5JfQYk1V2BS7V2c/u+KEcaCQoE65hw==}
    hasBin: true
    peerDependencies:
      typescript: '>=3.5.1'

  typescript@5.9.2:
    resolution: {integrity: sha512-CWBzXQrc/qOkhidw1OzBTQuYRbfyxDXJMVJ1XNwUHGROVmuaeiEm3OslpZ1RV96d7SKKjZKrSJu3+t/xlw3R9A==}
    engines: {node: '>=14.17'}
    hasBin: true

  uglify-js@3.19.3:
    resolution: {integrity: sha512-v3Xu+yuwBXisp6QYTcH4UbH+xYJXqnq2m/LtQVWKWzYc1iehYnLixoQDN9FH6/j9/oybfd6W9Ghwkl8+UMKTKQ==}
    engines: {node: '>=0.8.0'}
    hasBin: true

  undici-types@7.10.0:
    resolution: {integrity: sha512-t5Fy/nfn+14LuOc2KNYg75vZqClpAiqscVvMygNnlsHBFpSXdJaYtXMcdNLpl/Qvc3P2cB3s6lOV51nqsFq4ag==}

  unified@11.0.5:
    resolution: {integrity: sha512-xKvGhPWw3k84Qjh8bI3ZeJjqnyadK+GEFtazSfZv/rKeTkTjOJho6mFqh2SM96iIcZokxiOpg78GazTSg8+KHA==}

  unist-util-is@6.0.0:
    resolution: {integrity: sha512-2qCTHimwdxLfz+YzdGfkqNlH0tLi9xjTnHddPmJwtIG9MGsdbutfTc4P+haPD7l7Cjxf/WZj+we5qfVPvvxfYw==}

  unist-util-position@5.0.0:
    resolution: {integrity: sha512-fucsC7HjXvkB5R3kTCO7kUjRdrS0BJt3M/FPxmHMBOm8JQi2BsHAHFsy27E0EolP8rp0NzXsJ+jNPyDWvOJZPA==}

  unist-util-stringify-position@4.0.0:
    resolution: {integrity: sha512-0ASV06AAoKCDkS2+xw5RXJywruurpbC4JZSm7nr7MOt1ojAzvyyaO+UxZf18j8FCF6kmzCZKcAgN/yu2gm2XgQ==}

  unist-util-visit-parents@6.0.1:
    resolution: {integrity: sha512-L/PqWzfTP9lzzEa6CKs0k2nARxTdZduw3zyh8d2NVBnsyvHjSX4TWse388YrrQKbvI8w20fGjGlhgT96WwKykw==}

  unist-util-visit@5.0.0:
    resolution: {integrity: sha512-MR04uvD+07cwl/yhVuVWAtw+3GOR/knlL55Nd/wAdblk27GCVt3lqpTivy/tkJcZoNPzTwS1Y+KMojlLDhoTzg==}

  update-browserslist-db@1.1.3:
    resolution: {integrity: sha512-UxhIZQ+QInVdunkDAaiazvvT/+fXL5Osr0JZlJulepYu6Jd7qJtDZjlur0emRlT71EN3ScPoE7gvsuIKKNavKw==}
    hasBin: true
    peerDependencies:
      browserslist: '>= 4.21.0'

  use-breakpoint@4.0.6:
    resolution: {integrity: sha512-1s7vUjf36eeZYTgY1KkmPNXrTbKJVRA9cjBFQdYjK8+pDr0qJgH6/cuX5qQ2zcfkqxN5LieVd/DTVK6ofnwRTQ==}
    peerDependencies:
      react: '>=18'
      react-dom: '>=18'

  use-context-selector@2.0.0:
    resolution: {integrity: sha512-owfuSmUNd3eNp3J9CdDl0kMgfidV+MkDvHPpvthN5ThqM+ibMccNE0k+Iq7TWC6JPFvGZqanqiGCuQx6DyV24g==}
    peerDependencies:
      react: '>=18.0.0'
      scheduler: '>=0.19.0'

  use-deep-compare-effect@1.8.1:
    resolution: {integrity: sha512-kbeNVZ9Zkc0RFGpfMN3MNfaKNvcLNyxOAAd9O4CBZ+kCBXXscn9s/4I+8ytUER4RDpEYs5+O6Rs4PqiZ+rHr5Q==}
    engines: {node: '>=10', npm: '>=6'}
    peerDependencies:
      react: '>=16.13'

  use-sync-external-store@1.5.0:
    resolution: {integrity: sha512-Rb46I4cGGVBmjamjphe8L/UnvJD+uPPtTkNvX5mZgqdbavhI4EbgIWJiIHXJ8bc/i9EQGPRh4DwEURJ552Do0A==}
    peerDependencies:
      react: ^16.8.0 || ^17.0.0 || ^18.0.0 || ^19.0.0

  util-deprecate@1.0.2:
    resolution: {integrity: sha512-EPD5q1uXyFxJpCrLnCc1nHnq3gOa6DZBocAIiI2TaSCA7VCJ1UJDMagCzIkXNsUYfD1daK//LTEQ8xiIbrHtcw==}

  uuid@8.3.2:
    resolution: {integrity: sha512-+NYs2QeMWy+GWFOEm9xnn6HCDp0l7QBD7ml8zLUmJ+93Q5NF0NocErnwkTkXVFNiX3/fpC6afS8Dhb/gz7R7eg==}
    hasBin: true

  validate-npm-package-license@3.0.4:
    resolution: {integrity: sha512-DpKm2Ui/xN7/HQKCtpZxoRWBhZ9Z0kqtygG8XCgNQ8ZlDnxuQmWhj566j8fN4Cu3/JmbhsDo7fcAJq4s9h27Ew==}

  vfile-location@5.0.3:
    resolution: {integrity: sha512-5yXvWDEgqeiYiBe1lbxYF7UMAIm/IcopxMHrMQDq3nvKcjPKIhZklUKL+AE7J7uApI4kwe2snsK+eI6UTj9EHg==}

  vfile-message@4.0.3:
    resolution: {integrity: sha512-QTHzsGd1EhbZs4AsQ20JX1rC3cOlt/IWJruk893DfLRr57lcnOeMaWG4K0JrRta4mIJZKth2Au3mM3u03/JWKw==}

  vfile@6.0.3:
    resolution: {integrity: sha512-KzIbH/9tXat2u30jf+smMwFCsno4wHVdNmzFyL+T/L3UGqqk6JKfVqOFOZEpZSHADH1k40ab6NUIXZq422ov3Q==}

  victory-vendor@37.3.6:
    resolution: {integrity: sha512-SbPDPdDBYp+5MJHhBCAyI7wKM3d5ivekigc2Dk2s7pgbZ9wIgIBYGVw4zGHBml/qTFbexrofXW6Gu4noGxrOwQ==}

  vite-plugin-package-version@1.1.0:
    resolution: {integrity: sha512-TPoFZXNanzcaKCIrC3e2L/TVRkkRLB6l4RPN/S7KbG7rWfyLcCEGsnXvxn6qR7fyZwXalnnSN/I9d6pSFjHpEA==}
    peerDependencies:
      vite: '>=2.0.0-beta.69'

  vite@7.1.1:
    resolution: {integrity: sha512-yJ+Mp7OyV+4S+afWo+QyoL9jFWD11QFH0i5i7JypnfTcA1rmgxCbiA8WwAICDEtZ1Z1hzrVhN8R8rGTqkTY8ZQ==}
    engines: {node: ^20.19.0 || >=22.12.0}
    hasBin: true
    peerDependencies:
      '@types/node': ^20.19.0 || >=22.12.0
      jiti: '>=1.21.0'
      less: ^4.0.0
      lightningcss: ^1.21.0
      sass: ^1.70.0
      sass-embedded: ^1.70.0
      stylus: '>=0.54.8'
      sugarss: ^5.0.0
      terser: ^5.16.0
      tsx: ^4.8.1
      yaml: ^2.4.2
    peerDependenciesMeta:
      '@types/node':
        optional: true
      jiti:
        optional: true
      less:
        optional: true
      lightningcss:
        optional: true
      sass:
        optional: true
      sass-embedded:
        optional: true
      stylus:
        optional: true
      sugarss:
        optional: true
      terser:
        optional: true
      tsx:
        optional: true
      yaml:
        optional: true

  web-namespaces@2.0.1:
    resolution: {integrity: sha512-bKr1DkiNa2krS7qxNtdrtHAmzuYGFQLiQ13TsorsdT6ULTkPLKuu5+GsFpDlg6JFjUTwX2DyhMPG2be8uPrqsQ==}

  which-module@2.0.1:
    resolution: {integrity: sha512-iBdZ57RDvnOR9AGBhML2vFZf7h8vmBjhoaZqODJBFWHVtKkDmKuHai3cx5PgVMrX5YDNp27AofYbAwctSS+vhQ==}

  wordwrap@1.0.0:
    resolution: {integrity: sha512-gvVzJFlPycKc5dZN4yPkP8w7Dc37BtP1yczEneOb4uq34pXZcvrtRTmWV8W+Ume+XCxKgbjM+nevkyFPMybd4Q==}

  wrap-ansi@6.2.0:
    resolution: {integrity: sha512-r6lPcBGxZXlIcymEu7InxDMhdW0KDxpLgoFLcguasxCaJ/SOIZwINatK9KY/tf+ZrlywOKU0UDj3ATXUBfxJXA==}
    engines: {node: '>=8'}

  wrap-ansi@7.0.0:
    resolution: {integrity: sha512-YVGIj2kamLSTxw6NsZjoBxfSwsn0ycdesmc4p+Q21c5zPuZ1pl+NfxVdxPtdHvmNVOQ6XSYG4AUtyt/Fi7D16Q==}
    engines: {node: '>=10'}

  xtend@4.0.2:
    resolution: {integrity: sha512-LKYU1iAXJXUgAXn9URjiu+MWhyUXHsvfp7mcuYm9dSUKK0/CjtrUwFAxD82/mCWbtLsGjFIad0wIsod4zrTAEQ==}
    engines: {node: '>=0.4'}

  y18n@4.0.3:
    resolution: {integrity: sha512-JKhqTOwSrqNA1NY5lSztJ1GrBiUodLMmIZuLiDaMRJ+itFd+ABVE8XBjOvIWL+rSqNDC74LCSFmlb/U4UZ4hJQ==}

  y18n@5.0.8:
    resolution: {integrity: sha512-0pfFzegeDWJHJIAmTLRP2DwHjdF5s7jo9tuztdQxAhINCdvS+3nGINqPd00AphqJR/0LhANUS6/+7SCb98YOfA==}
    engines: {node: '>=10'}

  yallist@3.1.1:
    resolution: {integrity: sha512-a4UGQaWPH59mOXUYnAG2ewncQS4i4F43Tv3JoAM+s2VDAmS9NsK8GpDMLrCHPksFT7h3K6TOoUNn2pb7RoXx4g==}

  yallist@4.0.0:
    resolution: {integrity: sha512-3wdGidZyq5PB084XLES5TpOSRA3wjXAlIWMhum2kRcv/41Sn2emQ0dycQW4uZXLejwKvg6EsvbdlVL+FYEct7A==}

  yaml@1.10.2:
    resolution: {integrity: sha512-r3vXyErRCYJ7wg28yvBY5VSoAF8ZvlcW9/BwUzEtUsjvX/DKs24dIkuwjtuprwJJHsbyUbLApepYTR1BN4uHrg==}
    engines: {node: '>= 6'}

  yaml@2.6.1:
    resolution: {integrity: sha512-7r0XPzioN/Q9kXBro/XPnA6kznR73DHq+GXh5ON7ZozRO6aMjbmiBuKste2wslTFkC5d1dw0GooOCepZXJ2SAg==}
    engines: {node: '>= 14'}
    hasBin: true

  yargs-parser@18.1.3:
    resolution: {integrity: sha512-o50j0JeToy/4K6OZcaQmW6lyXXKhq7csREXcDwk2omFPJEwUNOVtJKvmDr9EI1fAJZUyZcRF7kxGBWmRXudrCQ==}
    engines: {node: '>=6'}

  yargs-parser@20.2.9:
    resolution: {integrity: sha512-y11nGElTIV+CT3Zv9t7VKl+Q3hTQoT9a1Qzezhhl6Rp21gJ/IVTW7Z3y9EWXhuUBC2Shnf+DX0antecpAwSP8w==}
    engines: {node: '>=10'}

  yargs-parser@21.1.1:
    resolution: {integrity: sha512-tVpsJW7DdjecAiFpbIB1e3qxIQsE6NoPc5/eTdrbbIC4h0LVsWhnoa3g+m2HclBIujHzsxZ4VJVA+GUuc2/LBw==}
    engines: {node: '>=12'}

  yargs@15.4.1:
    resolution: {integrity: sha512-aePbxDmcYW++PaqBsJ+HYUFwCdv4LVvdnhBy78E57PIor8/OVvhMrADFFEDh8DHDFRv/O9i3lPhsENjO7QX0+A==}
    engines: {node: '>=8'}

  yargs@16.2.0:
    resolution: {integrity: sha512-D1mvvtDG0L5ft/jGWkLpG1+m0eQxOfaBvTNELraWj22wSVUMWxZUvYgJYcKh6jGGIkJFhH4IZPQhR4TKpc8mBw==}
    engines: {node: '>=10'}

  yargs@17.7.2:
    resolution: {integrity: sha512-7dSzzRQ++CKnNI/krKnYRV7JKKPUXMEh61soaHKg9mrWEhzFWhFnxPxGl+69cD1Ou63C13NUPCnmIcrvqCuM6w==}
    engines: {node: '>=12'}

  yocto-queue@0.1.0:
    resolution: {integrity: sha512-rVksvsnNCdJ/ohGc6xgPwyN8eheCxsiLM8mxuE/t/mOVqJewPuO1miLpTHQiRgTKCLexL4MeAFVagts7HmNZ2Q==}
    engines: {node: '>=10'}

  zod@3.25.76:
    resolution: {integrity: sha512-gzUt/qt81nXsFGKIFcC3YnfEAx5NkunCfnDlvuBSSFS02bcXu4Lmea0AFIUwbLWxWPx3d9p8S5QoaujKcNQxcQ==}

  zustand@5.0.7:
    resolution: {integrity: sha512-Ot6uqHDW/O2VdYsKLLU8GQu8sCOM1LcoE8RwvLv9uuRT9s6SOHCKs0ZEOhxg+I1Ld+A1Q5lwx+UlKXXUoCZITg==}
    engines: {node: '>=12.20.0'}
    peerDependencies:
      '@types/react': '>=18.0.0'
      immer: '>=9.0.6'
      react: '>=18.0.0'
      use-sync-external-store: '>=1.2.0'
    peerDependenciesMeta:
      '@types/react':
        optional: true
      immer:
        optional: true
      react:
        optional: true
      use-sync-external-store:
        optional: true

  zwitch@2.0.4:
    resolution: {integrity: sha512-bXE4cR/kVZhKZX/RjPEflHaKVhUVl85noU3v6b8apfQEc1x4A+zBxjZ4lN8LqGd6WZ3dl98pY4o717VFmoPp+A==}

snapshots:

  '@ampproject/remapping@2.3.0':
    dependencies:
      '@jridgewell/gen-mapping': 0.3.12
      '@jridgewell/trace-mapping': 0.3.29

  '@babel/code-frame@7.27.1':
    dependencies:
      '@babel/helper-validator-identifier': 7.27.1
      js-tokens: 4.0.0
      picocolors: 1.1.1

  '@babel/compat-data@7.28.0': {}

  '@babel/core@7.28.0':
    dependencies:
      '@ampproject/remapping': 2.3.0
      '@babel/code-frame': 7.27.1
      '@babel/generator': 7.28.0
      '@babel/helper-compilation-targets': 7.27.2
      '@babel/helper-module-transforms': 7.27.3(@babel/core@7.28.0)
      '@babel/helpers': 7.28.2
      '@babel/parser': 7.28.0
      '@babel/template': 7.27.2
      '@babel/traverse': 7.28.0
      '@babel/types': 7.28.2
      convert-source-map: 2.0.0
      debug: 4.4.1
      gensync: 1.0.0-beta.2
      json5: 2.2.3
      semver: 6.3.1
    transitivePeerDependencies:
      - supports-color

  '@babel/generator@7.28.0':
    dependencies:
      '@babel/parser': 7.28.0
      '@babel/types': 7.28.2
      '@jridgewell/gen-mapping': 0.3.12
      '@jridgewell/trace-mapping': 0.3.29
      jsesc: 3.1.0

  '@babel/helper-compilation-targets@7.27.2':
    dependencies:
      '@babel/compat-data': 7.28.0
      '@babel/helper-validator-option': 7.27.1
      browserslist: 4.25.2
      lru-cache: 5.1.1
      semver: 6.3.1

  '@babel/helper-globals@7.28.0': {}

  '@babel/helper-module-imports@7.27.1':
    dependencies:
      '@babel/traverse': 7.28.0
      '@babel/types': 7.28.2
    transitivePeerDependencies:
      - supports-color

  '@babel/helper-module-transforms@7.27.3(@babel/core@7.28.0)':
    dependencies:
      '@babel/core': 7.28.0
      '@babel/helper-module-imports': 7.27.1
      '@babel/helper-validator-identifier': 7.27.1
      '@babel/traverse': 7.28.0
    transitivePeerDependencies:
      - supports-color

  '@babel/helper-string-parser@7.27.1': {}

  '@babel/helper-validator-identifier@7.27.1': {}

  '@babel/helper-validator-option@7.27.1': {}

  '@babel/helpers@7.28.2':
    dependencies:
      '@babel/template': 7.27.2
      '@babel/types': 7.28.2

  '@babel/parser@7.28.0':
    dependencies:
      '@babel/types': 7.28.2

  '@babel/runtime@7.28.2': {}

  '@babel/template@7.27.2':
    dependencies:
      '@babel/code-frame': 7.27.1
      '@babel/parser': 7.28.0
      '@babel/types': 7.28.2

  '@babel/traverse@7.28.0':
    dependencies:
      '@babel/code-frame': 7.27.1
      '@babel/generator': 7.28.0
      '@babel/helper-globals': 7.28.0
      '@babel/parser': 7.28.0
      '@babel/template': 7.27.2
      '@babel/types': 7.28.2
      debug: 4.4.1
    transitivePeerDependencies:
      - supports-color

  '@babel/types@7.28.2':
    dependencies:
      '@babel/helper-string-parser': 7.27.1
      '@babel/helper-validator-identifier': 7.27.1

  '@biomejs/biome@2.1.4':
    optionalDependencies:
      '@biomejs/cli-darwin-arm64': 2.1.4
      '@biomejs/cli-darwin-x64': 2.1.4
      '@biomejs/cli-linux-arm64': 2.1.4
      '@biomejs/cli-linux-arm64-musl': 2.1.4
      '@biomejs/cli-linux-x64': 2.1.4
      '@biomejs/cli-linux-x64-musl': 2.1.4
      '@biomejs/cli-win32-arm64': 2.1.4
      '@biomejs/cli-win32-x64': 2.1.4

  '@biomejs/cli-darwin-arm64@2.1.4':
    optional: true

  '@biomejs/cli-darwin-x64@2.1.4':
    optional: true

  '@biomejs/cli-linux-arm64-musl@2.1.4':
    optional: true

  '@biomejs/cli-linux-arm64@2.1.4':
    optional: true

  '@biomejs/cli-linux-x64-musl@2.1.4':
    optional: true

  '@biomejs/cli-linux-x64@2.1.4':
    optional: true

  '@biomejs/cli-win32-arm64@2.1.4':
    optional: true

  '@biomejs/cli-win32-x64@2.1.4':
    optional: true

  '@csstools/css-parser-algorithms@3.0.5(@csstools/css-tokenizer@3.0.4)':
    dependencies:
      '@csstools/css-tokenizer': 3.0.4

  '@csstools/css-tokenizer@3.0.4': {}

  '@emotion/babel-plugin@11.13.5':
    dependencies:
      '@babel/helper-module-imports': 7.27.1
      '@babel/runtime': 7.28.2
      '@emotion/hash': 0.9.2
      '@emotion/memoize': 0.9.0
      '@emotion/serialize': 1.3.3
      babel-plugin-macros: 3.1.0
      convert-source-map: 1.9.0
      escape-string-regexp: 4.0.0
      find-root: 1.1.0
      source-map: 0.5.7
      stylis: 4.2.0
    transitivePeerDependencies:
      - supports-color

  '@emotion/cache@11.14.0':
    dependencies:
      '@emotion/memoize': 0.9.0
      '@emotion/sheet': 1.4.0
      '@emotion/utils': 1.4.2
      '@emotion/weak-memoize': 0.4.0
      stylis: 4.2.0

  '@emotion/hash@0.9.2': {}

  '@emotion/is-prop-valid@1.3.1':
    dependencies:
      '@emotion/memoize': 0.9.0

  '@emotion/memoize@0.9.0': {}

  '@emotion/react@11.14.0(@types/react@19.1.9)(react@19.1.1)':
    dependencies:
      '@babel/runtime': 7.28.2
      '@emotion/babel-plugin': 11.13.5
      '@emotion/cache': 11.14.0
      '@emotion/serialize': 1.3.3
      '@emotion/use-insertion-effect-with-fallbacks': 1.2.0(react@19.1.1)
      '@emotion/utils': 1.4.2
      '@emotion/weak-memoize': 0.4.0
      hoist-non-react-statics: 3.3.2
      react: 19.1.1
    optionalDependencies:
      '@types/react': 19.1.9
    transitivePeerDependencies:
      - supports-color

  '@emotion/serialize@1.3.3':
    dependencies:
      '@emotion/hash': 0.9.2
      '@emotion/memoize': 0.9.0
      '@emotion/unitless': 0.10.0
      '@emotion/utils': 1.4.2
      csstype: 3.1.3

  '@emotion/sheet@1.4.0': {}

  '@emotion/styled@11.14.1(@emotion/react@11.14.0(@types/react@19.1.9)(react@19.1.1))(@types/react@19.1.9)(react@19.1.1)':
    dependencies:
      '@babel/runtime': 7.28.2
      '@emotion/babel-plugin': 11.13.5
      '@emotion/is-prop-valid': 1.3.1
      '@emotion/react': 11.14.0(@types/react@19.1.9)(react@19.1.1)
      '@emotion/serialize': 1.3.3
      '@emotion/use-insertion-effect-with-fallbacks': 1.2.0(react@19.1.1)
      '@emotion/utils': 1.4.2
      react: 19.1.1
    optionalDependencies:
      '@types/react': 19.1.9
    transitivePeerDependencies:
      - supports-color

  '@emotion/unitless@0.10.0': {}

  '@emotion/use-insertion-effect-with-fallbacks@1.2.0(react@19.1.1)':
    dependencies:
      react: 19.1.1

  '@emotion/utils@1.4.2': {}

  '@emotion/weak-memoize@0.4.0': {}

  '@esbuild/aix-ppc64@0.25.8':
    optional: true

  '@esbuild/android-arm64@0.25.8':
    optional: true

  '@esbuild/android-arm@0.25.8':
    optional: true

  '@esbuild/android-x64@0.25.8':
    optional: true

  '@esbuild/darwin-arm64@0.25.8':
    optional: true

  '@esbuild/darwin-x64@0.25.8':
    optional: true

  '@esbuild/freebsd-arm64@0.25.8':
    optional: true

  '@esbuild/freebsd-x64@0.25.8':
    optional: true

  '@esbuild/linux-arm64@0.25.8':
    optional: true

  '@esbuild/linux-arm@0.25.8':
    optional: true

  '@esbuild/linux-ia32@0.25.8':
    optional: true

  '@esbuild/linux-loong64@0.25.8':
    optional: true

  '@esbuild/linux-mips64el@0.25.8':
    optional: true

  '@esbuild/linux-ppc64@0.25.8':
    optional: true

  '@esbuild/linux-riscv64@0.25.8':
    optional: true

  '@esbuild/linux-s390x@0.25.8':
    optional: true

  '@esbuild/linux-x64@0.25.8':
    optional: true

  '@esbuild/netbsd-arm64@0.25.8':
    optional: true

  '@esbuild/netbsd-x64@0.25.8':
    optional: true

  '@esbuild/openbsd-arm64@0.25.8':
    optional: true

  '@esbuild/openbsd-x64@0.25.8':
    optional: true

  '@esbuild/openharmony-arm64@0.25.8':
    optional: true

  '@esbuild/sunos-x64@0.25.8':
    optional: true

  '@esbuild/win32-arm64@0.25.8':
    optional: true

  '@esbuild/win32-ia32@0.25.8':
    optional: true

  '@esbuild/win32-x64@0.25.8':
    optional: true

  '@floating-ui/core@1.7.3':
    dependencies:
      '@floating-ui/utils': 0.2.10

  '@floating-ui/dom@1.7.3':
    dependencies:
      '@floating-ui/core': 1.7.3
      '@floating-ui/utils': 0.2.10

  '@floating-ui/react-dom@2.1.5(react-dom@19.1.1(react@19.1.1))(react@19.1.1)':
    dependencies:
      '@floating-ui/dom': 1.7.3
      react: 19.1.1
      react-dom: 19.1.1(react@19.1.1)

  '@floating-ui/react@0.27.15(react-dom@19.1.1(react@19.1.1))(react@19.1.1)':
    dependencies:
      '@floating-ui/react-dom': 2.1.5(react-dom@19.1.1(react@19.1.1))(react@19.1.1)
      '@floating-ui/utils': 0.2.10
      react: 19.1.1
      react-dom: 19.1.1(react@19.1.1)
      tabbable: 6.2.0

  '@floating-ui/utils@0.2.10': {}

  '@github/webauthn-json@2.1.1': {}

  '@hookform/devtools@4.4.0(@types/react@19.1.9)(react-dom@19.1.1(react@19.1.1))(react@19.1.1)':
    dependencies:
      '@emotion/react': 11.14.0(@types/react@19.1.9)(react@19.1.1)
      '@emotion/styled': 11.14.1(@emotion/react@11.14.0(@types/react@19.1.9)(react@19.1.1))(@types/react@19.1.9)(react@19.1.1)
      '@types/lodash': 4.17.20
      little-state-machine: 4.8.1(react@19.1.1)
      lodash: 4.17.21
      react: 19.1.1
      react-dom: 19.1.1(react@19.1.1)
      react-simple-animate: 3.5.3(react-dom@19.1.1(react@19.1.1))
      use-deep-compare-effect: 1.8.1(react@19.1.1)
      uuid: 8.3.2
    transitivePeerDependencies:
      - '@types/react'
      - supports-color

  '@hookform/resolvers@5.2.1(react-hook-form@7.62.0(react@19.1.1))':
    dependencies:
      '@standard-schema/utils': 0.3.0
      react-hook-form: 7.62.0(react@19.1.1)

  '@hutson/parse-repository-url@3.0.2': {}

  '@jridgewell/gen-mapping@0.3.12':
    dependencies:
      '@jridgewell/sourcemap-codec': 1.5.4
      '@jridgewell/trace-mapping': 0.3.29

  '@jridgewell/resolve-uri@3.1.2': {}

  '@jridgewell/source-map@0.3.10':
    dependencies:
      '@jridgewell/gen-mapping': 0.3.12
      '@jridgewell/trace-mapping': 0.3.29
    optional: true

  '@jridgewell/sourcemap-codec@1.5.4': {}

  '@jridgewell/trace-mapping@0.3.29':
    dependencies:
      '@jridgewell/resolve-uri': 3.1.2
      '@jridgewell/sourcemap-codec': 1.5.4

  '@react-hook/latest@1.0.3(react@19.1.1)':
    dependencies:
      react: 19.1.1

  '@react-hook/passive-layout-effect@1.2.1(react@19.1.1)':
    dependencies:
      react: 19.1.1

  '@react-hook/resize-observer@2.0.2(react@19.1.1)':
    dependencies:
      '@react-hook/latest': 1.0.3(react@19.1.1)
      '@react-hook/passive-layout-effect': 1.2.1(react@19.1.1)
      react: 19.1.1

  '@react-rxjs/core@0.10.8(react@19.1.1)(rxjs@7.8.2)':
    dependencies:
      '@rx-state/core': 0.1.4(rxjs@7.8.2)
      react: 19.1.1
      rxjs: 7.8.2
      use-sync-external-store: 1.5.0(react@19.1.1)

  '@reduxjs/toolkit@2.8.2(react-redux@9.2.0(@types/react@19.1.9)(react@19.1.1)(redux@5.0.1))(react@19.1.1)':
    dependencies:
      '@standard-schema/spec': 1.0.0
      '@standard-schema/utils': 0.3.0
      immer: 10.1.1
      redux: 5.0.1
      redux-thunk: 3.1.0(redux@5.0.1)
      reselect: 5.1.1
    optionalDependencies:
      react: 19.1.1
      react-redux: 9.2.0(@types/react@19.1.9)(react@19.1.1)(redux@5.0.1)

  '@remix-run/router@1.23.0': {}

  '@rolldown/pluginutils@1.0.0-beta.30': {}

  '@rollup/rollup-android-arm-eabi@4.46.2':
    optional: true

  '@rollup/rollup-android-arm64@4.46.2':
    optional: true

  '@rollup/rollup-darwin-arm64@4.46.2':
    optional: true

  '@rollup/rollup-darwin-x64@4.46.2':
    optional: true

  '@rollup/rollup-freebsd-arm64@4.46.2':
    optional: true

  '@rollup/rollup-freebsd-x64@4.46.2':
    optional: true

  '@rollup/rollup-linux-arm-gnueabihf@4.46.2':
    optional: true

  '@rollup/rollup-linux-arm-musleabihf@4.46.2':
    optional: true

  '@rollup/rollup-linux-arm64-gnu@4.46.2':
    optional: true

  '@rollup/rollup-linux-arm64-musl@4.46.2':
    optional: true

  '@rollup/rollup-linux-loongarch64-gnu@4.46.2':
    optional: true

  '@rollup/rollup-linux-ppc64-gnu@4.46.2':
    optional: true

  '@rollup/rollup-linux-riscv64-gnu@4.46.2':
    optional: true

  '@rollup/rollup-linux-riscv64-musl@4.46.2':
    optional: true

  '@rollup/rollup-linux-s390x-gnu@4.46.2':
    optional: true

  '@rollup/rollup-linux-x64-gnu@4.46.2':
    optional: true

  '@rollup/rollup-linux-x64-musl@4.46.2':
    optional: true

  '@rollup/rollup-win32-arm64-msvc@4.46.2':
    optional: true

  '@rollup/rollup-win32-ia32-msvc@4.46.2':
    optional: true

  '@rollup/rollup-win32-x64-msvc@4.46.2':
    optional: true

  '@rx-state/core@0.1.4(rxjs@7.8.2)':
    dependencies:
      rxjs: 7.8.2

  '@stablelib/base64@2.0.1': {}

  '@stablelib/binary@2.0.1':
    dependencies:
      '@stablelib/int': 2.0.1

  '@stablelib/bytes@2.0.1': {}

  '@stablelib/int@2.0.1': {}

  '@stablelib/keyagreement@2.0.1':
    dependencies:
      '@stablelib/bytes': 2.0.1

  '@stablelib/random@2.0.1':
    dependencies:
      '@stablelib/binary': 2.0.1
      '@stablelib/wipe': 2.0.1

  '@stablelib/wipe@2.0.1': {}

  '@stablelib/x25519@2.0.1':
    dependencies:
      '@stablelib/keyagreement': 2.0.1
      '@stablelib/random': 2.0.1
      '@stablelib/wipe': 2.0.1

  '@standard-schema/spec@1.0.0': {}

  '@standard-schema/utils@0.3.0': {}

  '@swc/core-darwin-arm64@1.13.3':
    optional: true

  '@swc/core-darwin-x64@1.13.3':
    optional: true

  '@swc/core-linux-arm-gnueabihf@1.13.3':
    optional: true

  '@swc/core-linux-arm64-gnu@1.13.3':
    optional: true

  '@swc/core-linux-arm64-musl@1.13.3':
    optional: true

  '@swc/core-linux-x64-gnu@1.13.3':
    optional: true

  '@swc/core-linux-x64-musl@1.13.3':
    optional: true

  '@swc/core-win32-arm64-msvc@1.13.3':
    optional: true

  '@swc/core-win32-ia32-msvc@1.13.3':
    optional: true

  '@swc/core-win32-x64-msvc@1.13.3':
    optional: true

  '@swc/core@1.13.3':
    dependencies:
      '@swc/counter': 0.1.3
      '@swc/types': 0.1.24
    optionalDependencies:
      '@swc/core-darwin-arm64': 1.13.3
      '@swc/core-darwin-x64': 1.13.3
      '@swc/core-linux-arm-gnueabihf': 1.13.3
      '@swc/core-linux-arm64-gnu': 1.13.3
      '@swc/core-linux-arm64-musl': 1.13.3
      '@swc/core-linux-x64-gnu': 1.13.3
      '@swc/core-linux-x64-musl': 1.13.3
      '@swc/core-win32-arm64-msvc': 1.13.3
      '@swc/core-win32-ia32-msvc': 1.13.3
      '@swc/core-win32-x64-msvc': 1.13.3

  '@swc/counter@0.1.3': {}

  '@swc/types@0.1.24':
    dependencies:
      '@swc/counter': 0.1.3

  '@tanstack/query-core@5.83.1': {}

  '@tanstack/query-devtools@5.84.0': {}

<<<<<<< HEAD
  '@tanstack/react-query-devtools@5.84.2(@tanstack/react-query@5.84.2(react@18.3.1))(react@18.3.1)':
    dependencies:
      '@tanstack/query-devtools': 5.84.0
      '@tanstack/react-query': 5.84.2(react@18.3.1)
      react: 18.3.1

  '@tanstack/react-query@5.84.2(react@18.3.1)':
=======
  '@tanstack/react-query-devtools@5.84.1(@tanstack/react-query@5.84.1(react@19.1.1))(react@19.1.1)':
    dependencies:
      '@tanstack/query-devtools': 5.84.0
      '@tanstack/react-query': 5.84.1(react@19.1.1)
      react: 19.1.1

  '@tanstack/react-query@5.84.1(react@19.1.1)':
>>>>>>> 002e8f9b
    dependencies:
      '@tanstack/query-core': 5.83.1
      react: 19.1.1

  '@tanstack/react-virtual@3.13.12(react-dom@19.1.1(react@19.1.1))(react@19.1.1)':
    dependencies:
      '@tanstack/virtual-core': 3.13.12
      react: 19.1.1
      react-dom: 19.1.1(react@19.1.1)

  '@tanstack/virtual-core@3.13.12': {}

  '@types/byte-size@8.1.2': {}

  '@types/d3-array@3.2.1': {}

  '@types/d3-color@3.1.3': {}

  '@types/d3-ease@3.0.2': {}

  '@types/d3-interpolate@3.0.4':
    dependencies:
      '@types/d3-color': 3.1.3

  '@types/d3-path@3.1.1': {}

  '@types/d3-scale@4.0.9':
    dependencies:
      '@types/d3-time': 3.0.4

  '@types/d3-shape@3.1.7':
    dependencies:
      '@types/d3-path': 3.1.1

  '@types/d3-time@3.0.4': {}

  '@types/d3-timer@3.0.2': {}

  '@types/debug@4.1.12':
    dependencies:
      '@types/ms': 2.1.0

  '@types/estree-jsx@1.0.5':
    dependencies:
      '@types/estree': 1.0.8

  '@types/estree@1.0.8': {}

  '@types/file-saver@2.0.7': {}

  '@types/hast@3.0.4':
    dependencies:
      '@types/unist': 3.0.3

  '@types/history@4.7.11': {}

  '@types/humanize-duration@3.27.4': {}

  '@types/lodash-es@4.17.12':
    dependencies:
      '@types/lodash': 4.17.20

  '@types/lodash@4.17.20': {}

  '@types/mdast@4.0.4':
    dependencies:
      '@types/unist': 3.0.3

  '@types/minimist@1.2.5': {}

  '@types/ms@2.1.0': {}

  '@types/node@24.2.1':
    dependencies:
      undici-types: 7.10.0

  '@types/normalize-package-data@2.4.4': {}

  '@types/parse-json@4.0.2': {}

  '@types/qs@6.14.0': {}

  '@types/react-dom@19.1.7(@types/react@19.1.9)':
    dependencies:
      '@types/react': 19.1.9

  '@types/react-router-dom@5.3.3':
    dependencies:
      '@types/history': 4.7.11
      '@types/react': 19.1.9
      '@types/react-router': 5.1.20

  '@types/react-router@5.1.20':
    dependencies:
      '@types/history': 4.7.11
      '@types/react': 19.1.9

  '@types/react-window@1.8.8':
    dependencies:
      '@types/react': 19.1.9

  '@types/react@19.1.9':
    dependencies:
      csstype: 3.1.3

  '@types/unist@2.0.11': {}

  '@types/unist@3.0.3': {}

  '@types/use-sync-external-store@0.0.6': {}

  '@ungap/structured-clone@1.3.0': {}

  '@use-gesture/core@10.3.1': {}

  '@use-gesture/react@10.3.1(react@19.1.1)':
    dependencies:
      '@use-gesture/core': 10.3.1
      react: 19.1.1

<<<<<<< HEAD
  '@vitejs/plugin-react-swc@3.11.0(vite@7.1.1(@types/node@24.2.1)(jiti@2.4.2)(sass@1.70.0)(terser@5.37.0)(yaml@2.6.1))':
=======
  '@vitejs/plugin-react-swc@4.0.0(vite@7.1.1(@types/node@24.2.0)(jiti@2.4.2)(sass@1.70.0)(terser@5.37.0)(yaml@2.6.1))':
>>>>>>> 002e8f9b
    dependencies:
      '@rolldown/pluginutils': 1.0.0-beta.30
      '@swc/core': 1.13.3
      vite: 7.1.1(@types/node@24.2.1)(jiti@2.4.2)(sass@1.70.0)(terser@5.37.0)(yaml@2.6.1)
    transitivePeerDependencies:
      - '@swc/helpers'

  JSONStream@1.3.5:
    dependencies:
      jsonparse: 1.3.1
      through: 2.3.8

  acorn@8.15.0:
    optional: true

  add-stream@1.0.0: {}

  ansi-regex@5.0.1: {}

  ansi-styles@3.2.1:
    dependencies:
      color-convert: 1.9.3

  ansi-styles@4.3.0:
    dependencies:
      color-convert: 2.0.1

  anymatch@3.1.3:
    dependencies:
      normalize-path: 3.0.0
      picomatch: 2.3.1

  array-ify@1.0.0: {}

  arrify@1.0.1: {}

  asynckit@0.4.0: {}

  autoprefixer@10.4.21(postcss@8.5.6):
    dependencies:
<<<<<<< HEAD
      browserslist: 4.25.2
      caniuse-lite: 1.0.30001734
=======
      browserslist: 4.25.1
      caniuse-lite: 1.0.30001733
>>>>>>> 002e8f9b
      fraction.js: 4.3.7
      normalize-range: 0.1.2
      picocolors: 1.1.1
      postcss: 8.5.6
      postcss-value-parser: 4.2.0

  axios@1.11.0:
    dependencies:
      follow-redirects: 1.15.11
      form-data: 4.0.4
      proxy-from-env: 1.1.0
    transitivePeerDependencies:
      - debug

  babel-plugin-macros@3.1.0:
    dependencies:
      '@babel/runtime': 7.28.2
      cosmiconfig: 7.1.0
      resolve: 1.22.10

  bail@2.0.2: {}

  balanced-match@1.0.2: {}

  bignumber.js@9.3.1: {}

  binary-extensions@2.3.0: {}

  brace-expansion@1.1.12:
    dependencies:
      balanced-match: 1.0.2
      concat-map: 0.0.1

  braces@3.0.3:
    dependencies:
      fill-range: 7.1.1

  browserslist@4.25.2:
    dependencies:
<<<<<<< HEAD
      caniuse-lite: 1.0.30001734
=======
      caniuse-lite: 1.0.30001733
>>>>>>> 002e8f9b
      electron-to-chromium: 1.5.199
      node-releases: 2.0.19
      update-browserslist-db: 1.1.3(browserslist@4.25.2)

  buffer-from@1.1.2: {}

  byte-size@9.0.1: {}

  call-bind-apply-helpers@1.0.2:
    dependencies:
      es-errors: 1.3.0
      function-bind: 1.1.2

  call-bound@1.0.4:
    dependencies:
      call-bind-apply-helpers: 1.0.2
      get-intrinsic: 1.3.0

  callsites@3.1.0: {}

  camelcase-keys@6.2.2:
    dependencies:
      camelcase: 5.3.1
      map-obj: 4.3.0
      quick-lru: 4.0.1

  camelcase@5.3.1: {}

<<<<<<< HEAD
  caniuse-lite@1.0.30001734: {}
=======
  caniuse-lite@1.0.30001733: {}
>>>>>>> 002e8f9b

  ccount@2.0.1: {}

  chalk@2.4.2:
    dependencies:
      ansi-styles: 3.2.1
      escape-string-regexp: 1.0.5
      supports-color: 5.5.0

  chalk@4.1.2:
    dependencies:
      ansi-styles: 4.3.0
      supports-color: 7.2.0

  character-entities-html4@2.1.0: {}

  character-entities-legacy@3.0.0: {}

  character-entities@2.0.2: {}

  character-reference-invalid@2.0.1: {}

  chokidar@3.6.0:
    dependencies:
      anymatch: 3.1.3
      braces: 3.0.3
      glob-parent: 5.1.2
      is-binary-path: 2.1.0
      is-glob: 4.0.3
      normalize-path: 3.0.0
      readdirp: 3.6.0
    optionalDependencies:
      fsevents: 2.3.3

  classnames@2.5.1: {}

  cliui@6.0.0:
    dependencies:
      string-width: 4.2.3
      strip-ansi: 6.0.1
      wrap-ansi: 6.2.0

  cliui@7.0.4:
    dependencies:
      string-width: 4.2.3
      strip-ansi: 6.0.1
      wrap-ansi: 7.0.0

  cliui@8.0.1:
    dependencies:
      string-width: 4.2.3
      strip-ansi: 6.0.1
      wrap-ansi: 7.0.0

  clsx@2.1.1: {}

  color-convert@1.9.3:
    dependencies:
      color-name: 1.1.3

  color-convert@2.0.1:
    dependencies:
      color-name: 1.1.4

  color-name@1.1.3: {}

  color-name@1.1.4: {}

  combined-stream@1.0.8:
    dependencies:
      delayed-stream: 1.0.0

  comma-separated-tokens@2.0.3: {}

  commander@2.20.3:
    optional: true

  compare-func@2.0.0:
    dependencies:
      array-ify: 1.0.0
      dot-prop: 5.3.0

  concat-map@0.0.1: {}

  concat-stream@2.0.0:
    dependencies:
      buffer-from: 1.1.2
      inherits: 2.0.4
      readable-stream: 3.6.2
      typedarray: 0.0.6

  concurrently@9.2.0:
    dependencies:
      chalk: 4.1.2
      lodash: 4.17.21
      rxjs: 7.8.2
      shell-quote: 1.8.3
      supports-color: 8.1.1
      tree-kill: 1.2.2
      yargs: 17.7.2

  conventional-changelog-angular@5.0.13:
    dependencies:
      compare-func: 2.0.0
      q: 1.5.1

  conventional-changelog-atom@2.0.8:
    dependencies:
      q: 1.5.1

  conventional-changelog-codemirror@2.0.8:
    dependencies:
      q: 1.5.1

  conventional-changelog-config-spec@2.1.0: {}

  conventional-changelog-conventionalcommits@4.6.3:
    dependencies:
      compare-func: 2.0.0
      lodash: 4.17.21
      q: 1.5.1

  conventional-changelog-core@4.2.4:
    dependencies:
      add-stream: 1.0.0
      conventional-changelog-writer: 5.0.1
      conventional-commits-parser: 3.2.4
      dateformat: 3.0.3
      get-pkg-repo: 4.2.1
      git-raw-commits: 2.0.11
      git-remote-origin-url: 2.0.0
      git-semver-tags: 4.1.1
      lodash: 4.17.21
      normalize-package-data: 3.0.3
      q: 1.5.1
      read-pkg: 3.0.0
      read-pkg-up: 3.0.0
      through2: 4.0.2

  conventional-changelog-ember@2.0.9:
    dependencies:
      q: 1.5.1

  conventional-changelog-eslint@3.0.9:
    dependencies:
      q: 1.5.1

  conventional-changelog-express@2.0.6:
    dependencies:
      q: 1.5.1

  conventional-changelog-jquery@3.0.11:
    dependencies:
      q: 1.5.1

  conventional-changelog-jshint@2.0.9:
    dependencies:
      compare-func: 2.0.0
      q: 1.5.1

  conventional-changelog-preset-loader@2.3.4: {}

  conventional-changelog-writer@5.0.1:
    dependencies:
      conventional-commits-filter: 2.0.7
      dateformat: 3.0.3
      handlebars: 4.7.8
      json-stringify-safe: 5.0.1
      lodash: 4.17.21
      meow: 8.1.2
      semver: 6.3.1
      split: 1.0.1
      through2: 4.0.2

  conventional-changelog@3.1.25:
    dependencies:
      conventional-changelog-angular: 5.0.13
      conventional-changelog-atom: 2.0.8
      conventional-changelog-codemirror: 2.0.8
      conventional-changelog-conventionalcommits: 4.6.3
      conventional-changelog-core: 4.2.4
      conventional-changelog-ember: 2.0.9
      conventional-changelog-eslint: 3.0.9
      conventional-changelog-express: 2.0.6
      conventional-changelog-jquery: 3.0.11
      conventional-changelog-jshint: 2.0.9
      conventional-changelog-preset-loader: 2.3.4

  conventional-commits-filter@2.0.7:
    dependencies:
      lodash.ismatch: 4.4.0
      modify-values: 1.0.1

  conventional-commits-parser@3.2.4:
    dependencies:
      JSONStream: 1.3.5
      is-text-path: 1.0.1
      lodash: 4.17.21
      meow: 8.1.2
      split2: 3.2.2
      through2: 4.0.2

  conventional-recommended-bump@6.1.0:
    dependencies:
      concat-stream: 2.0.0
      conventional-changelog-preset-loader: 2.3.4
      conventional-commits-filter: 2.0.7
      conventional-commits-parser: 3.2.4
      git-raw-commits: 2.0.11
      git-semver-tags: 4.1.1
      meow: 8.1.2
      q: 1.5.1

  convert-source-map@1.9.0: {}

  convert-source-map@2.0.0: {}

  core-util-is@1.0.3: {}

  cosmiconfig@7.1.0:
    dependencies:
      '@types/parse-json': 4.0.2
      import-fresh: 3.3.1
      parse-json: 5.2.0
      path-type: 4.0.0
      yaml: 1.10.2

  csstype@3.1.3: {}

  d3-array@3.2.4:
    dependencies:
      internmap: 2.0.3

  d3-color@3.1.0: {}

  d3-ease@3.0.1: {}

  d3-format@3.1.0: {}

  d3-interpolate@3.0.1:
    dependencies:
      d3-color: 3.1.0

  d3-path@3.1.0: {}

  d3-scale@4.0.2:
    dependencies:
      d3-array: 3.2.4
      d3-format: 3.1.0
      d3-interpolate: 3.0.1
      d3-time: 3.1.0
      d3-time-format: 4.1.0

  d3-shape@3.2.0:
    dependencies:
      d3-path: 3.1.0

  d3-time-format@4.1.0:
    dependencies:
      d3-time: 3.1.0

  d3-time@3.1.0:
    dependencies:
      d3-array: 3.2.4

  d3-timer@3.0.1: {}

  dargs@7.0.0: {}

  date-fns@4.1.0: {}

  dateformat@3.0.3: {}

  dayjs@1.11.13: {}

  debug@4.4.1:
    dependencies:
      ms: 2.1.3

  decamelize-keys@1.1.1:
    dependencies:
      decamelize: 1.2.0
      map-obj: 1.0.1

  decamelize@1.2.0: {}

  decimal.js-light@2.5.1: {}

  decode-named-character-reference@1.2.0:
    dependencies:
      character-entities: 2.0.2

  deepmerge-ts@7.1.5: {}

  delayed-stream@1.0.0: {}

  dequal@2.0.3: {}

  detect-browser@5.3.0: {}

  detect-indent@6.1.0: {}

  detect-newline@3.1.0: {}

  devlop@1.1.0:
    dependencies:
      dequal: 2.0.3

  dice-coefficient@2.1.1:
    dependencies:
      n-gram: 2.0.2

  dijkstrajs@1.0.3: {}

  dom-serializer@2.0.0:
    dependencies:
      domelementtype: 2.3.0
      domhandler: 5.0.3
      entities: 4.5.0

  domelementtype@2.3.0: {}

  domhandler@5.0.3:
    dependencies:
      domelementtype: 2.3.0

  domutils@3.2.2:
    dependencies:
      dom-serializer: 2.0.0
      domelementtype: 2.3.0
      domhandler: 5.0.3

  dot-prop@5.3.0:
    dependencies:
      is-obj: 2.0.0

  dotenv@17.2.1: {}

  dotgitignore@2.1.0:
    dependencies:
      find-up: 3.0.0
      minimatch: 3.1.2

  dunder-proto@1.0.1:
    dependencies:
      call-bind-apply-helpers: 1.0.2
      es-errors: 1.3.0
      gopd: 1.2.0

  electron-to-chromium@1.5.199: {}

  emoji-regex@8.0.0: {}

  entities@4.5.0: {}

  entities@6.0.1: {}

  error-ex@1.3.2:
    dependencies:
      is-arrayish: 0.2.1

  es-define-property@1.0.1: {}

  es-errors@1.3.0: {}

  es-object-atoms@1.1.1:
    dependencies:
      es-errors: 1.3.0

  es-set-tostringtag@2.1.0:
    dependencies:
      es-errors: 1.3.0
      get-intrinsic: 1.3.0
      has-tostringtag: 1.0.2
      hasown: 2.0.2

  es-toolkit@1.39.9: {}

  esbuild@0.25.8:
    optionalDependencies:
      '@esbuild/aix-ppc64': 0.25.8
      '@esbuild/android-arm': 0.25.8
      '@esbuild/android-arm64': 0.25.8
      '@esbuild/android-x64': 0.25.8
      '@esbuild/darwin-arm64': 0.25.8
      '@esbuild/darwin-x64': 0.25.8
      '@esbuild/freebsd-arm64': 0.25.8
      '@esbuild/freebsd-x64': 0.25.8
      '@esbuild/linux-arm': 0.25.8
      '@esbuild/linux-arm64': 0.25.8
      '@esbuild/linux-ia32': 0.25.8
      '@esbuild/linux-loong64': 0.25.8
      '@esbuild/linux-mips64el': 0.25.8
      '@esbuild/linux-ppc64': 0.25.8
      '@esbuild/linux-riscv64': 0.25.8
      '@esbuild/linux-s390x': 0.25.8
      '@esbuild/linux-x64': 0.25.8
      '@esbuild/netbsd-arm64': 0.25.8
      '@esbuild/netbsd-x64': 0.25.8
      '@esbuild/openbsd-arm64': 0.25.8
      '@esbuild/openbsd-x64': 0.25.8
      '@esbuild/openharmony-arm64': 0.25.8
      '@esbuild/sunos-x64': 0.25.8
      '@esbuild/win32-arm64': 0.25.8
      '@esbuild/win32-ia32': 0.25.8
      '@esbuild/win32-x64': 0.25.8

  escalade@3.2.0: {}

  escape-string-regexp@1.0.5: {}

  escape-string-regexp@4.0.0: {}

  estree-util-is-identifier-name@3.0.0: {}

  eventemitter3@5.0.1: {}

  events@3.3.0: {}

  extend@3.0.2: {}

  fast-deep-equal@3.1.3: {}

  fdir@6.4.6(picomatch@4.0.3):
    optionalDependencies:
      picomatch: 4.0.3

  figures@3.2.0:
    dependencies:
      escape-string-regexp: 1.0.5

  file-saver@2.0.5: {}

  fill-range@7.1.1:
    dependencies:
      to-regex-range: 5.0.1

  find-root@1.1.0: {}

  find-up@2.1.0:
    dependencies:
      locate-path: 2.0.0

  find-up@3.0.0:
    dependencies:
      locate-path: 3.0.0

  find-up@4.1.0:
    dependencies:
      locate-path: 5.0.0
      path-exists: 4.0.0

  find-up@5.0.0:
    dependencies:
      locate-path: 6.0.0
      path-exists: 4.0.0

  follow-redirects@1.15.11: {}

  form-data@4.0.4:
    dependencies:
      asynckit: 0.4.0
      combined-stream: 1.0.8
      es-set-tostringtag: 2.1.0
      hasown: 2.0.2
      mime-types: 2.1.35

  fraction.js@4.3.7: {}

  framer-motion@12.23.12(@emotion/is-prop-valid@1.3.1)(react-dom@19.1.1(react@19.1.1))(react@19.1.1):
    dependencies:
      motion-dom: 12.23.12
      motion-utils: 12.23.6
      tslib: 2.8.1
    optionalDependencies:
      '@emotion/is-prop-valid': 1.3.1
      react: 19.1.1
      react-dom: 19.1.1(react@19.1.1)

  fsevents@2.3.3:
    optional: true

  function-bind@1.1.2: {}

  fuse.js@7.1.0: {}

  gensync@1.0.0-beta.2: {}

  get-caller-file@2.0.5: {}

  get-intrinsic@1.3.0:
    dependencies:
      call-bind-apply-helpers: 1.0.2
      es-define-property: 1.0.1
      es-errors: 1.3.0
      es-object-atoms: 1.1.1
      function-bind: 1.1.2
      get-proto: 1.0.1
      gopd: 1.2.0
      has-symbols: 1.1.0
      hasown: 2.0.2
      math-intrinsics: 1.1.0

  get-pkg-repo@4.2.1:
    dependencies:
      '@hutson/parse-repository-url': 3.0.2
      hosted-git-info: 4.1.0
      through2: 2.0.5
      yargs: 16.2.0

  get-proto@1.0.1:
    dependencies:
      dunder-proto: 1.0.1
      es-object-atoms: 1.1.1

  get-text-width@1.0.3: {}

  git-raw-commits@2.0.11:
    dependencies:
      dargs: 7.0.0
      lodash: 4.17.21
      meow: 8.1.2
      split2: 3.2.2
      through2: 4.0.2

  git-remote-origin-url@2.0.0:
    dependencies:
      gitconfiglocal: 1.0.0
      pify: 2.3.0

  git-semver-tags@4.1.1:
    dependencies:
      meow: 8.1.2
      semver: 6.3.1

  gitconfiglocal@1.0.0:
    dependencies:
      ini: 1.3.8

  glob-parent@5.1.2:
    dependencies:
      is-glob: 4.0.3

  globals@16.3.0: {}

  gopd@1.2.0: {}

  graceful-fs@4.2.11: {}

  handlebars@4.7.8:
    dependencies:
      minimist: 1.2.8
      neo-async: 2.6.2
      source-map: 0.6.1
      wordwrap: 1.0.0
    optionalDependencies:
      uglify-js: 3.19.3

  hard-rejection@2.1.0: {}

  has-flag@3.0.0: {}

  has-flag@4.0.0: {}

  has-symbols@1.1.0: {}

  has-tostringtag@1.0.2:
    dependencies:
      has-symbols: 1.1.0

  hasown@2.0.2:
    dependencies:
      function-bind: 1.1.2

  hast-util-from-parse5@8.0.3:
    dependencies:
      '@types/hast': 3.0.4
      '@types/unist': 3.0.3
      devlop: 1.1.0
      hastscript: 9.0.1
      property-information: 7.1.0
      vfile: 6.0.3
      vfile-location: 5.0.3
      web-namespaces: 2.0.1

  hast-util-is-element@3.0.0:
    dependencies:
      '@types/hast': 3.0.4

  hast-util-parse-selector@4.0.0:
    dependencies:
      '@types/hast': 3.0.4

  hast-util-raw@9.1.0:
    dependencies:
      '@types/hast': 3.0.4
      '@types/unist': 3.0.3
      '@ungap/structured-clone': 1.3.0
      hast-util-from-parse5: 8.0.3
      hast-util-to-parse5: 8.0.0
      html-void-elements: 3.0.0
      mdast-util-to-hast: 13.2.0
      parse5: 7.3.0
      unist-util-position: 5.0.0
      unist-util-visit: 5.0.0
      vfile: 6.0.3
      web-namespaces: 2.0.1
      zwitch: 2.0.4

  hast-util-sanitize@5.0.2:
    dependencies:
      '@types/hast': 3.0.4
      '@ungap/structured-clone': 1.3.0
      unist-util-position: 5.0.0

  hast-util-to-jsx-runtime@2.3.6:
    dependencies:
      '@types/estree': 1.0.8
      '@types/hast': 3.0.4
      '@types/unist': 3.0.3
      comma-separated-tokens: 2.0.3
      devlop: 1.1.0
      estree-util-is-identifier-name: 3.0.0
      hast-util-whitespace: 3.0.0
      mdast-util-mdx-expression: 2.0.1
      mdast-util-mdx-jsx: 3.2.0
      mdast-util-mdxjs-esm: 2.0.1
      property-information: 7.1.0
      space-separated-tokens: 2.0.2
      style-to-js: 1.1.17
      unist-util-position: 5.0.0
      vfile-message: 4.0.3
    transitivePeerDependencies:
      - supports-color

  hast-util-to-parse5@8.0.0:
    dependencies:
      '@types/hast': 3.0.4
      comma-separated-tokens: 2.0.3
      devlop: 1.1.0
      property-information: 6.5.0
      space-separated-tokens: 2.0.2
      web-namespaces: 2.0.1
      zwitch: 2.0.4

  hast-util-whitespace@3.0.0:
    dependencies:
      '@types/hast': 3.0.4

  hastscript@9.0.1:
    dependencies:
      '@types/hast': 3.0.4
      comma-separated-tokens: 2.0.3
      hast-util-parse-selector: 4.0.0
      property-information: 7.1.0
      space-separated-tokens: 2.0.2

  hex-rgb@5.0.0: {}

  hoist-non-react-statics@3.3.2:
    dependencies:
      react-is: 16.13.1

  hosted-git-info@2.8.9: {}

  hosted-git-info@4.1.0:
    dependencies:
      lru-cache: 6.0.0

  html-dom-parser@5.1.1:
    dependencies:
      domhandler: 5.0.3
      htmlparser2: 10.0.0

  html-react-parser@5.2.6(@types/react@19.1.9)(react@19.1.1):
    dependencies:
      domhandler: 5.0.3
      html-dom-parser: 5.1.1
      react: 19.1.1
      react-property: 2.0.2
      style-to-js: 1.1.17
    optionalDependencies:
      '@types/react': 19.1.9

  html-url-attributes@3.0.1: {}

  html-void-elements@3.0.0: {}

  htmlparser2@10.0.0:
    dependencies:
      domelementtype: 2.3.0
      domhandler: 5.0.3
      domutils: 3.2.2
      entities: 6.0.1

  humanize-duration@3.33.0: {}

  immer@10.1.1: {}

  immutable@4.3.7: {}

  import-fresh@3.3.1:
    dependencies:
      parent-module: 1.0.1
      resolve-from: 4.0.0

  indent-string@4.0.0: {}

  inherits@2.0.4: {}

  ini@1.3.8: {}

  inline-style-parser@0.2.4: {}

  internmap@2.0.3: {}

  ipaddr.js@2.2.0: {}

  is-absolute-url@4.0.1: {}

  is-alphabetical@2.0.1: {}

  is-alphanumerical@2.0.1:
    dependencies:
      is-alphabetical: 2.0.1
      is-decimal: 2.0.1

  is-arrayish@0.2.1: {}

  is-binary-path@2.1.0:
    dependencies:
      binary-extensions: 2.3.0

  is-core-module@2.16.1:
    dependencies:
      hasown: 2.0.2

  is-decimal@2.0.1: {}

  is-extglob@2.1.1: {}

  is-fullwidth-code-point@3.0.0: {}

  is-glob@4.0.3:
    dependencies:
      is-extglob: 2.1.1

  is-hexadecimal@2.0.1: {}

  is-number@7.0.0: {}

  is-obj@2.0.0: {}

  is-plain-obj@1.1.0: {}

  is-plain-obj@4.1.0: {}

  is-text-path@1.0.1:
    dependencies:
      text-extensions: 1.9.0

  isarray@1.0.0: {}

  itertools@2.4.1: {}

  jiti@2.4.2:
    optional: true

  js-base64@3.7.8: {}

  js-tokens@4.0.0: {}

  jsesc@3.1.0: {}

  json-parse-better-errors@1.0.2: {}

  json-parse-even-better-errors@2.3.1: {}

  json-stringify-safe@5.0.1: {}

  json5@2.2.3: {}

  jsonparse@1.3.1: {}

  kind-of@6.0.3: {}

  lines-and-columns@1.2.4: {}

  little-state-machine@4.8.1(react@19.1.1):
    dependencies:
      react: 19.1.1

  load-json-file@4.0.0:
    dependencies:
      graceful-fs: 4.2.11
      parse-json: 4.0.0
      pify: 3.0.0
      strip-bom: 3.0.0

  locate-path@2.0.0:
    dependencies:
      p-locate: 2.0.0
      path-exists: 3.0.0

  locate-path@3.0.0:
    dependencies:
      p-locate: 3.0.0
      path-exists: 3.0.0

  locate-path@5.0.0:
    dependencies:
      p-locate: 4.1.0

  locate-path@6.0.0:
    dependencies:
      p-locate: 5.0.0

  lodash-es@4.17.21: {}

  lodash.ismatch@4.4.0: {}

  lodash@4.17.21: {}

  longest-streak@3.1.0: {}

  loose-envify@1.4.0:
    dependencies:
      js-tokens: 4.0.0

  lru-cache@5.1.1:
    dependencies:
      yallist: 3.1.1

  lru-cache@6.0.0:
    dependencies:
      yallist: 4.0.0

  map-obj@1.0.1: {}

  map-obj@4.3.0: {}

  math-intrinsics@1.1.0: {}

  mdast-util-from-markdown@2.0.2:
    dependencies:
      '@types/mdast': 4.0.4
      '@types/unist': 3.0.3
      decode-named-character-reference: 1.2.0
      devlop: 1.1.0
      mdast-util-to-string: 4.0.0
      micromark: 4.0.2
      micromark-util-decode-numeric-character-reference: 2.0.2
      micromark-util-decode-string: 2.0.1
      micromark-util-normalize-identifier: 2.0.1
      micromark-util-symbol: 2.0.1
      micromark-util-types: 2.0.2
      unist-util-stringify-position: 4.0.0
    transitivePeerDependencies:
      - supports-color

  mdast-util-mdx-expression@2.0.1:
    dependencies:
      '@types/estree-jsx': 1.0.5
      '@types/hast': 3.0.4
      '@types/mdast': 4.0.4
      devlop: 1.1.0
      mdast-util-from-markdown: 2.0.2
      mdast-util-to-markdown: 2.1.2
    transitivePeerDependencies:
      - supports-color

  mdast-util-mdx-jsx@3.2.0:
    dependencies:
      '@types/estree-jsx': 1.0.5
      '@types/hast': 3.0.4
      '@types/mdast': 4.0.4
      '@types/unist': 3.0.3
      ccount: 2.0.1
      devlop: 1.1.0
      mdast-util-from-markdown: 2.0.2
      mdast-util-to-markdown: 2.1.2
      parse-entities: 4.0.2
      stringify-entities: 4.0.4
      unist-util-stringify-position: 4.0.0
      vfile-message: 4.0.3
    transitivePeerDependencies:
      - supports-color

  mdast-util-mdxjs-esm@2.0.1:
    dependencies:
      '@types/estree-jsx': 1.0.5
      '@types/hast': 3.0.4
      '@types/mdast': 4.0.4
      devlop: 1.1.0
      mdast-util-from-markdown: 2.0.2
      mdast-util-to-markdown: 2.1.2
    transitivePeerDependencies:
      - supports-color

  mdast-util-phrasing@4.1.0:
    dependencies:
      '@types/mdast': 4.0.4
      unist-util-is: 6.0.0

  mdast-util-to-hast@13.2.0:
    dependencies:
      '@types/hast': 3.0.4
      '@types/mdast': 4.0.4
      '@ungap/structured-clone': 1.3.0
      devlop: 1.1.0
      micromark-util-sanitize-uri: 2.0.1
      trim-lines: 3.0.1
      unist-util-position: 5.0.0
      unist-util-visit: 5.0.0
      vfile: 6.0.3

  mdast-util-to-markdown@2.1.2:
    dependencies:
      '@types/mdast': 4.0.4
      '@types/unist': 3.0.3
      longest-streak: 3.1.0
      mdast-util-phrasing: 4.1.0
      mdast-util-to-string: 4.0.0
      micromark-util-classify-character: 2.0.1
      micromark-util-decode-string: 2.0.1
      unist-util-visit: 5.0.0
      zwitch: 2.0.4

  mdast-util-to-string@4.0.0:
    dependencies:
      '@types/mdast': 4.0.4

  memoize-one@5.2.1: {}

  meow@8.1.2:
    dependencies:
      '@types/minimist': 1.2.5
      camelcase-keys: 6.2.2
      decamelize-keys: 1.1.1
      hard-rejection: 2.1.0
      minimist-options: 4.1.0
      normalize-package-data: 3.0.3
      read-pkg-up: 7.0.1
      redent: 3.0.0
      trim-newlines: 3.0.1
      type-fest: 0.18.1
      yargs-parser: 20.2.9

  merge-refs@2.0.0(@types/react@19.1.9):
    optionalDependencies:
      '@types/react': 19.1.9

  micromark-core-commonmark@2.0.3:
    dependencies:
      decode-named-character-reference: 1.2.0
      devlop: 1.1.0
      micromark-factory-destination: 2.0.1
      micromark-factory-label: 2.0.1
      micromark-factory-space: 2.0.1
      micromark-factory-title: 2.0.1
      micromark-factory-whitespace: 2.0.1
      micromark-util-character: 2.1.1
      micromark-util-chunked: 2.0.1
      micromark-util-classify-character: 2.0.1
      micromark-util-html-tag-name: 2.0.1
      micromark-util-normalize-identifier: 2.0.1
      micromark-util-resolve-all: 2.0.1
      micromark-util-subtokenize: 2.1.0
      micromark-util-symbol: 2.0.1
      micromark-util-types: 2.0.2

  micromark-factory-destination@2.0.1:
    dependencies:
      micromark-util-character: 2.1.1
      micromark-util-symbol: 2.0.1
      micromark-util-types: 2.0.2

  micromark-factory-label@2.0.1:
    dependencies:
      devlop: 1.1.0
      micromark-util-character: 2.1.1
      micromark-util-symbol: 2.0.1
      micromark-util-types: 2.0.2

  micromark-factory-space@2.0.1:
    dependencies:
      micromark-util-character: 2.1.1
      micromark-util-types: 2.0.2

  micromark-factory-title@2.0.1:
    dependencies:
      micromark-factory-space: 2.0.1
      micromark-util-character: 2.1.1
      micromark-util-symbol: 2.0.1
      micromark-util-types: 2.0.2

  micromark-factory-whitespace@2.0.1:
    dependencies:
      micromark-factory-space: 2.0.1
      micromark-util-character: 2.1.1
      micromark-util-symbol: 2.0.1
      micromark-util-types: 2.0.2

  micromark-util-character@2.1.1:
    dependencies:
      micromark-util-symbol: 2.0.1
      micromark-util-types: 2.0.2

  micromark-util-chunked@2.0.1:
    dependencies:
      micromark-util-symbol: 2.0.1

  micromark-util-classify-character@2.0.1:
    dependencies:
      micromark-util-character: 2.1.1
      micromark-util-symbol: 2.0.1
      micromark-util-types: 2.0.2

  micromark-util-combine-extensions@2.0.1:
    dependencies:
      micromark-util-chunked: 2.0.1
      micromark-util-types: 2.0.2

  micromark-util-decode-numeric-character-reference@2.0.2:
    dependencies:
      micromark-util-symbol: 2.0.1

  micromark-util-decode-string@2.0.1:
    dependencies:
      decode-named-character-reference: 1.2.0
      micromark-util-character: 2.1.1
      micromark-util-decode-numeric-character-reference: 2.0.2
      micromark-util-symbol: 2.0.1

  micromark-util-encode@2.0.1: {}

  micromark-util-html-tag-name@2.0.1: {}

  micromark-util-normalize-identifier@2.0.1:
    dependencies:
      micromark-util-symbol: 2.0.1

  micromark-util-resolve-all@2.0.1:
    dependencies:
      micromark-util-types: 2.0.2

  micromark-util-sanitize-uri@2.0.1:
    dependencies:
      micromark-util-character: 2.1.1
      micromark-util-encode: 2.0.1
      micromark-util-symbol: 2.0.1

  micromark-util-subtokenize@2.1.0:
    dependencies:
      devlop: 1.1.0
      micromark-util-chunked: 2.0.1
      micromark-util-symbol: 2.0.1
      micromark-util-types: 2.0.2

  micromark-util-symbol@2.0.1: {}

  micromark-util-types@2.0.2: {}

  micromark@4.0.2:
    dependencies:
      '@types/debug': 4.1.12
      debug: 4.4.1
      decode-named-character-reference: 1.2.0
      devlop: 1.1.0
      micromark-core-commonmark: 2.0.3
      micromark-factory-space: 2.0.1
      micromark-util-character: 2.1.1
      micromark-util-chunked: 2.0.1
      micromark-util-combine-extensions: 2.0.1
      micromark-util-decode-numeric-character-reference: 2.0.2
      micromark-util-encode: 2.0.1
      micromark-util-normalize-identifier: 2.0.1
      micromark-util-resolve-all: 2.0.1
      micromark-util-sanitize-uri: 2.0.1
      micromark-util-subtokenize: 2.1.0
      micromark-util-symbol: 2.0.1
      micromark-util-types: 2.0.2
    transitivePeerDependencies:
      - supports-color

  millify@6.1.0:
    dependencies:
      yargs: 17.7.2

  mime-db@1.52.0: {}

  mime-types@2.1.35:
    dependencies:
      mime-db: 1.52.0

  min-indent@1.0.1: {}

  minimatch@3.1.2:
    dependencies:
      brace-expansion: 1.1.12

  minimist-options@4.1.0:
    dependencies:
      arrify: 1.0.1
      is-plain-obj: 1.1.0
      kind-of: 6.0.3

  minimist@1.2.8: {}

  modify-values@1.0.1: {}

  motion-dom@12.23.12:
    dependencies:
      motion-utils: 12.23.6

  motion-utils@12.23.6: {}

  motion@12.23.12(@emotion/is-prop-valid@1.3.1)(react-dom@19.1.1(react@19.1.1))(react@19.1.1):
    dependencies:
      framer-motion: 12.23.12(@emotion/is-prop-valid@1.3.1)(react-dom@19.1.1(react@19.1.1))(react@19.1.1)
      tslib: 2.8.1
    optionalDependencies:
      '@emotion/is-prop-valid': 1.3.1
      react: 19.1.1
      react-dom: 19.1.1(react@19.1.1)

  ms@2.1.3: {}

  n-gram@2.0.2: {}

  nanoid@3.3.11: {}

  neo-async@2.6.2: {}

  node-releases@2.0.19: {}

  normalize-package-data@2.5.0:
    dependencies:
      hosted-git-info: 2.8.9
      resolve: 1.22.10
      semver: 5.7.2
      validate-npm-package-license: 3.0.4

  normalize-package-data@3.0.3:
    dependencies:
      hosted-git-info: 4.1.0
      is-core-module: 2.16.1
      semver: 7.7.2
      validate-npm-package-license: 3.0.4

  normalize-path@3.0.0: {}

  normalize-range@0.1.2: {}

  numbro@2.5.0:
    dependencies:
      bignumber.js: 9.3.1

  object-assign@4.1.1: {}

  object-inspect@1.13.4: {}

  p-limit@1.3.0:
    dependencies:
      p-try: 1.0.0

  p-limit@2.3.0:
    dependencies:
      p-try: 2.2.0

  p-limit@3.1.0:
    dependencies:
      yocto-queue: 0.1.0

  p-locate@2.0.0:
    dependencies:
      p-limit: 1.3.0

  p-locate@3.0.0:
    dependencies:
      p-limit: 2.3.0

  p-locate@4.1.0:
    dependencies:
      p-limit: 2.3.0

  p-locate@5.0.0:
    dependencies:
      p-limit: 3.1.0

  p-try@1.0.0: {}

  p-try@2.2.0: {}

  parent-module@1.0.1:
    dependencies:
      callsites: 3.1.0

  parse-entities@4.0.2:
    dependencies:
      '@types/unist': 2.0.11
      character-entities-legacy: 3.0.0
      character-reference-invalid: 2.0.1
      decode-named-character-reference: 1.2.0
      is-alphanumerical: 2.0.1
      is-decimal: 2.0.1
      is-hexadecimal: 2.0.1

  parse-json@4.0.0:
    dependencies:
      error-ex: 1.3.2
      json-parse-better-errors: 1.0.2

  parse-json@5.2.0:
    dependencies:
      '@babel/code-frame': 7.27.1
      error-ex: 1.3.2
      json-parse-even-better-errors: 2.3.1
      lines-and-columns: 1.2.4

  parse5@7.3.0:
    dependencies:
      entities: 6.0.1

  path-exists@3.0.0: {}

  path-exists@4.0.0: {}

  path-parse@1.0.7: {}

  path-type@3.0.0:
    dependencies:
      pify: 3.0.0

  path-type@4.0.0: {}

  picocolors@1.1.1: {}

  picomatch@2.3.1: {}

  picomatch@4.0.3: {}

  pify@2.3.0: {}

  pify@3.0.0: {}

  pngjs@5.0.0: {}

  postcss-value-parser@4.2.0: {}

  postcss@8.5.6:
    dependencies:
      nanoid: 3.3.11
      picocolors: 1.1.1
      source-map-js: 1.2.1

  prettier@3.6.2: {}

  process-nextick-args@2.0.1: {}

  prop-types@15.8.1:
    dependencies:
      loose-envify: 1.4.0
      object-assign: 4.1.1
      react-is: 16.13.1

  property-information@6.5.0: {}

  property-information@7.1.0: {}

  proxy-compare@3.0.1: {}

  proxy-from-env@1.1.0: {}

  q@1.5.1: {}

  qr.js@0.0.0: {}

  qrcode@1.5.4:
    dependencies:
      dijkstrajs: 1.0.3
      pngjs: 5.0.0
      yargs: 15.4.1

  qs@6.14.0:
    dependencies:
      side-channel: 1.1.0

  quick-lru@4.0.1: {}

  radash@12.1.1: {}

  react-click-away-listener@2.4.0(react-dom@19.1.1(react@19.1.1))(react@19.1.1):
    dependencies:
      react: 19.1.1
      react-dom: 19.1.1(react@19.1.1)

  react-datepicker@8.4.0(react-dom@19.1.1(react@19.1.1))(react@19.1.1):
    dependencies:
      '@floating-ui/react': 0.27.15(react-dom@19.1.1(react@19.1.1))(react@19.1.1)
      clsx: 2.1.1
      date-fns: 4.1.0
      react: 19.1.1
      react-dom: 19.1.1(react@19.1.1)

  react-dom@19.1.1(react@19.1.1):
    dependencies:
      react: 19.1.1
      scheduler: 0.26.0

  react-hook-form@7.62.0(react@19.1.1):
    dependencies:
      react: 19.1.1

  react-idle-timer@5.7.2(react-dom@19.1.1(react@19.1.1))(react@19.1.1):
    dependencies:
      react: 19.1.1
      react-dom: 19.1.1(react@19.1.1)

  react-intersection-observer@9.16.0(react-dom@19.1.1(react@19.1.1))(react@19.1.1):
    dependencies:
      react: 19.1.1
    optionalDependencies:
      react-dom: 19.1.1(react@19.1.1)

  react-is@16.13.1: {}

  react-is@19.1.1: {}

  react-loading-skeleton@3.5.0(react@19.1.1):
    dependencies:
      react: 19.1.1

  react-markdown@10.1.0(@types/react@19.1.9)(react@19.1.1):
    dependencies:
      '@types/hast': 3.0.4
      '@types/mdast': 4.0.4
      '@types/react': 19.1.9
      devlop: 1.1.0
      hast-util-to-jsx-runtime: 2.3.6
      html-url-attributes: 3.0.1
      mdast-util-to-hast: 13.2.0
      react: 19.1.1
      remark-parse: 11.0.0
      remark-rehype: 11.1.2
      unified: 11.0.5
      unist-util-visit: 5.0.0
      vfile: 6.0.3
    transitivePeerDependencies:
      - supports-color

  react-property@2.0.2: {}

  react-qr-code@2.0.18(react@19.1.1):
    dependencies:
      prop-types: 15.8.1
      qr.js: 0.0.0
      react: 19.1.1

  react-redux@9.2.0(@types/react@19.1.9)(react@19.1.1)(redux@5.0.1):
    dependencies:
      '@types/use-sync-external-store': 0.0.6
      react: 19.1.1
      use-sync-external-store: 1.5.0(react@19.1.1)
    optionalDependencies:
      '@types/react': 19.1.9
      redux: 5.0.1

  react-resize-detector@12.1.0(react@19.1.1):
    dependencies:
      lodash: 4.17.21
      react: 19.1.1

  react-router-dom@6.30.1(react-dom@19.1.1(react@19.1.1))(react@19.1.1):
    dependencies:
      '@remix-run/router': 1.23.0
      react: 19.1.1
      react-dom: 19.1.1(react@19.1.1)
      react-router: 6.30.1(react@19.1.1)

  react-router@6.30.1(react@19.1.1):
    dependencies:
      '@remix-run/router': 1.23.0
      react: 19.1.1

  react-simple-animate@3.5.3(react-dom@19.1.1(react@19.1.1)):
    dependencies:
      react-dom: 19.1.1(react@19.1.1)

  react-tracked@2.0.1(react@19.1.1)(scheduler@0.26.0):
    dependencies:
      proxy-compare: 3.0.1
      react: 19.1.1
      scheduler: 0.26.0
      use-context-selector: 2.0.0(react@19.1.1)(scheduler@0.26.0)

  react-virtualized-auto-sizer@1.0.26(react-dom@19.1.1(react@19.1.1))(react@19.1.1):
    dependencies:
      react: 19.1.1
      react-dom: 19.1.1(react@19.1.1)

  react-window@1.8.11(react-dom@19.1.1(react@19.1.1))(react@19.1.1):
    dependencies:
      '@babel/runtime': 7.28.2
      memoize-one: 5.2.1
      react: 19.1.1
      react-dom: 19.1.1(react@19.1.1)

  react@19.1.1: {}

  read-pkg-up@3.0.0:
    dependencies:
      find-up: 2.1.0
      read-pkg: 3.0.0

  read-pkg-up@7.0.1:
    dependencies:
      find-up: 4.1.0
      read-pkg: 5.2.0
      type-fest: 0.8.1

  read-pkg@3.0.0:
    dependencies:
      load-json-file: 4.0.0
      normalize-package-data: 2.5.0
      path-type: 3.0.0

  read-pkg@5.2.0:
    dependencies:
      '@types/normalize-package-data': 2.4.4
      normalize-package-data: 2.5.0
      parse-json: 5.2.0
      type-fest: 0.6.0

  readable-stream@2.3.8:
    dependencies:
      core-util-is: 1.0.3
      inherits: 2.0.4
      isarray: 1.0.0
      process-nextick-args: 2.0.1
      safe-buffer: 5.1.2
      string_decoder: 1.1.1
      util-deprecate: 1.0.2

  readable-stream@3.6.2:
    dependencies:
      inherits: 2.0.4
      string_decoder: 1.3.0
      util-deprecate: 1.0.2

  readdirp@3.6.0:
    dependencies:
      picomatch: 2.3.1

  recharts@3.1.2(@types/react@19.1.9)(react-dom@19.1.1(react@19.1.1))(react-is@19.1.1)(react@19.1.1)(redux@5.0.1):
    dependencies:
      '@reduxjs/toolkit': 2.8.2(react-redux@9.2.0(@types/react@19.1.9)(react@19.1.1)(redux@5.0.1))(react@19.1.1)
      clsx: 2.1.1
      decimal.js-light: 2.5.1
      es-toolkit: 1.39.9
      eventemitter3: 5.0.1
      immer: 10.1.1
      react: 19.1.1
      react-dom: 19.1.1(react@19.1.1)
      react-is: 19.1.1
      react-redux: 9.2.0(@types/react@19.1.9)(react@19.1.1)(redux@5.0.1)
      reselect: 5.1.1
      tiny-invariant: 1.3.3
      use-sync-external-store: 1.5.0(react@19.1.1)
      victory-vendor: 37.3.6
    transitivePeerDependencies:
      - '@types/react'
      - redux

  redent@3.0.0:
    dependencies:
      indent-string: 4.0.0
      strip-indent: 3.0.0

  redux-thunk@3.1.0(redux@5.0.1):
    dependencies:
      redux: 5.0.1

  redux@5.0.1: {}

  rehype-external-links@3.0.0:
    dependencies:
      '@types/hast': 3.0.4
      '@ungap/structured-clone': 1.3.0
      hast-util-is-element: 3.0.0
      is-absolute-url: 4.0.1
      space-separated-tokens: 2.0.2
      unist-util-visit: 5.0.0

  rehype-raw@7.0.0:
    dependencies:
      '@types/hast': 3.0.4
      hast-util-raw: 9.1.0
      vfile: 6.0.3

  rehype-sanitize@6.0.0:
    dependencies:
      '@types/hast': 3.0.4
      hast-util-sanitize: 5.0.2

  remark-parse@11.0.0:
    dependencies:
      '@types/mdast': 4.0.4
      mdast-util-from-markdown: 2.0.2
      micromark-util-types: 2.0.2
      unified: 11.0.5
    transitivePeerDependencies:
      - supports-color

  remark-rehype@11.1.2:
    dependencies:
      '@types/hast': 3.0.4
      '@types/mdast': 4.0.4
      mdast-util-to-hast: 13.2.0
      unified: 11.0.5
      vfile: 6.0.3

  require-directory@2.1.1: {}

  require-main-filename@2.0.0: {}

  reselect@5.1.1: {}

  resolve-from@4.0.0: {}

  resolve@1.22.10:
    dependencies:
      is-core-module: 2.16.1
      path-parse: 1.0.7
      supports-preserve-symlinks-flag: 1.0.0

  rollup@4.46.2:
    dependencies:
      '@types/estree': 1.0.8
    optionalDependencies:
      '@rollup/rollup-android-arm-eabi': 4.46.2
      '@rollup/rollup-android-arm64': 4.46.2
      '@rollup/rollup-darwin-arm64': 4.46.2
      '@rollup/rollup-darwin-x64': 4.46.2
      '@rollup/rollup-freebsd-arm64': 4.46.2
      '@rollup/rollup-freebsd-x64': 4.46.2
      '@rollup/rollup-linux-arm-gnueabihf': 4.46.2
      '@rollup/rollup-linux-arm-musleabihf': 4.46.2
      '@rollup/rollup-linux-arm64-gnu': 4.46.2
      '@rollup/rollup-linux-arm64-musl': 4.46.2
      '@rollup/rollup-linux-loongarch64-gnu': 4.46.2
      '@rollup/rollup-linux-ppc64-gnu': 4.46.2
      '@rollup/rollup-linux-riscv64-gnu': 4.46.2
      '@rollup/rollup-linux-riscv64-musl': 4.46.2
      '@rollup/rollup-linux-s390x-gnu': 4.46.2
      '@rollup/rollup-linux-x64-gnu': 4.46.2
      '@rollup/rollup-linux-x64-musl': 4.46.2
      '@rollup/rollup-win32-arm64-msvc': 4.46.2
      '@rollup/rollup-win32-ia32-msvc': 4.46.2
      '@rollup/rollup-win32-x64-msvc': 4.46.2
      fsevents: 2.3.3

  rxjs@7.8.2:
    dependencies:
      tslib: 2.8.1

  safe-buffer@5.1.2: {}

  safe-buffer@5.2.1: {}

  sass@1.70.0:
    dependencies:
      chokidar: 3.6.0
      immutable: 4.3.7
      source-map-js: 1.2.1

  scheduler@0.26.0: {}

  semver@5.7.2: {}

  semver@6.3.1: {}

  semver@7.7.2: {}

  set-blocking@2.0.0: {}

  shell-quote@1.8.3: {}

  side-channel-list@1.0.0:
    dependencies:
      es-errors: 1.3.0
      object-inspect: 1.13.4

  side-channel-map@1.0.1:
    dependencies:
      call-bound: 1.0.4
      es-errors: 1.3.0
      get-intrinsic: 1.3.0
      object-inspect: 1.13.4

  side-channel-weakmap@1.0.2:
    dependencies:
      call-bound: 1.0.4
      es-errors: 1.3.0
      get-intrinsic: 1.3.0
      object-inspect: 1.13.4
      side-channel-map: 1.0.1

  side-channel@1.1.0:
    dependencies:
      es-errors: 1.3.0
      object-inspect: 1.13.4
      side-channel-list: 1.0.0
      side-channel-map: 1.0.1
      side-channel-weakmap: 1.0.2

  source-map-js@1.2.1: {}

  source-map-support@0.5.21:
    dependencies:
      buffer-from: 1.1.2
      source-map: 0.6.1
    optional: true

  source-map@0.5.7: {}

  source-map@0.6.1: {}

  space-separated-tokens@2.0.2: {}

  spdx-correct@3.2.0:
    dependencies:
      spdx-expression-parse: 3.0.1
      spdx-license-ids: 3.0.22

  spdx-exceptions@2.5.0: {}

  spdx-expression-parse@3.0.1:
    dependencies:
      spdx-exceptions: 2.5.0
      spdx-license-ids: 3.0.22

  spdx-license-ids@3.0.22: {}

  split2@3.2.2:
    dependencies:
      readable-stream: 3.6.2

  split@1.0.1:
    dependencies:
      through: 2.3.8

  standard-version@9.5.0:
    dependencies:
      chalk: 2.4.2
      conventional-changelog: 3.1.25
      conventional-changelog-config-spec: 2.1.0
      conventional-changelog-conventionalcommits: 4.6.3
      conventional-recommended-bump: 6.1.0
      detect-indent: 6.1.0
      detect-newline: 3.1.0
      dotgitignore: 2.1.0
      figures: 3.2.0
      find-up: 5.0.0
      git-semver-tags: 4.1.1
      semver: 7.7.2
      stringify-package: 1.0.1
      yargs: 16.2.0

  string-width@4.2.3:
    dependencies:
      emoji-regex: 8.0.0
      is-fullwidth-code-point: 3.0.0
      strip-ansi: 6.0.1

  string_decoder@1.1.1:
    dependencies:
      safe-buffer: 5.1.2

  string_decoder@1.3.0:
    dependencies:
      safe-buffer: 5.2.1

  stringify-entities@4.0.4:
    dependencies:
      character-entities-html4: 2.1.0
      character-entities-legacy: 3.0.0

  stringify-package@1.0.1: {}

  strip-ansi@6.0.1:
    dependencies:
      ansi-regex: 5.0.1

  strip-bom@3.0.0: {}

  strip-indent@3.0.0:
    dependencies:
      min-indent: 1.0.1

  style-to-js@1.1.17:
    dependencies:
      style-to-object: 1.0.9

  style-to-object@1.0.9:
    dependencies:
      inline-style-parser: 0.2.4

  stylis@4.2.0: {}

  supports-color@5.5.0:
    dependencies:
      has-flag: 3.0.0

  supports-color@7.2.0:
    dependencies:
      has-flag: 4.0.0

  supports-color@8.1.1:
    dependencies:
      has-flag: 4.0.0

  supports-preserve-symlinks-flag@1.0.0: {}

  tabbable@6.2.0: {}

  terser@5.37.0:
    dependencies:
      '@jridgewell/source-map': 0.3.10
      acorn: 8.15.0
      commander: 2.20.3
      source-map-support: 0.5.21
    optional: true

  text-camel-case@1.2.4:
    dependencies:
      text-pascal-case: 1.2.4

  text-capital-case@1.2.4:
    dependencies:
      text-no-case: 1.2.4
      text-upper-case-first: 1.2.4

  text-case@1.2.4:
    dependencies:
      text-camel-case: 1.2.4
      text-capital-case: 1.2.4
      text-constant-case: 1.2.4
      text-dot-case: 1.2.4
      text-header-case: 1.2.4
      text-is-lower-case: 1.2.4
      text-is-upper-case: 1.2.4
      text-lower-case: 1.2.4
      text-lower-case-first: 1.2.4
      text-no-case: 1.2.4
      text-param-case: 1.2.4
      text-pascal-case: 1.2.4
      text-path-case: 1.2.4
      text-sentence-case: 1.2.4
      text-snake-case: 1.2.4
      text-swap-case: 1.2.4
      text-title-case: 1.2.4
      text-upper-case: 1.2.4
      text-upper-case-first: 1.2.4

  text-constant-case@1.2.4:
    dependencies:
      text-no-case: 1.2.4
      text-upper-case: 1.2.4

  text-dot-case@1.2.4:
    dependencies:
      text-no-case: 1.2.4

  text-extensions@1.9.0: {}

  text-header-case@1.2.4:
    dependencies:
      text-capital-case: 1.2.4

  text-is-lower-case@1.2.4: {}

  text-is-upper-case@1.2.4: {}

  text-lower-case-first@1.2.4: {}

  text-lower-case@1.2.4: {}

  text-no-case@1.2.4:
    dependencies:
      text-lower-case: 1.2.4

  text-param-case@1.2.4:
    dependencies:
      text-dot-case: 1.2.4

  text-pascal-case@1.2.4:
    dependencies:
      text-no-case: 1.2.4

  text-path-case@1.2.4:
    dependencies:
      text-dot-case: 1.2.4

  text-sentence-case@1.2.4:
    dependencies:
      text-no-case: 1.2.4
      text-upper-case-first: 1.2.4

  text-snake-case@1.2.4:
    dependencies:
      text-dot-case: 1.2.4

  text-swap-case@1.2.4: {}

  text-title-case@1.2.4:
    dependencies:
      text-no-case: 1.2.4
      text-upper-case-first: 1.2.4

  text-upper-case-first@1.2.4: {}

  text-upper-case@1.2.4: {}

  through2@2.0.5:
    dependencies:
      readable-stream: 2.3.8
      xtend: 4.0.2

  through2@4.0.2:
    dependencies:
      readable-stream: 3.6.2

  through@2.3.8: {}

  tiny-invariant@1.3.3: {}

  tinyglobby@0.2.14:
    dependencies:
      fdir: 6.4.6(picomatch@4.0.3)
      picomatch: 4.0.3

  to-regex-range@5.0.1:
    dependencies:
      is-number: 7.0.0

  tree-kill@1.2.2: {}

  trim-lines@3.0.1: {}

  trim-newlines@3.0.1: {}

  trough@2.2.0: {}

  tslib@2.8.1: {}

  type-fest@0.18.1: {}

  type-fest@0.6.0: {}

  type-fest@0.8.1: {}

  type-fest@4.41.0: {}

  typedarray@0.0.6: {}

  typesafe-i18n@5.26.2(typescript@5.9.2):
    dependencies:
      typescript: 5.9.2

  typescript@5.9.2: {}

  uglify-js@3.19.3:
    optional: true

  undici-types@7.10.0: {}

  unified@11.0.5:
    dependencies:
      '@types/unist': 3.0.3
      bail: 2.0.2
      devlop: 1.1.0
      extend: 3.0.2
      is-plain-obj: 4.1.0
      trough: 2.2.0
      vfile: 6.0.3

  unist-util-is@6.0.0:
    dependencies:
      '@types/unist': 3.0.3

  unist-util-position@5.0.0:
    dependencies:
      '@types/unist': 3.0.3

  unist-util-stringify-position@4.0.0:
    dependencies:
      '@types/unist': 3.0.3

  unist-util-visit-parents@6.0.1:
    dependencies:
      '@types/unist': 3.0.3
      unist-util-is: 6.0.0

  unist-util-visit@5.0.0:
    dependencies:
      '@types/unist': 3.0.3
      unist-util-is: 6.0.0
      unist-util-visit-parents: 6.0.1

  update-browserslist-db@1.1.3(browserslist@4.25.2):
    dependencies:
      browserslist: 4.25.2
      escalade: 3.2.0
      picocolors: 1.1.1

  use-breakpoint@4.0.6(react-dom@19.1.1(react@19.1.1))(react@19.1.1):
    dependencies:
      react: 19.1.1
      react-dom: 19.1.1(react@19.1.1)

  use-context-selector@2.0.0(react@19.1.1)(scheduler@0.26.0):
    dependencies:
      react: 19.1.1
      scheduler: 0.26.0

  use-deep-compare-effect@1.8.1(react@19.1.1):
    dependencies:
      '@babel/runtime': 7.28.2
      dequal: 2.0.3
      react: 19.1.1

  use-sync-external-store@1.5.0(react@19.1.1):
    dependencies:
      react: 19.1.1

  util-deprecate@1.0.2: {}

  uuid@8.3.2: {}

  validate-npm-package-license@3.0.4:
    dependencies:
      spdx-correct: 3.2.0
      spdx-expression-parse: 3.0.1

  vfile-location@5.0.3:
    dependencies:
      '@types/unist': 3.0.3
      vfile: 6.0.3

  vfile-message@4.0.3:
    dependencies:
      '@types/unist': 3.0.3
      unist-util-stringify-position: 4.0.0

  vfile@6.0.3:
    dependencies:
      '@types/unist': 3.0.3
      vfile-message: 4.0.3

  victory-vendor@37.3.6:
    dependencies:
      '@types/d3-array': 3.2.1
      '@types/d3-ease': 3.0.2
      '@types/d3-interpolate': 3.0.4
      '@types/d3-scale': 4.0.9
      '@types/d3-shape': 3.1.7
      '@types/d3-time': 3.0.4
      '@types/d3-timer': 3.0.2
      d3-array: 3.2.4
      d3-ease: 3.0.1
      d3-interpolate: 3.0.1
      d3-scale: 4.0.2
      d3-shape: 3.2.0
      d3-time: 3.1.0
      d3-timer: 3.0.1

  vite-plugin-package-version@1.1.0(vite@7.1.1(@types/node@24.2.1)(jiti@2.4.2)(sass@1.70.0)(terser@5.37.0)(yaml@2.6.1)):
    dependencies:
      vite: 7.1.1(@types/node@24.2.1)(jiti@2.4.2)(sass@1.70.0)(terser@5.37.0)(yaml@2.6.1)

  vite@7.1.1(@types/node@24.2.1)(jiti@2.4.2)(sass@1.70.0)(terser@5.37.0)(yaml@2.6.1):
    dependencies:
      esbuild: 0.25.8
      fdir: 6.4.6(picomatch@4.0.3)
      picomatch: 4.0.3
      postcss: 8.5.6
      rollup: 4.46.2
      tinyglobby: 0.2.14
    optionalDependencies:
      '@types/node': 24.2.1
      fsevents: 2.3.3
      jiti: 2.4.2
      sass: 1.70.0
      terser: 5.37.0
      yaml: 2.6.1

  web-namespaces@2.0.1: {}

  which-module@2.0.1: {}

  wordwrap@1.0.0: {}

  wrap-ansi@6.2.0:
    dependencies:
      ansi-styles: 4.3.0
      string-width: 4.2.3
      strip-ansi: 6.0.1

  wrap-ansi@7.0.0:
    dependencies:
      ansi-styles: 4.3.0
      string-width: 4.2.3
      strip-ansi: 6.0.1

  xtend@4.0.2: {}

  y18n@4.0.3: {}

  y18n@5.0.8: {}

  yallist@3.1.1: {}

  yallist@4.0.0: {}

  yaml@1.10.2: {}

  yaml@2.6.1:
    optional: true

  yargs-parser@18.1.3:
    dependencies:
      camelcase: 5.3.1
      decamelize: 1.2.0

  yargs-parser@20.2.9: {}

  yargs-parser@21.1.1: {}

  yargs@15.4.1:
    dependencies:
      cliui: 6.0.0
      decamelize: 1.2.0
      find-up: 4.1.0
      get-caller-file: 2.0.5
      require-directory: 2.1.1
      require-main-filename: 2.0.0
      set-blocking: 2.0.0
      string-width: 4.2.3
      which-module: 2.0.1
      y18n: 4.0.3
      yargs-parser: 18.1.3

  yargs@16.2.0:
    dependencies:
      cliui: 7.0.4
      escalade: 3.2.0
      get-caller-file: 2.0.5
      require-directory: 2.1.1
      string-width: 4.2.3
      y18n: 5.0.8
      yargs-parser: 20.2.9

  yargs@17.7.2:
    dependencies:
      cliui: 8.0.1
      escalade: 3.2.0
      get-caller-file: 2.0.5
      require-directory: 2.1.1
      string-width: 4.2.3
      y18n: 5.0.8
      yargs-parser: 21.1.1

  yocto-queue@0.1.0: {}

  zod@3.25.76: {}

  zustand@5.0.7(@types/react@19.1.9)(immer@10.1.1)(react@19.1.1)(use-sync-external-store@1.5.0(react@19.1.1)):
    optionalDependencies:
      '@types/react': 19.1.9
      immer: 10.1.1
      react: 19.1.1
      use-sync-external-store: 1.5.0(react@19.1.1)

  zwitch@2.0.4: {}<|MERGE_RESOLUTION|>--- conflicted
+++ resolved
@@ -33,13 +33,8 @@
         specifier: ^5.83.1
         version: 5.83.1
       '@tanstack/react-query':
-<<<<<<< HEAD
         specifier: ^5.84.2
-        version: 5.84.2(react@18.3.1)
-=======
-        specifier: ^5.84.1
-        version: 5.84.1(react@19.1.1)
->>>>>>> 002e8f9b
+        version: 5.84.2(react@19.1.1)
       '@tanstack/react-virtual':
         specifier: 3.13.12
         version: 3.13.12(react-dom@19.1.1(react@19.1.1))(react@19.1.1)
@@ -234,13 +229,8 @@
         specifier: ^4.4.0
         version: 4.4.0(@types/react@19.1.9)(react-dom@19.1.1(react@19.1.1))(react@19.1.1)
       '@tanstack/react-query-devtools':
-<<<<<<< HEAD
         specifier: ^5.84.2
-        version: 5.84.2(@tanstack/react-query@5.84.2(react@18.3.1))(react@18.3.1)
-=======
-        specifier: ^5.84.1
-        version: 5.84.1(@tanstack/react-query@5.84.1(react@19.1.1))(react@19.1.1)
->>>>>>> 002e8f9b
+        version: 5.84.2(@tanstack/react-query@5.84.2(react@19.1.1))(react@19.1.1)
       '@types/byte-size':
         specifier: ^8.1.2
         version: 8.1.2
@@ -272,13 +262,8 @@
         specifier: ^1.8.8
         version: 1.8.8
       '@vitejs/plugin-react-swc':
-<<<<<<< HEAD
-        specifier: ^3.11.0
-        version: 3.11.0(vite@7.1.1(@types/node@24.2.1)(jiti@2.4.2)(sass@1.70.0)(terser@5.37.0)(yaml@2.6.1))
-=======
         specifier: ^4.0.0
-        version: 4.0.0(vite@7.1.1(@types/node@24.2.0)(jiti@2.4.2)(sass@1.70.0)(terser@5.37.0)(yaml@2.6.1))
->>>>>>> 002e8f9b
+        version: 4.0.0(vite@7.1.1(@types/node@24.2.1)(jiti@2.4.2)(sass@1.70.0)(terser@5.37.0)(yaml@2.6.1))
       autoprefixer:
         specifier: ^10.4.21
         version: 10.4.21(postcss@8.5.6)
@@ -1230,13 +1215,8 @@
     resolution: {integrity: sha512-L28STB170nwWS63UjtlEOE3dldQApaJXZkOI1uMFfzf3rRuPegHaHesyee+YxQ+W6SvRDQV6UrdOdRiR153wJg==}
     engines: {node: '>=6'}
 
-<<<<<<< HEAD
   caniuse-lite@1.0.30001734:
     resolution: {integrity: sha512-uhE1Ye5vgqju6OI71HTQqcBCZrvHugk0MjLak7Q+HfoBgoq5Bi+5YnwjP4fjDgrtYr/l8MVRBvzz9dPD4KyK0A==}
-=======
-  caniuse-lite@1.0.30001733:
-    resolution: {integrity: sha512-e4QKw/O2Kavj2VQTKZWrwzkt3IxOmIlU6ajRb6LP64LHpBo1J67k2Hi4Vu/TgJWsNtynurfS0uK3MaUTCPfu5Q==}
->>>>>>> 002e8f9b
 
   ccount@2.0.1:
     resolution: {integrity: sha512-eyrF0jiFpY+3drT6383f1qhkbGsLSifNAjA61IUjZjmLCWjItY6LB9ft9YhoDgwfmclB2zhu51Lc7+95b8NRAg==}
@@ -3672,23 +3652,13 @@
 
   '@tanstack/query-devtools@5.84.0': {}
 
-<<<<<<< HEAD
-  '@tanstack/react-query-devtools@5.84.2(@tanstack/react-query@5.84.2(react@18.3.1))(react@18.3.1)':
+  '@tanstack/react-query-devtools@5.84.2(@tanstack/react-query@5.84.2(react@19.1.1))(react@19.1.1)':
     dependencies:
       '@tanstack/query-devtools': 5.84.0
-      '@tanstack/react-query': 5.84.2(react@18.3.1)
-      react: 18.3.1
-
-  '@tanstack/react-query@5.84.2(react@18.3.1)':
-=======
-  '@tanstack/react-query-devtools@5.84.1(@tanstack/react-query@5.84.1(react@19.1.1))(react@19.1.1)':
-    dependencies:
-      '@tanstack/query-devtools': 5.84.0
-      '@tanstack/react-query': 5.84.1(react@19.1.1)
+      '@tanstack/react-query': 5.84.2(react@19.1.1)
       react: 19.1.1
 
-  '@tanstack/react-query@5.84.1(react@19.1.1)':
->>>>>>> 002e8f9b
+  '@tanstack/react-query@5.84.2(react@19.1.1)':
     dependencies:
       '@tanstack/query-core': 5.83.1
       react: 19.1.1
@@ -3809,11 +3779,7 @@
       '@use-gesture/core': 10.3.1
       react: 19.1.1
 
-<<<<<<< HEAD
-  '@vitejs/plugin-react-swc@3.11.0(vite@7.1.1(@types/node@24.2.1)(jiti@2.4.2)(sass@1.70.0)(terser@5.37.0)(yaml@2.6.1))':
-=======
-  '@vitejs/plugin-react-swc@4.0.0(vite@7.1.1(@types/node@24.2.0)(jiti@2.4.2)(sass@1.70.0)(terser@5.37.0)(yaml@2.6.1))':
->>>>>>> 002e8f9b
+  '@vitejs/plugin-react-swc@4.0.0(vite@7.1.1(@types/node@24.2.1)(jiti@2.4.2)(sass@1.70.0)(terser@5.37.0)(yaml@2.6.1))':
     dependencies:
       '@rolldown/pluginutils': 1.0.0-beta.30
       '@swc/core': 1.13.3
@@ -3854,13 +3820,8 @@
 
   autoprefixer@10.4.21(postcss@8.5.6):
     dependencies:
-<<<<<<< HEAD
       browserslist: 4.25.2
       caniuse-lite: 1.0.30001734
-=======
-      browserslist: 4.25.1
-      caniuse-lite: 1.0.30001733
->>>>>>> 002e8f9b
       fraction.js: 4.3.7
       normalize-range: 0.1.2
       picocolors: 1.1.1
@@ -3900,11 +3861,7 @@
 
   browserslist@4.25.2:
     dependencies:
-<<<<<<< HEAD
       caniuse-lite: 1.0.30001734
-=======
-      caniuse-lite: 1.0.30001733
->>>>>>> 002e8f9b
       electron-to-chromium: 1.5.199
       node-releases: 2.0.19
       update-browserslist-db: 1.1.3(browserslist@4.25.2)
@@ -3933,11 +3890,7 @@
 
   camelcase@5.3.1: {}
 
-<<<<<<< HEAD
   caniuse-lite@1.0.30001734: {}
-=======
-  caniuse-lite@1.0.30001733: {}
->>>>>>> 002e8f9b
 
   ccount@2.0.1: {}
 
