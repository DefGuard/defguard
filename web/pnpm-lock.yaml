lockfileVersion: 5.4

specifiers:
  '@babel/core': ^7.20.5
  '@esbuild-plugins/node-globals-polyfill': ^0.1.1
  '@esbuild-plugins/node-modules-polyfill': ^0.1.4
  '@ethersproject/providers': ^5.7.2
  '@floating-ui/react-dom-interactions': ^0.12.0
  '@github/webauthn-json': ^2.0.1
  '@hookform/devtools': ^4.2.3
  '@hookform/resolvers': ^2.9.10
  '@ladle/react': ^2.4.5
  '@popperjs/core': ^2.11.6
  '@stablelib/base64': ^1.0.1
  '@stablelib/x25519': ^1.0.3
  '@svgr/cli': ^6.5.1
  '@tanstack/query-core': ^4.19.0
  '@tanstack/react-query': ^4.19.0
<<<<<<< HEAD
  '@tauri-apps/api': ^1.2.0
  '@tauri-apps/cli': ^1.2.1
=======
>>>>>>> 781c7ac7
  '@tippyjs/react': ^4.2.6
  '@types/byte-size': ^8.1.0
  '@types/file-saver': ^2.0.5
  '@types/lodash-es': ^4.17.6
  '@types/react': ^18.0.26
  '@types/react-dom': ^18.0.9
  '@types/react-router-dom': ^5.3.3
  '@types/react-table': ^7.7.12
  '@types/react-virtualized-auto-sizer': ^1.0.1
  '@types/react-window': ^1.8.5
  '@typescript-eslint/eslint-plugin': ^5.45.0
  '@typescript-eslint/parser': ^5.45.0
  '@vitejs/plugin-legacy': ^2.3.1
  '@vitejs/plugin-react': ^2.2.0
  '@walletconnect/encoding': ^1.0.2
  autoprefixer: ^10.4.13
  axios: ^1.2.0
  byte-size: ^8.1.0
  classnames: ^2.3.2
  clipboardy: ^3.0.0
  dayjs: ^1.11.6
  esbuild: ^0.15.16
  eslint: ^8.29.0
  eslint-config-prettier: ^8.5.0
  eslint-plugin-import: ^2.26.0
  eslint-plugin-jsx-a11y: ^6.6.1
  eslint-plugin-prettier: ^4.2.1
  eslint-plugin-react: ^7.31.11
  eslint-plugin-react-hooks: ^4.6.0
  eslint-plugin-simple-import-sort: ^8.0.0
  ethers: ^5.7.2
  events: ^3.3.0
  fast-deep-equal: ^3.1.3
  file-saver: ^2.0.5
  framer-motion: ^7.6.18
  hex-rgb: ^5.0.0
  i18next: 21.9.2
  itertools: ^1.7.1
  lodash-es: ^4.17.21
  postcss: ^8.4.19
  prettier: ^2.8.0
  prop-types: ^15.8.1
  qrcode: ^1.5.1
  radash: ^9.5.0
  react: ^18.2.0
  react-click-away-listener: ^2.2.2
  react-dom: ^18.2.0
  react-hook-form: ^7.40.0
  react-i18next: 11.18.6
  react-idle-timer: ^5.4.2
  react-is: ^18.2.0
  react-markdown: ^8.0.4
  react-popper: ^2.3.0
  react-qr-code: ^2.0.8
  react-router: ^6.4.4
  react-router-dom: ^6.4.4
  react-select: ^5.6.0
  react-table: ^7.8.0
  react-virtualized-auto-sizer: ^1.0.7
  react-window: ^1.8.8
  recharts: ^2.1.16
  rollup: ^3.5.1
  rollup-plugin-polyfill-node: ^0.11.0
  rxjs: ^7.5.7
  sass: ^1.56.1
  standard-version: ^9.5.0
  stylelint: ^14.15.0
  stylelint-config-prettier-scss: ^0.0.1
  stylelint-config-standard-scss: ^6.1.0
  stylelint-scss: ^4.3.0
  terser: ^5.16.1
  tippy.js: ^6.3.7
  typedoc: ^0.23.21
  typescript: ~4.9.3
  use-breakpoint: ^3.0.4
  vite: ^3.2.4
  vite-plugin-eslint: ^1.8.1
  vite-plugin-package-version: ^1.0.2
  wagmi: ^0.8.10
  yup: ^0.32.11
  zustand: ^4.1.4

dependencies:
  '@ethersproject/providers': 5.7.2
  '@floating-ui/react-dom-interactions': 0.12.0_ib3m5ricvtkl2cll7qpr2f6lvq
  '@github/webauthn-json': 2.0.1
  '@hookform/resolvers': 2.9.10_react-hook-form@7.40.0
  '@ladle/react': 2.4.5_nfzzuu7raawzu62raeieivtq3q
  '@popperjs/core': 2.11.6
<<<<<<< HEAD
  '@tanstack/query-core': 4.19.0
  '@tanstack/react-query': 4.19.0_biqbaboplfbrettd7655fr4n2y
  '@tauri-apps/api': 1.2.0
=======
  '@stablelib/base64': 1.0.1
  '@stablelib/x25519': 1.0.3
  '@tanstack/query-core': 4.19.0
  '@tanstack/react-query': 4.19.0_biqbaboplfbrettd7655fr4n2y
>>>>>>> 781c7ac7
  '@tippyjs/react': 4.2.6_biqbaboplfbrettd7655fr4n2y
  '@types/react-virtualized-auto-sizer': 1.0.1
  '@types/react-window': 1.8.5
  '@vitejs/plugin-legacy': 2.3.1_terser@5.16.1+vite@3.2.4
  '@vitejs/plugin-react': 2.2.0_vite@3.2.4
  '@walletconnect/encoding': 1.0.2
  axios: 1.2.0
  byte-size: 8.1.0
  classnames: 2.3.2
  clipboardy: 3.0.0
  dayjs: 1.11.6
  ethers: 5.7.2
  events: 3.3.0
  fast-deep-equal: 3.1.3
  file-saver: 2.0.5
  framer-motion: 7.6.18_biqbaboplfbrettd7655fr4n2y
  hex-rgb: 5.0.0
  i18next: 21.9.2
  itertools: 1.7.1
  lodash-es: 4.17.21
  qrcode: 1.5.1
  radash: 9.5.0
  react: 18.2.0
  react-click-away-listener: 2.2.2_biqbaboplfbrettd7655fr4n2y
  react-dom: 18.2.0_react@18.2.0
  react-hook-form: 7.40.0_react@18.2.0
  react-i18next: 11.18.6_ulhmqqxshznzmtuvahdi5nasbq
  react-idle-timer: 5.4.2_biqbaboplfbrettd7655fr4n2y
  react-is: 18.2.0
  react-markdown: 8.0.4_kzbn2opkn2327fwg5yzwzya5o4
  react-popper: 2.3.0_r6q5zrenym2zg7je7hgi674bti
  react-qr-code: 2.0.8_react@18.2.0
  react-router: 6.4.4_react@18.2.0
  react-router-dom: 6.4.4_biqbaboplfbrettd7655fr4n2y
  react-select: 5.6.0_bkycudvrb3j3gvocoupj7qjewi
  react-table: 7.8.0_react@18.2.0
  react-virtualized-auto-sizer: 1.0.7_biqbaboplfbrettd7655fr4n2y
  react-window: 1.8.8_biqbaboplfbrettd7655fr4n2y
  recharts: 2.1.16_v2m5e27vhdewzwhryxwfaorcca
  rollup: 3.5.1
  rxjs: 7.5.7
  terser: 5.16.1
  tippy.js: 6.3.7
  use-breakpoint: 3.0.4_biqbaboplfbrettd7655fr4n2y
  wagmi: 0.8.10_qvaijy4nbrttakbqzpysapbkga
  yup: 0.32.11
  zustand: 4.1.4_react@18.2.0

devDependencies:
  '@babel/core': 7.20.5
  '@esbuild-plugins/node-globals-polyfill': 0.1.1_esbuild@0.15.16
  '@esbuild-plugins/node-modules-polyfill': 0.1.4_esbuild@0.15.16
  '@hookform/devtools': 4.2.3_bkycudvrb3j3gvocoupj7qjewi
  '@svgr/cli': 6.5.1
  '@tauri-apps/cli': 1.2.1
  '@types/byte-size': 8.1.0
  '@types/file-saver': 2.0.5
  '@types/lodash-es': 4.17.6
  '@types/react': 18.0.26
  '@types/react-dom': 18.0.9
  '@types/react-router-dom': 5.3.3
  '@types/react-table': 7.7.12
  '@typescript-eslint/eslint-plugin': 5.45.0_yjegg5cyoezm3fzsmuszzhetym
  '@typescript-eslint/parser': 5.45.0_s5ps7njkmjlaqajutnox5ntcla
  autoprefixer: 10.4.13_postcss@8.4.19
  esbuild: 0.15.16
  eslint: 8.29.0
  eslint-config-prettier: 8.5.0_eslint@8.29.0
  eslint-plugin-import: 2.26.0_ub3senzxbs32f65wl7xoyha6lu
  eslint-plugin-jsx-a11y: 6.6.1_eslint@8.29.0
  eslint-plugin-prettier: 4.2.1_nrhoyyjffvfyk4vtlt5destxgm
  eslint-plugin-react: 7.31.11_eslint@8.29.0
  eslint-plugin-react-hooks: 4.6.0_eslint@8.29.0
  eslint-plugin-simple-import-sort: 8.0.0_eslint@8.29.0
  postcss: 8.4.19
  prettier: 2.8.0
  prop-types: 15.8.1
  rollup-plugin-polyfill-node: 0.11.0_rollup@3.5.1
  sass: 1.56.1
  standard-version: 9.5.0
  stylelint: 14.15.0
  stylelint-config-prettier-scss: 0.0.1_stylelint@14.15.0
  stylelint-config-standard-scss: 6.1.0_a37symlv4urgexnspmy4gyeh7i
  stylelint-scss: 4.3.0_stylelint@14.15.0
  typedoc: 0.23.21_typescript@4.9.3
  typescript: 4.9.3
  vite: 3.2.4_sass@1.56.1+terser@5.16.1
  vite-plugin-eslint: 1.8.1_eslint@8.29.0+vite@3.2.4
  vite-plugin-package-version: 1.0.2_vite@3.2.4

packages:

  /@ampproject/remapping/2.2.0:
    resolution: {integrity: sha512-qRmjj8nj9qmLTQXXmaR1cck3UXSRMPrbsLJAasZpF+t3riI71BXed5ebIOYwQntykeZuhjsdweEc9BxH5Jc26w==}
    engines: {node: '>=6.0.0'}
    dependencies:
      '@jridgewell/gen-mapping': 0.1.1
      '@jridgewell/trace-mapping': 0.3.15

  /@babel/code-frame/7.18.6:
    resolution: {integrity: sha512-TDCmlK5eOvH+eH7cdAFlNXeVJqWIQ7gW9tY1GJIpUtFb6CmjVyq2VM3u71bOyR8CRihcCgMUYoDNyLXao3+70Q==}
    engines: {node: '>=6.9.0'}
    dependencies:
      '@babel/highlight': 7.18.6

  /@babel/compat-data/7.19.3:
    resolution: {integrity: sha512-prBHMK4JYYK+wDjJF1q99KK4JLL+egWS4nmNqdlMUgCExMZ+iZW0hGhyC3VEbsPjvaN0TBhW//VIFwBrk8sEiw==}
    engines: {node: '>=6.9.0'}
    dev: false

  /@babel/compat-data/7.20.1:
    resolution: {integrity: sha512-EWZ4mE2diW3QALKvDMiXnbZpRvlj+nayZ112nK93SnhqOtpdsbVD4W+2tEoT3YNBAG9RBR0ISY758ZkOgsn6pQ==}
    engines: {node: '>=6.9.0'}

  /@babel/core/7.20.5:
    resolution: {integrity: sha512-UdOWmk4pNWTm/4DlPUl/Pt4Gz4rcEMb7CY0Y3eJl5Yz1vI8ZJGmHWaVE55LoxRjdpx0z259GE9U5STA9atUinQ==}
    engines: {node: '>=6.9.0'}
    dependencies:
      '@ampproject/remapping': 2.2.0
      '@babel/code-frame': 7.18.6
      '@babel/generator': 7.20.5
      '@babel/helper-compilation-targets': 7.20.0_@babel+core@7.20.5
      '@babel/helper-module-transforms': 7.20.2
      '@babel/helpers': 7.20.6
      '@babel/parser': 7.20.5
      '@babel/template': 7.18.10
      '@babel/traverse': 7.20.5
      '@babel/types': 7.20.5
      convert-source-map: 1.8.0
      debug: 4.3.4
      gensync: 1.0.0-beta.2
      json5: 2.2.1
      semver: 6.3.0
    transitivePeerDependencies:
      - supports-color

  /@babel/generator/7.19.6:
    resolution: {integrity: sha512-oHGRUQeoX1QrKeJIKVe0hwjGqNnVYsM5Nep5zo0uE0m42sLH+Fsd2pStJ5sRM1bNyTUUoz0pe2lTeMJrb/taTA==}
    engines: {node: '>=6.9.0'}
    dependencies:
      '@babel/types': 7.20.2
      '@jridgewell/gen-mapping': 0.3.2
      jsesc: 2.5.2
    dev: false

  /@babel/generator/7.20.3:
    resolution: {integrity: sha512-Wl5ilw2UD1+ZYprHVprxHZJCFeBWlzZYOovE4SDYLZnqCOD11j+0QzNeEWKLLTWM7nixrZEh7vNIyb76MyJg3A==}
    engines: {node: '>=6.9.0'}
    dependencies:
      '@babel/types': 7.20.5
      '@jridgewell/gen-mapping': 0.3.2
      jsesc: 2.5.2
    dev: false

  /@babel/generator/7.20.5:
    resolution: {integrity: sha512-jl7JY2Ykn9S0yj4DQP82sYvPU+T3g0HFcWTqDLqiuA9tGRNIj9VfbtXGAYTTkyNEnQk1jkMGOdYka8aG/lulCA==}
    engines: {node: '>=6.9.0'}
    dependencies:
      '@babel/types': 7.20.5
      '@jridgewell/gen-mapping': 0.3.2
      jsesc: 2.5.2

  /@babel/helper-annotate-as-pure/7.18.6:
    resolution: {integrity: sha512-duORpUiYrEpzKIop6iNbjnwKLAKnJ47csTyRACyEmWj0QdUrm5aqNJGHSSEQSUAvNW0ojX0dOmK9dZduvkfeXA==}
    engines: {node: '>=6.9.0'}
    dependencies:
      '@babel/types': 7.20.5
    dev: false

  /@babel/helper-builder-binary-assignment-operator-visitor/7.18.9:
    resolution: {integrity: sha512-yFQ0YCHoIqarl8BCRwBL8ulYUaZpz3bNsA7oFepAzee+8/+ImtADXNOmO5vJvsPff3qi+hvpkY/NYBTrBQgdNw==}
    engines: {node: '>=6.9.0'}
    dependencies:
      '@babel/helper-explode-assignable-expression': 7.18.6
      '@babel/types': 7.20.5
    dev: false

  /@babel/helper-compilation-targets/7.20.0_@babel+core@7.20.5:
    resolution: {integrity: sha512-0jp//vDGp9e8hZzBc6N/KwA5ZK3Wsm/pfm4CrY7vzegkVxc65SgSn6wYOnwHe9Js9HRQ1YTCKLGPzDtaS3RoLQ==}
    engines: {node: '>=6.9.0'}
    peerDependencies:
      '@babel/core': ^7.0.0
    dependencies:
      '@babel/compat-data': 7.20.1
      '@babel/core': 7.20.5
      '@babel/helper-validator-option': 7.18.6
      browserslist: 4.21.4
      semver: 6.3.0

  /@babel/helper-create-class-features-plugin/7.18.13_@babel+core@7.20.5:
    resolution: {integrity: sha512-hDvXp+QYxSRL+23mpAlSGxHMDyIGChm0/AwTfTAAK5Ufe40nCsyNdaYCGuK91phn/fVu9kqayImRDkvNAgdrsA==}
    engines: {node: '>=6.9.0'}
    peerDependencies:
      '@babel/core': ^7.0.0
    dependencies:
      '@babel/core': 7.20.5
      '@babel/helper-annotate-as-pure': 7.18.6
      '@babel/helper-environment-visitor': 7.18.9
      '@babel/helper-function-name': 7.19.0
      '@babel/helper-member-expression-to-functions': 7.18.9
      '@babel/helper-optimise-call-expression': 7.18.6
      '@babel/helper-replace-supers': 7.18.9
      '@babel/helper-split-export-declaration': 7.18.6
    transitivePeerDependencies:
      - supports-color
    dev: false

  /@babel/helper-create-regexp-features-plugin/7.18.6_@babel+core@7.20.5:
    resolution: {integrity: sha512-7LcpH1wnQLGrI+4v+nPp+zUvIkF9x0ddv1Hkdue10tg3gmRnLy97DXh4STiOf1qeIInyD69Qv5kKSZzKD8B/7A==}
    engines: {node: '>=6.9.0'}
    peerDependencies:
      '@babel/core': ^7.0.0
    dependencies:
      '@babel/core': 7.20.5
      '@babel/helper-annotate-as-pure': 7.18.6
      regexpu-core: 5.1.0
    dev: false

  /@babel/helper-define-polyfill-provider/0.3.2_@babel+core@7.20.5:
    resolution: {integrity: sha512-r9QJJ+uDWrd+94BSPcP6/de67ygLtvVy6cK4luE6MOuDsZIdoaPBnfSpbO/+LTifjPckbKXRuI9BB/Z2/y3iTg==}
    peerDependencies:
      '@babel/core': ^7.4.0-0
    dependencies:
      '@babel/core': 7.20.5
      '@babel/helper-compilation-targets': 7.20.0_@babel+core@7.20.5
      '@babel/helper-plugin-utils': 7.20.2
      debug: 4.3.4
      lodash.debounce: 4.0.8
      resolve: 1.22.1
      semver: 6.3.0
    transitivePeerDependencies:
      - supports-color
    dev: false

  /@babel/helper-environment-visitor/7.18.9:
    resolution: {integrity: sha512-3r/aACDJ3fhQ/EVgFy0hpj8oHyHpQc+LPtJoY9SzTThAsStm4Ptegq92vqKoE3vD706ZVFWITnMnxucw+S9Ipg==}
    engines: {node: '>=6.9.0'}

  /@babel/helper-explode-assignable-expression/7.18.6:
    resolution: {integrity: sha512-eyAYAsQmB80jNfg4baAtLeWAQHfHFiR483rzFK+BhETlGZaQC9bsfrugfXDCbRHLQbIA7U5NxhhOxN7p/dWIcg==}
    engines: {node: '>=6.9.0'}
    dependencies:
      '@babel/types': 7.20.5
    dev: false

  /@babel/helper-function-name/7.19.0:
    resolution: {integrity: sha512-WAwHBINyrpqywkUH0nTnNgI5ina5TFn85HKS0pbPDfxFfhyR/aNQEn4hGi1P1JyT//I0t4OgXUlofzWILRvS5w==}
    engines: {node: '>=6.9.0'}
    dependencies:
      '@babel/template': 7.18.10
      '@babel/types': 7.20.5

  /@babel/helper-hoist-variables/7.18.6:
    resolution: {integrity: sha512-UlJQPkFqFULIcyW5sbzgbkxn2FKRgwWiRexcuaR8RNJRy8+LLveqPjwZV/bwrLZCN0eUHD/x8D0heK1ozuoo6Q==}
    engines: {node: '>=6.9.0'}
    dependencies:
      '@babel/types': 7.20.5

  /@babel/helper-member-expression-to-functions/7.18.9:
    resolution: {integrity: sha512-RxifAh2ZoVU67PyKIO4AMi1wTenGfMR/O/ae0CCRqwgBAt5v7xjdtRw7UoSbsreKrQn5t7r89eruK/9JjYHuDg==}
    engines: {node: '>=6.9.0'}
    dependencies:
      '@babel/types': 7.20.5
    dev: false

  /@babel/helper-module-imports/7.18.6:
    resolution: {integrity: sha512-0NFvs3VkuSYbFi1x2Vd6tKrywq+z/cLeYC/RJNFrIX/30Bf5aiGYbtvGXolEktzJH8o5E5KJ3tT+nkxuuZFVlA==}
    engines: {node: '>=6.9.0'}
    dependencies:
      '@babel/types': 7.20.5

  /@babel/helper-module-transforms/7.20.2:
    resolution: {integrity: sha512-zvBKyJXRbmK07XhMuujYoJ48B5yvvmM6+wcpv6Ivj4Yg6qO7NOZOSnvZN9CRl1zz1Z4cKf8YejmCMh8clOoOeA==}
    engines: {node: '>=6.9.0'}
    dependencies:
      '@babel/helper-environment-visitor': 7.18.9
      '@babel/helper-module-imports': 7.18.6
      '@babel/helper-simple-access': 7.20.2
      '@babel/helper-split-export-declaration': 7.18.6
      '@babel/helper-validator-identifier': 7.19.1
      '@babel/template': 7.18.10
      '@babel/traverse': 7.20.5
      '@babel/types': 7.20.5
    transitivePeerDependencies:
      - supports-color

  /@babel/helper-optimise-call-expression/7.18.6:
    resolution: {integrity: sha512-HP59oD9/fEHQkdcbgFCnbmgH5vIQTJbxh2yf+CdM89/glUNnuzr87Q8GIjGEnOktTROemO0Pe0iPAYbqZuOUiA==}
    engines: {node: '>=6.9.0'}
    dependencies:
      '@babel/types': 7.20.5
    dev: false

  /@babel/helper-plugin-utils/7.18.9:
    resolution: {integrity: sha512-aBXPT3bmtLryXaoJLyYPXPlSD4p1ld9aYeR+sJNOZjJJGiOpb+fKfh3NkcCu7J54nUJwCERPBExCCpyCOHnu/w==}
    engines: {node: '>=6.9.0'}
    dev: false

  /@babel/helper-plugin-utils/7.20.2:
    resolution: {integrity: sha512-8RvlJG2mj4huQ4pZ+rU9lqKi9ZKiRmuvGuM2HlWmkmgOhbs6zEAw6IEiJ5cQqGbDzGZOhwuOQNtZMi/ENLjZoQ==}
    engines: {node: '>=6.9.0'}

  /@babel/helper-remap-async-to-generator/7.18.9_@babel+core@7.20.5:
    resolution: {integrity: sha512-dI7q50YKd8BAv3VEfgg7PS7yD3Rtbi2J1XMXaalXO0W0164hYLnh8zpjRS0mte9MfVp/tltvr/cfdXPvJr1opA==}
    engines: {node: '>=6.9.0'}
    peerDependencies:
      '@babel/core': ^7.0.0
    dependencies:
      '@babel/core': 7.20.5
      '@babel/helper-annotate-as-pure': 7.18.6
      '@babel/helper-environment-visitor': 7.18.9
      '@babel/helper-wrap-function': 7.18.11
      '@babel/types': 7.20.5
    transitivePeerDependencies:
      - supports-color
    dev: false

  /@babel/helper-replace-supers/7.18.9:
    resolution: {integrity: sha512-dNsWibVI4lNT6HiuOIBr1oyxo40HvIVmbwPUm3XZ7wMh4k2WxrxTqZwSqw/eEmXDS9np0ey5M2bz9tBmO9c+YQ==}
    engines: {node: '>=6.9.0'}
    dependencies:
      '@babel/helper-environment-visitor': 7.18.9
      '@babel/helper-member-expression-to-functions': 7.18.9
      '@babel/helper-optimise-call-expression': 7.18.6
      '@babel/traverse': 7.20.5
      '@babel/types': 7.20.5
    transitivePeerDependencies:
      - supports-color
    dev: false

  /@babel/helper-simple-access/7.20.2:
    resolution: {integrity: sha512-+0woI/WPq59IrqDYbVGfshjT5Dmk/nnbdpcF8SnMhhXObpTq2KNBdLFRFrkVdbDOyUmHBCxzm5FHV1rACIkIbA==}
    engines: {node: '>=6.9.0'}
    dependencies:
      '@babel/types': 7.20.5

  /@babel/helper-skip-transparent-expression-wrappers/7.18.9:
    resolution: {integrity: sha512-imytd2gHi3cJPsybLRbmFrF7u5BIEuI2cNheyKi3/iOBC63kNn3q8Crn2xVuESli0aM4KYsyEqKyS7lFL8YVtw==}
    engines: {node: '>=6.9.0'}
    dependencies:
      '@babel/types': 7.20.5
    dev: false

  /@babel/helper-split-export-declaration/7.18.6:
    resolution: {integrity: sha512-bde1etTx6ZyTmobl9LLMMQsaizFVZrquTEHOqKeQESMKo4PlObf+8+JA25ZsIpZhT/WEd39+vOdLXAFG/nELpA==}
    engines: {node: '>=6.9.0'}
    dependencies:
      '@babel/types': 7.20.5

  /@babel/helper-string-parser/7.19.4:
    resolution: {integrity: sha512-nHtDoQcuqFmwYNYPz3Rah5ph2p8PFeFCsZk9A/48dPc/rGocJ5J3hAAZ7pb76VWX3fZKu+uEr/FhH5jLx7umrw==}
    engines: {node: '>=6.9.0'}

  /@babel/helper-validator-identifier/7.19.1:
    resolution: {integrity: sha512-awrNfaMtnHUr653GgGEs++LlAvW6w+DcPrOliSMXWCKo597CwL5Acf/wWdNkf/tfEQE3mjkeD1YOVZOUV/od1w==}
    engines: {node: '>=6.9.0'}

  /@babel/helper-validator-option/7.18.6:
    resolution: {integrity: sha512-XO7gESt5ouv/LRJdrVjkShckw6STTaB7l9BrpBaAHDeF5YZT+01PCwmR0SJHnkW6i8OwW/EVWRShfi4j2x+KQw==}
    engines: {node: '>=6.9.0'}

  /@babel/helper-wrap-function/7.18.11:
    resolution: {integrity: sha512-oBUlbv+rjZLh2Ks9SKi4aL7eKaAXBWleHzU89mP0G6BMUlRxSckk9tSIkgDGydhgFxHuGSlBQZfnaD47oBEB7w==}
    engines: {node: '>=6.9.0'}
    dependencies:
      '@babel/helper-function-name': 7.19.0
      '@babel/template': 7.18.10
      '@babel/traverse': 7.20.5
      '@babel/types': 7.20.5
    transitivePeerDependencies:
      - supports-color
    dev: false

  /@babel/helpers/7.20.6:
    resolution: {integrity: sha512-Pf/OjgfgFRW5bApskEz5pvidpim7tEDPlFtKcNRXWmfHGn9IEI2W2flqRQXTFb7gIPTyK++N6rVHuwKut4XK6w==}
    engines: {node: '>=6.9.0'}
    dependencies:
      '@babel/template': 7.18.10
      '@babel/traverse': 7.20.5
      '@babel/types': 7.20.5
    transitivePeerDependencies:
      - supports-color

  /@babel/highlight/7.18.6:
    resolution: {integrity: sha512-u7stbOuYjaPezCuLj29hNW1v64M2Md2qupEKP1fHc7WdOA3DgLh37suiSrZYY7haUB7iBeQZ9P1uiRF359do3g==}
    engines: {node: '>=6.9.0'}
    dependencies:
      '@babel/helper-validator-identifier': 7.19.1
      chalk: 2.4.2
      js-tokens: 4.0.0

  /@babel/parser/7.19.6:
    resolution: {integrity: sha512-h1IUp81s2JYJ3mRkdxJgs4UvmSsRvDrx5ICSJbPvtWYv5i1nTBGcBpnog+89rAFMwvvru6E5NUHdBe01UeSzYA==}
    engines: {node: '>=6.0.0'}
    hasBin: true
    dependencies:
      '@babel/types': 7.20.2
    dev: false

  /@babel/parser/7.20.3:
    resolution: {integrity: sha512-OP/s5a94frIPXwjzEcv5S/tpQfc6XhxYUnmWpgdqMWGgYCuErA3SzozaRAMQgSZWKeTJxht9aWAkUY+0UzvOFg==}
    engines: {node: '>=6.0.0'}
    hasBin: true
    dependencies:
      '@babel/types': 7.20.5
    dev: false

  /@babel/parser/7.20.5:
    resolution: {integrity: sha512-r27t/cy/m9uKLXQNWWebeCUHgnAZq0CpG1OwKRxzJMP1vpSU4bSIK2hq+/cp0bQxetkXx38n09rNu8jVkcK/zA==}
    engines: {node: '>=6.0.0'}
    hasBin: true
    dependencies:
      '@babel/types': 7.20.5

  /@babel/plugin-bugfix-safari-id-destructuring-collision-in-function-expression/7.18.6_@babel+core@7.20.5:
    resolution: {integrity: sha512-Dgxsyg54Fx1d4Nge8UnvTrED63vrwOdPmyvPzlNN/boaliRP54pm3pGzZD1SJUwrBA+Cs/xdG8kXX6Mn/RfISQ==}
    engines: {node: '>=6.9.0'}
    peerDependencies:
      '@babel/core': ^7.0.0
    dependencies:
      '@babel/core': 7.20.5
      '@babel/helper-plugin-utils': 7.18.9
    dev: false

  /@babel/plugin-bugfix-v8-spread-parameters-in-optional-chaining/7.18.9_@babel+core@7.20.5:
    resolution: {integrity: sha512-AHrP9jadvH7qlOj6PINbgSuphjQUAK7AOT7DPjBo9EHoLhQTnnK5u45e1Hd4DbSQEO9nqPWtQ89r+XEOWFScKg==}
    engines: {node: '>=6.9.0'}
    peerDependencies:
      '@babel/core': ^7.13.0
    dependencies:
      '@babel/core': 7.20.5
      '@babel/helper-plugin-utils': 7.18.9
      '@babel/helper-skip-transparent-expression-wrappers': 7.18.9
      '@babel/plugin-proposal-optional-chaining': 7.18.9_@babel+core@7.20.5
    dev: false

  /@babel/plugin-proposal-async-generator-functions/7.18.10_@babel+core@7.20.5:
    resolution: {integrity: sha512-1mFuY2TOsR1hxbjCo4QL+qlIjV07p4H4EUYw2J/WCqsvFV6V9X9z9YhXbWndc/4fw+hYGlDT7egYxliMp5O6Ew==}
    engines: {node: '>=6.9.0'}
    peerDependencies:
      '@babel/core': ^7.0.0-0
    dependencies:
      '@babel/core': 7.20.5
      '@babel/helper-environment-visitor': 7.18.9
      '@babel/helper-plugin-utils': 7.18.9
      '@babel/helper-remap-async-to-generator': 7.18.9_@babel+core@7.20.5
      '@babel/plugin-syntax-async-generators': 7.8.4_@babel+core@7.20.5
    transitivePeerDependencies:
      - supports-color
    dev: false

  /@babel/plugin-proposal-class-properties/7.18.6_@babel+core@7.20.5:
    resolution: {integrity: sha512-cumfXOF0+nzZrrN8Rf0t7M+tF6sZc7vhQwYQck9q1/5w2OExlD+b4v4RpMJFaV1Z7WcDRgO6FqvxqxGlwo+RHQ==}
    engines: {node: '>=6.9.0'}
    peerDependencies:
      '@babel/core': ^7.0.0-0
    dependencies:
      '@babel/core': 7.20.5
      '@babel/helper-create-class-features-plugin': 7.18.13_@babel+core@7.20.5
      '@babel/helper-plugin-utils': 7.18.9
    transitivePeerDependencies:
      - supports-color
    dev: false

  /@babel/plugin-proposal-class-static-block/7.18.6_@babel+core@7.20.5:
    resolution: {integrity: sha512-+I3oIiNxrCpup3Gi8n5IGMwj0gOCAjcJUSQEcotNnCCPMEnixawOQ+KeJPlgfjzx+FKQ1QSyZOWe7wmoJp7vhw==}
    engines: {node: '>=6.9.0'}
    peerDependencies:
      '@babel/core': ^7.12.0
    dependencies:
      '@babel/core': 7.20.5
      '@babel/helper-create-class-features-plugin': 7.18.13_@babel+core@7.20.5
      '@babel/helper-plugin-utils': 7.18.9
      '@babel/plugin-syntax-class-static-block': 7.14.5_@babel+core@7.20.5
    transitivePeerDependencies:
      - supports-color
    dev: false

  /@babel/plugin-proposal-dynamic-import/7.18.6_@babel+core@7.20.5:
    resolution: {integrity: sha512-1auuwmK+Rz13SJj36R+jqFPMJWyKEDd7lLSdOj4oJK0UTgGueSAtkrCvz9ewmgyU/P941Rv2fQwZJN8s6QruXw==}
    engines: {node: '>=6.9.0'}
    peerDependencies:
      '@babel/core': ^7.0.0-0
    dependencies:
      '@babel/core': 7.20.5
      '@babel/helper-plugin-utils': 7.18.9
      '@babel/plugin-syntax-dynamic-import': 7.8.3_@babel+core@7.20.5
    dev: false

  /@babel/plugin-proposal-export-namespace-from/7.18.9_@babel+core@7.20.5:
    resolution: {integrity: sha512-k1NtHyOMvlDDFeb9G5PhUXuGj8m/wiwojgQVEhJ/fsVsMCpLyOP4h0uGEjYJKrRI+EVPlb5Jk+Gt9P97lOGwtA==}
    engines: {node: '>=6.9.0'}
    peerDependencies:
      '@babel/core': ^7.0.0-0
    dependencies:
      '@babel/core': 7.20.5
      '@babel/helper-plugin-utils': 7.18.9
      '@babel/plugin-syntax-export-namespace-from': 7.8.3_@babel+core@7.20.5
    dev: false

  /@babel/plugin-proposal-json-strings/7.18.6_@babel+core@7.20.5:
    resolution: {integrity: sha512-lr1peyn9kOdbYc0xr0OdHTZ5FMqS6Di+H0Fz2I/JwMzGmzJETNeOFq2pBySw6X/KFL5EWDjlJuMsUGRFb8fQgQ==}
    engines: {node: '>=6.9.0'}
    peerDependencies:
      '@babel/core': ^7.0.0-0
    dependencies:
      '@babel/core': 7.20.5
      '@babel/helper-plugin-utils': 7.18.9
      '@babel/plugin-syntax-json-strings': 7.8.3_@babel+core@7.20.5
    dev: false

  /@babel/plugin-proposal-logical-assignment-operators/7.18.9_@babel+core@7.20.5:
    resolution: {integrity: sha512-128YbMpjCrP35IOExw2Fq+x55LMP42DzhOhX2aNNIdI9avSWl2PI0yuBWarr3RYpZBSPtabfadkH2yeRiMD61Q==}
    engines: {node: '>=6.9.0'}
    peerDependencies:
      '@babel/core': ^7.0.0-0
    dependencies:
      '@babel/core': 7.20.5
      '@babel/helper-plugin-utils': 7.18.9
      '@babel/plugin-syntax-logical-assignment-operators': 7.10.4_@babel+core@7.20.5
    dev: false

  /@babel/plugin-proposal-nullish-coalescing-operator/7.18.6_@babel+core@7.20.5:
    resolution: {integrity: sha512-wQxQzxYeJqHcfppzBDnm1yAY0jSRkUXR2z8RePZYrKwMKgMlE8+Z6LUno+bd6LvbGh8Gltvy74+9pIYkr+XkKA==}
    engines: {node: '>=6.9.0'}
    peerDependencies:
      '@babel/core': ^7.0.0-0
    dependencies:
      '@babel/core': 7.20.5
      '@babel/helper-plugin-utils': 7.18.9
      '@babel/plugin-syntax-nullish-coalescing-operator': 7.8.3_@babel+core@7.20.5
    dev: false

  /@babel/plugin-proposal-numeric-separator/7.18.6_@babel+core@7.20.5:
    resolution: {integrity: sha512-ozlZFogPqoLm8WBr5Z8UckIoE4YQ5KESVcNudyXOR8uqIkliTEgJ3RoketfG6pmzLdeZF0H/wjE9/cCEitBl7Q==}
    engines: {node: '>=6.9.0'}
    peerDependencies:
      '@babel/core': ^7.0.0-0
    dependencies:
      '@babel/core': 7.20.5
      '@babel/helper-plugin-utils': 7.18.9
      '@babel/plugin-syntax-numeric-separator': 7.10.4_@babel+core@7.20.5
    dev: false

  /@babel/plugin-proposal-object-rest-spread/7.18.9_@babel+core@7.20.5:
    resolution: {integrity: sha512-kDDHQ5rflIeY5xl69CEqGEZ0KY369ehsCIEbTGb4siHG5BE9sga/T0r0OUwyZNLMmZE79E1kbsqAjwFCW4ds6Q==}
    engines: {node: '>=6.9.0'}
    peerDependencies:
      '@babel/core': ^7.0.0-0
    dependencies:
      '@babel/compat-data': 7.20.1
      '@babel/core': 7.20.5
      '@babel/helper-compilation-targets': 7.20.0_@babel+core@7.20.5
      '@babel/helper-plugin-utils': 7.18.9
      '@babel/plugin-syntax-object-rest-spread': 7.8.3_@babel+core@7.20.5
      '@babel/plugin-transform-parameters': 7.18.8_@babel+core@7.20.5
    dev: false

  /@babel/plugin-proposal-optional-catch-binding/7.18.6_@babel+core@7.20.5:
    resolution: {integrity: sha512-Q40HEhs9DJQyaZfUjjn6vE8Cv4GmMHCYuMGIWUnlxH6400VGxOuwWsPt4FxXxJkC/5eOzgn0z21M9gMT4MOhbw==}
    engines: {node: '>=6.9.0'}
    peerDependencies:
      '@babel/core': ^7.0.0-0
    dependencies:
      '@babel/core': 7.20.5
      '@babel/helper-plugin-utils': 7.18.9
      '@babel/plugin-syntax-optional-catch-binding': 7.8.3_@babel+core@7.20.5
    dev: false

  /@babel/plugin-proposal-optional-chaining/7.18.9_@babel+core@7.20.5:
    resolution: {integrity: sha512-v5nwt4IqBXihxGsW2QmCWMDS3B3bzGIk/EQVZz2ei7f3NJl8NzAJVvUmpDW5q1CRNY+Beb/k58UAH1Km1N411w==}
    engines: {node: '>=6.9.0'}
    peerDependencies:
      '@babel/core': ^7.0.0-0
    dependencies:
      '@babel/core': 7.20.5
      '@babel/helper-plugin-utils': 7.18.9
      '@babel/helper-skip-transparent-expression-wrappers': 7.18.9
      '@babel/plugin-syntax-optional-chaining': 7.8.3_@babel+core@7.20.5
    dev: false

  /@babel/plugin-proposal-private-methods/7.18.6_@babel+core@7.20.5:
    resolution: {integrity: sha512-nutsvktDItsNn4rpGItSNV2sz1XwS+nfU0Rg8aCx3W3NOKVzdMjJRu0O5OkgDp3ZGICSTbgRpxZoWsxoKRvbeA==}
    engines: {node: '>=6.9.0'}
    peerDependencies:
      '@babel/core': ^7.0.0-0
    dependencies:
      '@babel/core': 7.20.5
      '@babel/helper-create-class-features-plugin': 7.18.13_@babel+core@7.20.5
      '@babel/helper-plugin-utils': 7.18.9
    transitivePeerDependencies:
      - supports-color
    dev: false

  /@babel/plugin-proposal-private-property-in-object/7.18.6_@babel+core@7.20.5:
    resolution: {integrity: sha512-9Rysx7FOctvT5ouj5JODjAFAkgGoudQuLPamZb0v1TGLpapdNaftzifU8NTWQm0IRjqoYypdrSmyWgkocDQ8Dw==}
    engines: {node: '>=6.9.0'}
    peerDependencies:
      '@babel/core': ^7.0.0-0
    dependencies:
      '@babel/core': 7.20.5
      '@babel/helper-annotate-as-pure': 7.18.6
      '@babel/helper-create-class-features-plugin': 7.18.13_@babel+core@7.20.5
      '@babel/helper-plugin-utils': 7.18.9
      '@babel/plugin-syntax-private-property-in-object': 7.14.5_@babel+core@7.20.5
    transitivePeerDependencies:
      - supports-color
    dev: false

  /@babel/plugin-proposal-unicode-property-regex/7.18.6_@babel+core@7.20.5:
    resolution: {integrity: sha512-2BShG/d5yoZyXZfVePH91urL5wTG6ASZU9M4o03lKK8u8UW1y08OMttBSOADTcJrnPMpvDXRG3G8fyLh4ovs8w==}
    engines: {node: '>=4'}
    peerDependencies:
      '@babel/core': ^7.0.0-0
    dependencies:
      '@babel/core': 7.20.5
      '@babel/helper-create-regexp-features-plugin': 7.18.6_@babel+core@7.20.5
      '@babel/helper-plugin-utils': 7.18.9
    dev: false

  /@babel/plugin-syntax-async-generators/7.8.4_@babel+core@7.20.5:
    resolution: {integrity: sha512-tycmZxkGfZaxhMRbXlPXuVFpdWlXpir2W4AMhSJgRKzk/eDlIXOhb2LHWoLpDF7TEHylV5zNhykX6KAgHJmTNw==}
    peerDependencies:
      '@babel/core': ^7.0.0-0
    dependencies:
      '@babel/core': 7.20.5
      '@babel/helper-plugin-utils': 7.18.9
    dev: false

  /@babel/plugin-syntax-class-properties/7.12.13_@babel+core@7.20.5:
    resolution: {integrity: sha512-fm4idjKla0YahUNgFNLCB0qySdsoPiZP3iQE3rky0mBUtMZ23yDJ9SJdg6dXTSDnulOVqiF3Hgr9nbXvXTQZYA==}
    peerDependencies:
      '@babel/core': ^7.0.0-0
    dependencies:
      '@babel/core': 7.20.5
      '@babel/helper-plugin-utils': 7.18.9
    dev: false

  /@babel/plugin-syntax-class-static-block/7.14.5_@babel+core@7.20.5:
    resolution: {integrity: sha512-b+YyPmr6ldyNnM6sqYeMWE+bgJcJpO6yS4QD7ymxgH34GBPNDM/THBh8iunyvKIZztiwLH4CJZ0RxTk9emgpjw==}
    engines: {node: '>=6.9.0'}
    peerDependencies:
      '@babel/core': ^7.0.0-0
    dependencies:
      '@babel/core': 7.20.5
      '@babel/helper-plugin-utils': 7.18.9
    dev: false

  /@babel/plugin-syntax-dynamic-import/7.8.3_@babel+core@7.20.5:
    resolution: {integrity: sha512-5gdGbFon+PszYzqs83S3E5mpi7/y/8M9eC90MRTZfduQOYW76ig6SOSPNe41IG5LoP3FGBn2N0RjVDSQiS94kQ==}
    peerDependencies:
      '@babel/core': ^7.0.0-0
    dependencies:
      '@babel/core': 7.20.5
      '@babel/helper-plugin-utils': 7.18.9
    dev: false

  /@babel/plugin-syntax-export-namespace-from/7.8.3_@babel+core@7.20.5:
    resolution: {integrity: sha512-MXf5laXo6c1IbEbegDmzGPwGNTsHZmEy6QGznu5Sh2UCWvueywb2ee+CCE4zQiZstxU9BMoQO9i6zUFSY0Kj0Q==}
    peerDependencies:
      '@babel/core': ^7.0.0-0
    dependencies:
      '@babel/core': 7.20.5
      '@babel/helper-plugin-utils': 7.18.9
    dev: false

  /@babel/plugin-syntax-import-assertions/7.18.6_@babel+core@7.20.5:
    resolution: {integrity: sha512-/DU3RXad9+bZwrgWJQKbr39gYbJpLJHezqEzRzi/BHRlJ9zsQb4CK2CA/5apllXNomwA1qHwzvHl+AdEmC5krQ==}
    engines: {node: '>=6.9.0'}
    peerDependencies:
      '@babel/core': ^7.0.0-0
    dependencies:
      '@babel/core': 7.20.5
      '@babel/helper-plugin-utils': 7.18.9
    dev: false

  /@babel/plugin-syntax-json-strings/7.8.3_@babel+core@7.20.5:
    resolution: {integrity: sha512-lY6kdGpWHvjoe2vk4WrAapEuBR69EMxZl+RoGRhrFGNYVK8mOPAW8VfbT/ZgrFbXlDNiiaxQnAtgVCZ6jv30EA==}
    peerDependencies:
      '@babel/core': ^7.0.0-0
    dependencies:
      '@babel/core': 7.20.5
      '@babel/helper-plugin-utils': 7.18.9
    dev: false

  /@babel/plugin-syntax-jsx/7.18.6_@babel+core@7.20.5:
    resolution: {integrity: sha512-6mmljtAedFGTWu2p/8WIORGwy+61PLgOMPOdazc7YoJ9ZCWUyFy3A6CpPkRKLKD1ToAesxX8KGEViAiLo9N+7Q==}
    engines: {node: '>=6.9.0'}
    peerDependencies:
      '@babel/core': ^7.0.0-0
    dependencies:
      '@babel/core': 7.20.5
      '@babel/helper-plugin-utils': 7.20.2

  /@babel/plugin-syntax-logical-assignment-operators/7.10.4_@babel+core@7.20.5:
    resolution: {integrity: sha512-d8waShlpFDinQ5MtvGU9xDAOzKH47+FFoney2baFIoMr952hKOLp1HR7VszoZvOsV/4+RRszNY7D17ba0te0ig==}
    peerDependencies:
      '@babel/core': ^7.0.0-0
    dependencies:
      '@babel/core': 7.20.5
      '@babel/helper-plugin-utils': 7.18.9
    dev: false

  /@babel/plugin-syntax-nullish-coalescing-operator/7.8.3_@babel+core@7.20.5:
    resolution: {integrity: sha512-aSff4zPII1u2QD7y+F8oDsz19ew4IGEJg9SVW+bqwpwtfFleiQDMdzA/R+UlWDzfnHFCxxleFT0PMIrR36XLNQ==}
    peerDependencies:
      '@babel/core': ^7.0.0-0
    dependencies:
      '@babel/core': 7.20.5
      '@babel/helper-plugin-utils': 7.18.9
    dev: false

  /@babel/plugin-syntax-numeric-separator/7.10.4_@babel+core@7.20.5:
    resolution: {integrity: sha512-9H6YdfkcK/uOnY/K7/aA2xpzaAgkQn37yzWUMRK7OaPOqOpGS1+n0H5hxT9AUw9EsSjPW8SVyMJwYRtWs3X3ug==}
    peerDependencies:
      '@babel/core': ^7.0.0-0
    dependencies:
      '@babel/core': 7.20.5
      '@babel/helper-plugin-utils': 7.18.9
    dev: false

  /@babel/plugin-syntax-object-rest-spread/7.8.3_@babel+core@7.20.5:
    resolution: {integrity: sha512-XoqMijGZb9y3y2XskN+P1wUGiVwWZ5JmoDRwx5+3GmEplNyVM2s2Dg8ILFQm8rWM48orGy5YpI5Bl8U1y7ydlA==}
    peerDependencies:
      '@babel/core': ^7.0.0-0
    dependencies:
      '@babel/core': 7.20.5
      '@babel/helper-plugin-utils': 7.18.9
    dev: false

  /@babel/plugin-syntax-optional-catch-binding/7.8.3_@babel+core@7.20.5:
    resolution: {integrity: sha512-6VPD0Pc1lpTqw0aKoeRTMiB+kWhAoT24PA+ksWSBrFtl5SIRVpZlwN3NNPQjehA2E/91FV3RjLWoVTglWcSV3Q==}
    peerDependencies:
      '@babel/core': ^7.0.0-0
    dependencies:
      '@babel/core': 7.20.5
      '@babel/helper-plugin-utils': 7.18.9
    dev: false

  /@babel/plugin-syntax-optional-chaining/7.8.3_@babel+core@7.20.5:
    resolution: {integrity: sha512-KoK9ErH1MBlCPxV0VANkXW2/dw4vlbGDrFgz8bmUsBGYkFRcbRwMh6cIJubdPrkxRwuGdtCk0v/wPTKbQgBjkg==}
    peerDependencies:
      '@babel/core': ^7.0.0-0
    dependencies:
      '@babel/core': 7.20.5
      '@babel/helper-plugin-utils': 7.18.9
    dev: false

  /@babel/plugin-syntax-private-property-in-object/7.14.5_@babel+core@7.20.5:
    resolution: {integrity: sha512-0wVnp9dxJ72ZUJDV27ZfbSj6iHLoytYZmh3rFcxNnvsJF3ktkzLDZPy/mA17HGsaQT3/DQsWYX1f1QGWkCoVUg==}
    engines: {node: '>=6.9.0'}
    peerDependencies:
      '@babel/core': ^7.0.0-0
    dependencies:
      '@babel/core': 7.20.5
      '@babel/helper-plugin-utils': 7.18.9
    dev: false

  /@babel/plugin-syntax-top-level-await/7.14.5_@babel+core@7.20.5:
    resolution: {integrity: sha512-hx++upLv5U1rgYfwe1xBQUhRmU41NEvpUvrp8jkrSCdvGSnM5/qdRMtylJ6PG5OFkBaHkbTAKTnd3/YyESRHFw==}
    engines: {node: '>=6.9.0'}
    peerDependencies:
      '@babel/core': ^7.0.0-0
    dependencies:
      '@babel/core': 7.20.5
      '@babel/helper-plugin-utils': 7.18.9
    dev: false

  /@babel/plugin-syntax-typescript/7.18.6_@babel+core@7.20.5:
    resolution: {integrity: sha512-mAWAuq4rvOepWCBid55JuRNvpTNf2UGVgoz4JV0fXEKolsVZDzsa4NqCef758WZJj/GDu0gVGItjKFiClTAmZA==}
    engines: {node: '>=6.9.0'}
    peerDependencies:
      '@babel/core': ^7.0.0-0
    dependencies:
      '@babel/core': 7.20.5
      '@babel/helper-plugin-utils': 7.18.9
    dev: false

  /@babel/plugin-transform-arrow-functions/7.18.6_@babel+core@7.20.5:
    resolution: {integrity: sha512-9S9X9RUefzrsHZmKMbDXxweEH+YlE8JJEuat9FdvW9Qh1cw7W64jELCtWNkPBPX5En45uy28KGvA/AySqUh8CQ==}
    engines: {node: '>=6.9.0'}
    peerDependencies:
      '@babel/core': ^7.0.0-0
    dependencies:
      '@babel/core': 7.20.5
      '@babel/helper-plugin-utils': 7.18.9
    dev: false

  /@babel/plugin-transform-async-to-generator/7.18.6_@babel+core@7.20.5:
    resolution: {integrity: sha512-ARE5wZLKnTgPW7/1ftQmSi1CmkqqHo2DNmtztFhvgtOWSDfq0Cq9/9L+KnZNYSNrydBekhW3rwShduf59RoXag==}
    engines: {node: '>=6.9.0'}
    peerDependencies:
      '@babel/core': ^7.0.0-0
    dependencies:
      '@babel/core': 7.20.5
      '@babel/helper-module-imports': 7.18.6
      '@babel/helper-plugin-utils': 7.18.9
      '@babel/helper-remap-async-to-generator': 7.18.9_@babel+core@7.20.5
    transitivePeerDependencies:
      - supports-color
    dev: false

  /@babel/plugin-transform-block-scoped-functions/7.18.6_@babel+core@7.20.5:
    resolution: {integrity: sha512-ExUcOqpPWnliRcPqves5HJcJOvHvIIWfuS4sroBUenPuMdmW+SMHDakmtS7qOo13sVppmUijqeTv7qqGsvURpQ==}
    engines: {node: '>=6.9.0'}
    peerDependencies:
      '@babel/core': ^7.0.0-0
    dependencies:
      '@babel/core': 7.20.5
      '@babel/helper-plugin-utils': 7.18.9
    dev: false

  /@babel/plugin-transform-block-scoping/7.18.9_@babel+core@7.20.5:
    resolution: {integrity: sha512-5sDIJRV1KtQVEbt/EIBwGy4T01uYIo4KRB3VUqzkhrAIOGx7AoctL9+Ux88btY0zXdDyPJ9mW+bg+v+XEkGmtw==}
    engines: {node: '>=6.9.0'}
    peerDependencies:
      '@babel/core': ^7.0.0-0
    dependencies:
      '@babel/core': 7.20.5
      '@babel/helper-plugin-utils': 7.18.9
    dev: false

  /@babel/plugin-transform-classes/7.18.9_@babel+core@7.20.5:
    resolution: {integrity: sha512-EkRQxsxoytpTlKJmSPYrsOMjCILacAjtSVkd4gChEe2kXjFCun3yohhW5I7plXJhCemM0gKsaGMcO8tinvCA5g==}
    engines: {node: '>=6.9.0'}
    peerDependencies:
      '@babel/core': ^7.0.0-0
    dependencies:
      '@babel/core': 7.20.5
      '@babel/helper-annotate-as-pure': 7.18.6
      '@babel/helper-environment-visitor': 7.18.9
      '@babel/helper-function-name': 7.19.0
      '@babel/helper-optimise-call-expression': 7.18.6
      '@babel/helper-plugin-utils': 7.18.9
      '@babel/helper-replace-supers': 7.18.9
      '@babel/helper-split-export-declaration': 7.18.6
      globals: 11.12.0
    transitivePeerDependencies:
      - supports-color
    dev: false

  /@babel/plugin-transform-computed-properties/7.18.9_@babel+core@7.20.5:
    resolution: {integrity: sha512-+i0ZU1bCDymKakLxn5srGHrsAPRELC2WIbzwjLhHW9SIE1cPYkLCL0NlnXMZaM1vhfgA2+M7hySk42VBvrkBRw==}
    engines: {node: '>=6.9.0'}
    peerDependencies:
      '@babel/core': ^7.0.0-0
    dependencies:
      '@babel/core': 7.20.5
      '@babel/helper-plugin-utils': 7.18.9
    dev: false

  /@babel/plugin-transform-destructuring/7.18.13_@babel+core@7.20.5:
    resolution: {integrity: sha512-TodpQ29XekIsex2A+YJPj5ax2plkGa8YYY6mFjCohk/IG9IY42Rtuj1FuDeemfg2ipxIFLzPeA83SIBnlhSIow==}
    engines: {node: '>=6.9.0'}
    peerDependencies:
      '@babel/core': ^7.0.0-0
    dependencies:
      '@babel/core': 7.20.5
      '@babel/helper-plugin-utils': 7.18.9
    dev: false

  /@babel/plugin-transform-dotall-regex/7.18.6_@babel+core@7.20.5:
    resolution: {integrity: sha512-6S3jpun1eEbAxq7TdjLotAsl4WpQI9DxfkycRcKrjhQYzU87qpXdknpBg/e+TdcMehqGnLFi7tnFUBR02Vq6wg==}
    engines: {node: '>=6.9.0'}
    peerDependencies:
      '@babel/core': ^7.0.0-0
    dependencies:
      '@babel/core': 7.20.5
      '@babel/helper-create-regexp-features-plugin': 7.18.6_@babel+core@7.20.5
      '@babel/helper-plugin-utils': 7.18.9
    dev: false

  /@babel/plugin-transform-duplicate-keys/7.18.9_@babel+core@7.20.5:
    resolution: {integrity: sha512-d2bmXCtZXYc59/0SanQKbiWINadaJXqtvIQIzd4+hNwkWBgyCd5F/2t1kXoUdvPMrxzPvhK6EMQRROxsue+mfw==}
    engines: {node: '>=6.9.0'}
    peerDependencies:
      '@babel/core': ^7.0.0-0
    dependencies:
      '@babel/core': 7.20.5
      '@babel/helper-plugin-utils': 7.18.9
    dev: false

  /@babel/plugin-transform-exponentiation-operator/7.18.6_@babel+core@7.20.5:
    resolution: {integrity: sha512-wzEtc0+2c88FVR34aQmiz56dxEkxr2g8DQb/KfaFa1JYXOFVsbhvAonFN6PwVWj++fKmku8NP80plJ5Et4wqHw==}
    engines: {node: '>=6.9.0'}
    peerDependencies:
      '@babel/core': ^7.0.0-0
    dependencies:
      '@babel/core': 7.20.5
      '@babel/helper-builder-binary-assignment-operator-visitor': 7.18.9
      '@babel/helper-plugin-utils': 7.18.9
    dev: false

  /@babel/plugin-transform-for-of/7.18.8_@babel+core@7.20.5:
    resolution: {integrity: sha512-yEfTRnjuskWYo0k1mHUqrVWaZwrdq8AYbfrpqULOJOaucGSp4mNMVps+YtA8byoevxS/urwU75vyhQIxcCgiBQ==}
    engines: {node: '>=6.9.0'}
    peerDependencies:
      '@babel/core': ^7.0.0-0
    dependencies:
      '@babel/core': 7.20.5
      '@babel/helper-plugin-utils': 7.18.9
    dev: false

  /@babel/plugin-transform-function-name/7.18.9_@babel+core@7.20.5:
    resolution: {integrity: sha512-WvIBoRPaJQ5yVHzcnJFor7oS5Ls0PYixlTYE63lCj2RtdQEl15M68FXQlxnG6wdraJIXRdR7KI+hQ7q/9QjrCQ==}
    engines: {node: '>=6.9.0'}
    peerDependencies:
      '@babel/core': ^7.0.0-0
    dependencies:
      '@babel/core': 7.20.5
      '@babel/helper-compilation-targets': 7.20.0_@babel+core@7.20.5
      '@babel/helper-function-name': 7.19.0
      '@babel/helper-plugin-utils': 7.18.9
    dev: false

  /@babel/plugin-transform-literals/7.18.9_@babel+core@7.20.5:
    resolution: {integrity: sha512-IFQDSRoTPnrAIrI5zoZv73IFeZu2dhu6irxQjY9rNjTT53VmKg9fenjvoiOWOkJ6mm4jKVPtdMzBY98Fp4Z4cg==}
    engines: {node: '>=6.9.0'}
    peerDependencies:
      '@babel/core': ^7.0.0-0
    dependencies:
      '@babel/core': 7.20.5
      '@babel/helper-plugin-utils': 7.18.9
    dev: false

  /@babel/plugin-transform-member-expression-literals/7.18.6_@babel+core@7.20.5:
    resolution: {integrity: sha512-qSF1ihLGO3q+/g48k85tUjD033C29TNTVB2paCwZPVmOsjn9pClvYYrM2VeJpBY2bcNkuny0YUyTNRyRxJ54KA==}
    engines: {node: '>=6.9.0'}
    peerDependencies:
      '@babel/core': ^7.0.0-0
    dependencies:
      '@babel/core': 7.20.5
      '@babel/helper-plugin-utils': 7.18.9
    dev: false

  /@babel/plugin-transform-modules-amd/7.18.6_@babel+core@7.20.5:
    resolution: {integrity: sha512-Pra5aXsmTsOnjM3IajS8rTaLCy++nGM4v3YR4esk5PCsyg9z8NA5oQLwxzMUtDBd8F+UmVza3VxoAaWCbzH1rg==}
    engines: {node: '>=6.9.0'}
    peerDependencies:
      '@babel/core': ^7.0.0-0
    dependencies:
      '@babel/core': 7.20.5
      '@babel/helper-module-transforms': 7.20.2
      '@babel/helper-plugin-utils': 7.18.9
      babel-plugin-dynamic-import-node: 2.3.3
    transitivePeerDependencies:
      - supports-color
    dev: false

  /@babel/plugin-transform-modules-commonjs/7.18.6_@babel+core@7.20.5:
    resolution: {integrity: sha512-Qfv2ZOWikpvmedXQJDSbxNqy7Xr/j2Y8/KfijM0iJyKkBTmWuvCA1yeH1yDM7NJhBW/2aXxeucLj6i80/LAJ/Q==}
    engines: {node: '>=6.9.0'}
    peerDependencies:
      '@babel/core': ^7.0.0-0
    dependencies:
      '@babel/core': 7.20.5
      '@babel/helper-module-transforms': 7.20.2
      '@babel/helper-plugin-utils': 7.18.9
      '@babel/helper-simple-access': 7.20.2
      babel-plugin-dynamic-import-node: 2.3.3
    transitivePeerDependencies:
      - supports-color
    dev: false

  /@babel/plugin-transform-modules-systemjs/7.18.9_@babel+core@7.20.5:
    resolution: {integrity: sha512-zY/VSIbbqtoRoJKo2cDTewL364jSlZGvn0LKOf9ntbfxOvjfmyrdtEEOAdswOswhZEb8UH3jDkCKHd1sPgsS0A==}
    engines: {node: '>=6.9.0'}
    peerDependencies:
      '@babel/core': ^7.0.0-0
    dependencies:
      '@babel/core': 7.20.5
      '@babel/helper-hoist-variables': 7.18.6
      '@babel/helper-module-transforms': 7.20.2
      '@babel/helper-plugin-utils': 7.18.9
      '@babel/helper-validator-identifier': 7.19.1
      babel-plugin-dynamic-import-node: 2.3.3
    transitivePeerDependencies:
      - supports-color
    dev: false

  /@babel/plugin-transform-modules-umd/7.18.6_@babel+core@7.20.5:
    resolution: {integrity: sha512-dcegErExVeXcRqNtkRU/z8WlBLnvD4MRnHgNs3MytRO1Mn1sHRyhbcpYbVMGclAqOjdW+9cfkdZno9dFdfKLfQ==}
    engines: {node: '>=6.9.0'}
    peerDependencies:
      '@babel/core': ^7.0.0-0
    dependencies:
      '@babel/core': 7.20.5
      '@babel/helper-module-transforms': 7.20.2
      '@babel/helper-plugin-utils': 7.18.9
    transitivePeerDependencies:
      - supports-color
    dev: false

  /@babel/plugin-transform-named-capturing-groups-regex/7.18.6_@babel+core@7.20.5:
    resolution: {integrity: sha512-UmEOGF8XgaIqD74bC8g7iV3RYj8lMf0Bw7NJzvnS9qQhM4mg+1WHKotUIdjxgD2RGrgFLZZPCFPFj3P/kVDYhg==}
    engines: {node: '>=6.9.0'}
    peerDependencies:
      '@babel/core': ^7.0.0
    dependencies:
      '@babel/core': 7.20.5
      '@babel/helper-create-regexp-features-plugin': 7.18.6_@babel+core@7.20.5
      '@babel/helper-plugin-utils': 7.18.9
    dev: false

  /@babel/plugin-transform-new-target/7.18.6_@babel+core@7.20.5:
    resolution: {integrity: sha512-DjwFA/9Iu3Z+vrAn+8pBUGcjhxKguSMlsFqeCKbhb9BAV756v0krzVK04CRDi/4aqmk8BsHb4a/gFcaA5joXRw==}
    engines: {node: '>=6.9.0'}
    peerDependencies:
      '@babel/core': ^7.0.0-0
    dependencies:
      '@babel/core': 7.20.5
      '@babel/helper-plugin-utils': 7.18.9
    dev: false

  /@babel/plugin-transform-object-super/7.18.6_@babel+core@7.20.5:
    resolution: {integrity: sha512-uvGz6zk+pZoS1aTZrOvrbj6Pp/kK2mp45t2B+bTDre2UgsZZ8EZLSJtUg7m/no0zOJUWgFONpB7Zv9W2tSaFlA==}
    engines: {node: '>=6.9.0'}
    peerDependencies:
      '@babel/core': ^7.0.0-0
    dependencies:
      '@babel/core': 7.20.5
      '@babel/helper-plugin-utils': 7.18.9
      '@babel/helper-replace-supers': 7.18.9
    transitivePeerDependencies:
      - supports-color
    dev: false

  /@babel/plugin-transform-parameters/7.18.8_@babel+core@7.20.5:
    resolution: {integrity: sha512-ivfbE3X2Ss+Fj8nnXvKJS6sjRG4gzwPMsP+taZC+ZzEGjAYlvENixmt1sZ5Ca6tWls+BlKSGKPJ6OOXvXCbkFg==}
    engines: {node: '>=6.9.0'}
    peerDependencies:
      '@babel/core': ^7.0.0-0
    dependencies:
      '@babel/core': 7.20.5
      '@babel/helper-plugin-utils': 7.18.9
    dev: false

  /@babel/plugin-transform-property-literals/7.18.6_@babel+core@7.20.5:
    resolution: {integrity: sha512-cYcs6qlgafTud3PAzrrRNbQtfpQ8+y/+M5tKmksS9+M1ckbH6kzY8MrexEM9mcA6JDsukE19iIRvAyYl463sMg==}
    engines: {node: '>=6.9.0'}
    peerDependencies:
      '@babel/core': ^7.0.0-0
    dependencies:
      '@babel/core': 7.20.5
      '@babel/helper-plugin-utils': 7.18.9
    dev: false

  /@babel/plugin-transform-react-display-name/7.18.6_@babel+core@7.20.5:
    resolution: {integrity: sha512-TV4sQ+T013n61uMoygyMRm+xf04Bd5oqFpv2jAEQwSZ8NwQA7zeRPg1LMVg2PWi3zWBz+CLKD+v5bcpZ/BS0aA==}
    engines: {node: '>=6.9.0'}
    peerDependencies:
      '@babel/core': ^7.0.0-0
    dependencies:
      '@babel/core': 7.20.5
      '@babel/helper-plugin-utils': 7.18.9
    dev: false

  /@babel/plugin-transform-react-jsx-development/7.18.6_@babel+core@7.20.5:
    resolution: {integrity: sha512-SA6HEjwYFKF7WDjWcMcMGUimmw/nhNRDWxr+KaLSCrkD/LMDBvWRmHAYgE1HDeF8KUuI8OAu+RT6EOtKxSW2qA==}
    engines: {node: '>=6.9.0'}
    peerDependencies:
      '@babel/core': ^7.0.0-0
    dependencies:
      '@babel/core': 7.20.5
      '@babel/plugin-transform-react-jsx': 7.19.0_@babel+core@7.20.5
    dev: false

  /@babel/plugin-transform-react-jsx-self/7.18.6_@babel+core@7.20.5:
    resolution: {integrity: sha512-A0LQGx4+4Jv7u/tWzoJF7alZwnBDQd6cGLh9P+Ttk4dpiL+J5p7NSNv/9tlEFFJDq3kjxOavWmbm6t0Gk+A3Ig==}
    engines: {node: '>=6.9.0'}
    peerDependencies:
      '@babel/core': ^7.0.0-0
    dependencies:
      '@babel/core': 7.20.5
      '@babel/helper-plugin-utils': 7.18.9
    dev: false

  /@babel/plugin-transform-react-jsx-source/7.19.6_@babel+core@7.20.5:
    resolution: {integrity: sha512-RpAi004QyMNisst/pvSanoRdJ4q+jMCWyk9zdw/CyLB9j8RXEahodR6l2GyttDRyEVWZtbN+TpLiHJ3t34LbsQ==}
    engines: {node: '>=6.9.0'}
    peerDependencies:
      '@babel/core': ^7.0.0-0
    dependencies:
      '@babel/core': 7.20.5
      '@babel/helper-plugin-utils': 7.20.2
    dev: false

  /@babel/plugin-transform-react-jsx/7.19.0_@babel+core@7.20.5:
    resolution: {integrity: sha512-UVEvX3tXie3Szm3emi1+G63jyw1w5IcMY0FSKM+CRnKRI5Mr1YbCNgsSTwoTwKphQEG9P+QqmuRFneJPZuHNhg==}
    engines: {node: '>=6.9.0'}
    peerDependencies:
      '@babel/core': ^7.0.0-0
    dependencies:
      '@babel/core': 7.20.5
      '@babel/helper-annotate-as-pure': 7.18.6
      '@babel/helper-module-imports': 7.18.6
      '@babel/helper-plugin-utils': 7.20.2
      '@babel/plugin-syntax-jsx': 7.18.6_@babel+core@7.20.5
      '@babel/types': 7.20.2
    dev: false

  /@babel/plugin-transform-react-pure-annotations/7.18.6_@babel+core@7.20.5:
    resolution: {integrity: sha512-I8VfEPg9r2TRDdvnHgPepTKvuRomzA8+u+nhY7qSI1fR2hRNebasZEETLyM5mAUr0Ku56OkXJ0I7NHJnO6cJiQ==}
    engines: {node: '>=6.9.0'}
    peerDependencies:
      '@babel/core': ^7.0.0-0
    dependencies:
      '@babel/core': 7.20.5
      '@babel/helper-annotate-as-pure': 7.18.6
      '@babel/helper-plugin-utils': 7.18.9
    dev: false

  /@babel/plugin-transform-regenerator/7.18.6_@babel+core@7.20.5:
    resolution: {integrity: sha512-poqRI2+qiSdeldcz4wTSTXBRryoq3Gc70ye7m7UD5Ww0nE29IXqMl6r7Nd15WBgRd74vloEMlShtH6CKxVzfmQ==}
    engines: {node: '>=6.9.0'}
    peerDependencies:
      '@babel/core': ^7.0.0-0
    dependencies:
      '@babel/core': 7.20.5
      '@babel/helper-plugin-utils': 7.18.9
      regenerator-transform: 0.15.0
    dev: false

  /@babel/plugin-transform-reserved-words/7.18.6_@babel+core@7.20.5:
    resolution: {integrity: sha512-oX/4MyMoypzHjFrT1CdivfKZ+XvIPMFXwwxHp/r0Ddy2Vuomt4HDFGmft1TAY2yiTKiNSsh3kjBAzcM8kSdsjA==}
    engines: {node: '>=6.9.0'}
    peerDependencies:
      '@babel/core': ^7.0.0-0
    dependencies:
      '@babel/core': 7.20.5
      '@babel/helper-plugin-utils': 7.18.9
    dev: false

  /@babel/plugin-transform-runtime/7.18.10_@babel+core@7.20.5:
    resolution: {integrity: sha512-q5mMeYAdfEbpBAgzl7tBre/la3LeCxmDO1+wMXRdPWbcoMjR3GiXlCLk7JBZVVye0bqTGNMbt0yYVXX1B1jEWQ==}
    engines: {node: '>=6.9.0'}
    peerDependencies:
      '@babel/core': ^7.0.0-0
    dependencies:
      '@babel/core': 7.20.5
      '@babel/helper-module-imports': 7.18.6
      '@babel/helper-plugin-utils': 7.20.2
      babel-plugin-polyfill-corejs2: 0.3.2_@babel+core@7.20.5
      babel-plugin-polyfill-corejs3: 0.5.3_@babel+core@7.20.5
      babel-plugin-polyfill-regenerator: 0.4.0_@babel+core@7.20.5
      semver: 6.3.0
    transitivePeerDependencies:
      - supports-color
    dev: false

  /@babel/plugin-transform-shorthand-properties/7.18.6_@babel+core@7.20.5:
    resolution: {integrity: sha512-eCLXXJqv8okzg86ywZJbRn19YJHU4XUa55oz2wbHhaQVn/MM+XhukiT7SYqp/7o00dg52Rj51Ny+Ecw4oyoygw==}
    engines: {node: '>=6.9.0'}
    peerDependencies:
      '@babel/core': ^7.0.0-0
    dependencies:
      '@babel/core': 7.20.5
      '@babel/helper-plugin-utils': 7.18.9
    dev: false

  /@babel/plugin-transform-spread/7.18.9_@babel+core@7.20.5:
    resolution: {integrity: sha512-39Q814wyoOPtIB/qGopNIL9xDChOE1pNU0ZY5dO0owhiVt/5kFm4li+/bBtwc7QotG0u5EPzqhZdjMtmqBqyQA==}
    engines: {node: '>=6.9.0'}
    peerDependencies:
      '@babel/core': ^7.0.0-0
    dependencies:
      '@babel/core': 7.20.5
      '@babel/helper-plugin-utils': 7.18.9
      '@babel/helper-skip-transparent-expression-wrappers': 7.18.9
    dev: false

  /@babel/plugin-transform-sticky-regex/7.18.6_@babel+core@7.20.5:
    resolution: {integrity: sha512-kfiDrDQ+PBsQDO85yj1icueWMfGfJFKN1KCkndygtu/C9+XUfydLC8Iv5UYJqRwy4zk8EcplRxEOeLyjq1gm6Q==}
    engines: {node: '>=6.9.0'}
    peerDependencies:
      '@babel/core': ^7.0.0-0
    dependencies:
      '@babel/core': 7.20.5
      '@babel/helper-plugin-utils': 7.18.9
    dev: false

  /@babel/plugin-transform-template-literals/7.18.9_@babel+core@7.20.5:
    resolution: {integrity: sha512-S8cOWfT82gTezpYOiVaGHrCbhlHgKhQt8XH5ES46P2XWmX92yisoZywf5km75wv5sYcXDUCLMmMxOLCtthDgMA==}
    engines: {node: '>=6.9.0'}
    peerDependencies:
      '@babel/core': ^7.0.0-0
    dependencies:
      '@babel/core': 7.20.5
      '@babel/helper-plugin-utils': 7.18.9
    dev: false

  /@babel/plugin-transform-typeof-symbol/7.18.9_@babel+core@7.20.5:
    resolution: {integrity: sha512-SRfwTtF11G2aemAZWivL7PD+C9z52v9EvMqH9BuYbabyPuKUvSWks3oCg6041pT925L4zVFqaVBeECwsmlguEw==}
    engines: {node: '>=6.9.0'}
    peerDependencies:
      '@babel/core': ^7.0.0-0
    dependencies:
      '@babel/core': 7.20.5
      '@babel/helper-plugin-utils': 7.18.9
    dev: false

  /@babel/plugin-transform-typescript/7.18.12_@babel+core@7.20.5:
    resolution: {integrity: sha512-2vjjam0cum0miPkenUbQswKowuxs/NjMwIKEq0zwegRxXk12C9YOF9STXnaUptITOtOJHKHpzvvWYOjbm6tc0w==}
    engines: {node: '>=6.9.0'}
    peerDependencies:
      '@babel/core': ^7.0.0-0
    dependencies:
      '@babel/core': 7.20.5
      '@babel/helper-create-class-features-plugin': 7.18.13_@babel+core@7.20.5
      '@babel/helper-plugin-utils': 7.18.9
      '@babel/plugin-syntax-typescript': 7.18.6_@babel+core@7.20.5
    transitivePeerDependencies:
      - supports-color
    dev: false

  /@babel/plugin-transform-unicode-escapes/7.18.10_@babel+core@7.20.5:
    resolution: {integrity: sha512-kKAdAI+YzPgGY/ftStBFXTI1LZFju38rYThnfMykS+IXy8BVx+res7s2fxf1l8I35DV2T97ezo6+SGrXz6B3iQ==}
    engines: {node: '>=6.9.0'}
    peerDependencies:
      '@babel/core': ^7.0.0-0
    dependencies:
      '@babel/core': 7.20.5
      '@babel/helper-plugin-utils': 7.18.9
    dev: false

  /@babel/plugin-transform-unicode-regex/7.18.6_@babel+core@7.20.5:
    resolution: {integrity: sha512-gE7A6Lt7YLnNOL3Pb9BNeZvi+d8l7tcRrG4+pwJjK9hD2xX4mEvjlQW60G9EEmfXVYRPv9VRQcyegIVHCql/AA==}
    engines: {node: '>=6.9.0'}
    peerDependencies:
      '@babel/core': ^7.0.0-0
    dependencies:
      '@babel/core': 7.20.5
      '@babel/helper-create-regexp-features-plugin': 7.18.6_@babel+core@7.20.5
      '@babel/helper-plugin-utils': 7.18.9
    dev: false

  /@babel/preset-env/7.18.10_@babel+core@7.20.5:
    resolution: {integrity: sha512-wVxs1yjFdW3Z/XkNfXKoblxoHgbtUF7/l3PvvP4m02Qz9TZ6uZGxRVYjSQeR87oQmHco9zWitW5J82DJ7sCjvA==}
    engines: {node: '>=6.9.0'}
    peerDependencies:
      '@babel/core': ^7.0.0-0
    dependencies:
      '@babel/compat-data': 7.19.3
      '@babel/core': 7.20.5
      '@babel/helper-compilation-targets': 7.20.0_@babel+core@7.20.5
      '@babel/helper-plugin-utils': 7.18.9
      '@babel/helper-validator-option': 7.18.6
      '@babel/plugin-bugfix-safari-id-destructuring-collision-in-function-expression': 7.18.6_@babel+core@7.20.5
      '@babel/plugin-bugfix-v8-spread-parameters-in-optional-chaining': 7.18.9_@babel+core@7.20.5
      '@babel/plugin-proposal-async-generator-functions': 7.18.10_@babel+core@7.20.5
      '@babel/plugin-proposal-class-properties': 7.18.6_@babel+core@7.20.5
      '@babel/plugin-proposal-class-static-block': 7.18.6_@babel+core@7.20.5
      '@babel/plugin-proposal-dynamic-import': 7.18.6_@babel+core@7.20.5
      '@babel/plugin-proposal-export-namespace-from': 7.18.9_@babel+core@7.20.5
      '@babel/plugin-proposal-json-strings': 7.18.6_@babel+core@7.20.5
      '@babel/plugin-proposal-logical-assignment-operators': 7.18.9_@babel+core@7.20.5
      '@babel/plugin-proposal-nullish-coalescing-operator': 7.18.6_@babel+core@7.20.5
      '@babel/plugin-proposal-numeric-separator': 7.18.6_@babel+core@7.20.5
      '@babel/plugin-proposal-object-rest-spread': 7.18.9_@babel+core@7.20.5
      '@babel/plugin-proposal-optional-catch-binding': 7.18.6_@babel+core@7.20.5
      '@babel/plugin-proposal-optional-chaining': 7.18.9_@babel+core@7.20.5
      '@babel/plugin-proposal-private-methods': 7.18.6_@babel+core@7.20.5
      '@babel/plugin-proposal-private-property-in-object': 7.18.6_@babel+core@7.20.5
      '@babel/plugin-proposal-unicode-property-regex': 7.18.6_@babel+core@7.20.5
      '@babel/plugin-syntax-async-generators': 7.8.4_@babel+core@7.20.5
      '@babel/plugin-syntax-class-properties': 7.12.13_@babel+core@7.20.5
      '@babel/plugin-syntax-class-static-block': 7.14.5_@babel+core@7.20.5
      '@babel/plugin-syntax-dynamic-import': 7.8.3_@babel+core@7.20.5
      '@babel/plugin-syntax-export-namespace-from': 7.8.3_@babel+core@7.20.5
      '@babel/plugin-syntax-import-assertions': 7.18.6_@babel+core@7.20.5
      '@babel/plugin-syntax-json-strings': 7.8.3_@babel+core@7.20.5
      '@babel/plugin-syntax-logical-assignment-operators': 7.10.4_@babel+core@7.20.5
      '@babel/plugin-syntax-nullish-coalescing-operator': 7.8.3_@babel+core@7.20.5
      '@babel/plugin-syntax-numeric-separator': 7.10.4_@babel+core@7.20.5
      '@babel/plugin-syntax-object-rest-spread': 7.8.3_@babel+core@7.20.5
      '@babel/plugin-syntax-optional-catch-binding': 7.8.3_@babel+core@7.20.5
      '@babel/plugin-syntax-optional-chaining': 7.8.3_@babel+core@7.20.5
      '@babel/plugin-syntax-private-property-in-object': 7.14.5_@babel+core@7.20.5
      '@babel/plugin-syntax-top-level-await': 7.14.5_@babel+core@7.20.5
      '@babel/plugin-transform-arrow-functions': 7.18.6_@babel+core@7.20.5
      '@babel/plugin-transform-async-to-generator': 7.18.6_@babel+core@7.20.5
      '@babel/plugin-transform-block-scoped-functions': 7.18.6_@babel+core@7.20.5
      '@babel/plugin-transform-block-scoping': 7.18.9_@babel+core@7.20.5
      '@babel/plugin-transform-classes': 7.18.9_@babel+core@7.20.5
      '@babel/plugin-transform-computed-properties': 7.18.9_@babel+core@7.20.5
      '@babel/plugin-transform-destructuring': 7.18.13_@babel+core@7.20.5
      '@babel/plugin-transform-dotall-regex': 7.18.6_@babel+core@7.20.5
      '@babel/plugin-transform-duplicate-keys': 7.18.9_@babel+core@7.20.5
      '@babel/plugin-transform-exponentiation-operator': 7.18.6_@babel+core@7.20.5
      '@babel/plugin-transform-for-of': 7.18.8_@babel+core@7.20.5
      '@babel/plugin-transform-function-name': 7.18.9_@babel+core@7.20.5
      '@babel/plugin-transform-literals': 7.18.9_@babel+core@7.20.5
      '@babel/plugin-transform-member-expression-literals': 7.18.6_@babel+core@7.20.5
      '@babel/plugin-transform-modules-amd': 7.18.6_@babel+core@7.20.5
      '@babel/plugin-transform-modules-commonjs': 7.18.6_@babel+core@7.20.5
      '@babel/plugin-transform-modules-systemjs': 7.18.9_@babel+core@7.20.5
      '@babel/plugin-transform-modules-umd': 7.18.6_@babel+core@7.20.5
      '@babel/plugin-transform-named-capturing-groups-regex': 7.18.6_@babel+core@7.20.5
      '@babel/plugin-transform-new-target': 7.18.6_@babel+core@7.20.5
      '@babel/plugin-transform-object-super': 7.18.6_@babel+core@7.20.5
      '@babel/plugin-transform-parameters': 7.18.8_@babel+core@7.20.5
      '@babel/plugin-transform-property-literals': 7.18.6_@babel+core@7.20.5
      '@babel/plugin-transform-regenerator': 7.18.6_@babel+core@7.20.5
      '@babel/plugin-transform-reserved-words': 7.18.6_@babel+core@7.20.5
      '@babel/plugin-transform-shorthand-properties': 7.18.6_@babel+core@7.20.5
      '@babel/plugin-transform-spread': 7.18.9_@babel+core@7.20.5
      '@babel/plugin-transform-sticky-regex': 7.18.6_@babel+core@7.20.5
      '@babel/plugin-transform-template-literals': 7.18.9_@babel+core@7.20.5
      '@babel/plugin-transform-typeof-symbol': 7.18.9_@babel+core@7.20.5
      '@babel/plugin-transform-unicode-escapes': 7.18.10_@babel+core@7.20.5
      '@babel/plugin-transform-unicode-regex': 7.18.6_@babel+core@7.20.5
      '@babel/preset-modules': 0.1.5_@babel+core@7.20.5
      '@babel/types': 7.20.2
      babel-plugin-polyfill-corejs2: 0.3.2_@babel+core@7.20.5
      babel-plugin-polyfill-corejs3: 0.5.3_@babel+core@7.20.5
      babel-plugin-polyfill-regenerator: 0.4.0_@babel+core@7.20.5
      core-js-compat: 3.25.0
      semver: 6.3.0
    transitivePeerDependencies:
      - supports-color
    dev: false

  /@babel/preset-modules/0.1.5_@babel+core@7.20.5:
    resolution: {integrity: sha512-A57th6YRG7oR3cq/yt/Y84MvGgE0eJG2F1JLhKuyG+jFxEgrd/HAMJatiFtmOiZurz+0DkrvbheCLaV5f2JfjA==}
    peerDependencies:
      '@babel/core': ^7.0.0-0
    dependencies:
      '@babel/core': 7.20.5
      '@babel/helper-plugin-utils': 7.18.9
      '@babel/plugin-proposal-unicode-property-regex': 7.18.6_@babel+core@7.20.5
      '@babel/plugin-transform-dotall-regex': 7.18.6_@babel+core@7.20.5
      '@babel/types': 7.20.2
      esutils: 2.0.3
    dev: false

  /@babel/preset-react/7.18.6_@babel+core@7.20.5:
    resolution: {integrity: sha512-zXr6atUmyYdiWRVLOZahakYmOBHtWc2WGCkP8PYTgZi0iJXDY2CN180TdrIW4OGOAdLc7TifzDIvtx6izaRIzg==}
    engines: {node: '>=6.9.0'}
    peerDependencies:
      '@babel/core': ^7.0.0-0
    dependencies:
      '@babel/core': 7.20.5
      '@babel/helper-plugin-utils': 7.18.9
      '@babel/helper-validator-option': 7.18.6
      '@babel/plugin-transform-react-display-name': 7.18.6_@babel+core@7.20.5
      '@babel/plugin-transform-react-jsx': 7.19.0_@babel+core@7.20.5
      '@babel/plugin-transform-react-jsx-development': 7.18.6_@babel+core@7.20.5
      '@babel/plugin-transform-react-pure-annotations': 7.18.6_@babel+core@7.20.5
    dev: false

  /@babel/preset-typescript/7.18.6_@babel+core@7.20.5:
    resolution: {integrity: sha512-s9ik86kXBAnD760aybBucdpnLsAt0jK1xqJn2juOn9lkOvSHV60os5hxoVJsPzMQxvnUJFAlkont2DvvaYEBtQ==}
    engines: {node: '>=6.9.0'}
    peerDependencies:
      '@babel/core': ^7.0.0-0
    dependencies:
      '@babel/core': 7.20.5
      '@babel/helper-plugin-utils': 7.18.9
      '@babel/helper-validator-option': 7.18.6
      '@babel/plugin-transform-typescript': 7.18.12_@babel+core@7.20.5
    transitivePeerDependencies:
      - supports-color
    dev: false

  /@babel/runtime-corejs3/7.18.9:
    resolution: {integrity: sha512-qZEWeccZCrHA2Au4/X05QW5CMdm4VjUDCrGq5gf1ZDcM4hRqreKrtwAn7yci9zfgAS9apvnsFXiGBHBAxZdK9A==}
    engines: {node: '>=6.9.0'}
    dependencies:
      core-js-pure: 3.25.0
      regenerator-runtime: 0.13.10
    dev: true

  /@babel/runtime/7.18.9:
    resolution: {integrity: sha512-lkqXDcvlFT5rvEjiu6+QYO+1GXrEHRo2LOtS7E4GtX5ESIZOgepqsZBVIj6Pv+a6zqsya9VCgiK1KAK4BvJDAw==}
    engines: {node: '>=6.9.0'}
    dependencies:
      regenerator-runtime: 0.13.10

  /@babel/standalone/7.20.3:
    resolution: {integrity: sha512-u6VIhdacVpqVhBhSo21TRb1zcCdnPPyBsIC2LLnLnbmuJxlLsmGMAlLh+Xcsaqko4aGZrAtXIvTaMIQtUBkE8A==}
    engines: {node: '>=6.9.0'}
    dev: false

  /@babel/template/7.18.10:
    resolution: {integrity: sha512-TI+rCtooWHr3QJ27kJxfjutghu44DLnasDMwpDqCXVTal9RLp3RSYNh4NdBrRP2cQAoG9A8juOQl6P6oZG4JxA==}
    engines: {node: '>=6.9.0'}
    dependencies:
      '@babel/code-frame': 7.18.6
      '@babel/parser': 7.20.5
      '@babel/types': 7.20.5

  /@babel/traverse/7.19.6:
    resolution: {integrity: sha512-6l5HrUCzFM04mfbG09AagtYyR2P0B71B1wN7PfSPiksDPz2k5H9CBC1tcZpz2M8OxbKTPccByoOJ22rUKbpmQQ==}
    engines: {node: '>=6.9.0'}
    dependencies:
      '@babel/code-frame': 7.18.6
      '@babel/generator': 7.20.3
      '@babel/helper-environment-visitor': 7.18.9
      '@babel/helper-function-name': 7.19.0
      '@babel/helper-hoist-variables': 7.18.6
      '@babel/helper-split-export-declaration': 7.18.6
      '@babel/parser': 7.20.3
      '@babel/types': 7.20.2
      debug: 4.3.4
      globals: 11.12.0
    transitivePeerDependencies:
      - supports-color
    dev: false

  /@babel/traverse/7.20.5:
    resolution: {integrity: sha512-WM5ZNN3JITQIq9tFZaw1ojLU3WgWdtkxnhM1AegMS+PvHjkM5IXjmYEGY7yukz5XS4sJyEf2VzWjI8uAavhxBQ==}
    engines: {node: '>=6.9.0'}
    dependencies:
      '@babel/code-frame': 7.18.6
      '@babel/generator': 7.20.5
      '@babel/helper-environment-visitor': 7.18.9
      '@babel/helper-function-name': 7.19.0
      '@babel/helper-hoist-variables': 7.18.6
      '@babel/helper-split-export-declaration': 7.18.6
      '@babel/parser': 7.20.5
      '@babel/types': 7.20.5
      debug: 4.3.4
      globals: 11.12.0
    transitivePeerDependencies:
      - supports-color

  /@babel/types/7.19.4:
    resolution: {integrity: sha512-M5LK7nAeS6+9j7hAq+b3fQs+pNfUtTGq+yFFfHnauFA8zQtLRfmuipmsKDKKLuyG+wC8ABW43A153YNawNTEtw==}
    engines: {node: '>=6.9.0'}
    dependencies:
      '@babel/helper-string-parser': 7.19.4
      '@babel/helper-validator-identifier': 7.19.1
      to-fast-properties: 2.0.0
    dev: false

  /@babel/types/7.20.2:
    resolution: {integrity: sha512-FnnvsNWgZCr232sqtXggapvlkk/tuwR/qhGzcmxI0GXLCjmPYQPzio2FbdlWuY6y1sHFfQKk+rRbUZ9VStQMog==}
    engines: {node: '>=6.9.0'}
    dependencies:
      '@babel/helper-string-parser': 7.19.4
      '@babel/helper-validator-identifier': 7.19.1
      to-fast-properties: 2.0.0

  /@babel/types/7.20.5:
    resolution: {integrity: sha512-c9fst/h2/dcF7H+MJKZ2T0KjEQ8hY/BNnDk/H3XY8C4Aw/eWQXWn/lWntHF9ooUBnGmEvbfGrTgLWc+um0YDUg==}
    engines: {node: '>=6.9.0'}
    dependencies:
      '@babel/helper-string-parser': 7.19.4
      '@babel/helper-validator-identifier': 7.19.1
      to-fast-properties: 2.0.0

  /@coinbase/wallet-sdk/3.5.3_@babel+core@7.20.5:
    resolution: {integrity: sha512-kaGMk9KyiSLPm1+BvCQSc99ku9gn0j+M1+2Beii+4gx/lRVhutlzmn6l+5zTB/n3xri25iTr+SxjMZLlMfW8Hg==}
    engines: {node: '>= 10.0.0'}
    dependencies:
      '@metamask/safe-event-emitter': 2.0.0
      '@solana/web3.js': 1.52.0
      bind-decorator: 1.0.11
      bn.js: 5.2.1
      buffer: 6.0.3
      clsx: 1.2.1
      eth-block-tracker: 4.4.3_@babel+core@7.20.5
      eth-json-rpc-filters: 4.2.2
      eth-rpc-errors: 4.0.2
      json-rpc-engine: 6.1.0
      keccak: 3.0.2
      preact: 10.10.6
      qs: 6.11.0
      rxjs: 6.6.7
      sha.js: 2.4.11
      stream-browserify: 3.0.0
      util: 0.12.4
    transitivePeerDependencies:
      - '@babel/core'
      - bufferutil
      - encoding
      - react-native
      - supports-color
      - utf-8-validate
    dev: false

  /@csstools/selector-specificity/2.0.2_45y636a2vqremknoajyxd5nkzy:
    resolution: {integrity: sha512-IkpVW/ehM1hWKln4fCA3NzJU8KwD+kIOvPZA4cqxoJHtE21CCzjyp+Kxbu0i5I4tBNOlXPL9mjwnWlL0VEG4Fg==}
    engines: {node: ^12 || ^14 || >=16}
    peerDependencies:
      postcss: ^8.2
      postcss-selector-parser: ^6.0.10
    dependencies:
      postcss: 8.4.19
      postcss-selector-parser: 6.0.10
    dev: true

  /@cush/relative/1.0.0:
    resolution: {integrity: sha512-RpfLEtTlyIxeNPGKcokS+p3BZII/Q3bYxryFRglh5H3A3T8q9fsLYm72VYAMEOOIBLEa8o93kFLiBDUWKrwXZA==}
    dev: false

  /@emotion/babel-plugin/11.10.2_@babel+core@7.20.5:
    resolution: {integrity: sha512-xNQ57njWTFVfPAc3cjfuaPdsgLp5QOSuRsj9MA6ndEhH/AzuZM86qIQzt6rq+aGBwj3n5/TkLmU5lhAfdRmogA==}
    peerDependencies:
      '@babel/core': ^7.0.0
    dependencies:
      '@babel/core': 7.20.5
      '@babel/helper-module-imports': 7.18.6
      '@babel/plugin-syntax-jsx': 7.18.6_@babel+core@7.20.5
      '@babel/runtime': 7.18.9
      '@emotion/hash': 0.9.0
      '@emotion/memoize': 0.8.0
      '@emotion/serialize': 1.1.0
      babel-plugin-macros: 3.1.0
      convert-source-map: 1.8.0
      escape-string-regexp: 4.0.0
      find-root: 1.1.0
      source-map: 0.5.7
      stylis: 4.0.13

  /@emotion/cache/11.10.3:
    resolution: {integrity: sha512-Psmp/7ovAa8appWh3g51goxu/z3iVms7JXOreq136D8Bbn6dYraPnmL6mdM8GThEx9vwSn92Fz+mGSjBzN8UPQ==}
    dependencies:
      '@emotion/memoize': 0.8.0
      '@emotion/sheet': 1.2.0
      '@emotion/utils': 1.2.0
      '@emotion/weak-memoize': 0.3.0
      stylis: 4.0.13

  /@emotion/hash/0.9.0:
    resolution: {integrity: sha512-14FtKiHhy2QoPIzdTcvh//8OyBlknNs2nXRwIhG904opCby3l+9Xaf/wuPvICBF0rc1ZCNBd3nKe9cd2mecVkQ==}

  /@emotion/is-prop-valid/0.8.8:
    resolution: {integrity: sha512-u5WtneEAr5IDG2Wv65yhunPSMLIpuKsbuOktRojfrEiEvRyC85LgPMZI63cr7NUqT8ZIGdSVg8ZKGxIug4lXcA==}
    requiresBuild: true
    dependencies:
      '@emotion/memoize': 0.7.4
    dev: false
    optional: true

  /@emotion/is-prop-valid/1.2.0:
    resolution: {integrity: sha512-3aDpDprjM0AwaxGE09bOPkNxHpBd+kA6jty3RnaEXdweX1DF1U3VQpPYb0g1IStAuK7SVQ1cy+bNBBKp4W3Fjg==}
    dependencies:
      '@emotion/memoize': 0.8.0
    dev: true

  /@emotion/memoize/0.7.4:
    resolution: {integrity: sha512-Ja/Vfqe3HpuzRsG1oBtWTHk2PGZ7GR+2Vz5iYGelAw8dx32K0y7PjVuxK6z1nMpZOqAFsRUPCkK1YjJ56qJlgw==}
    dev: false
    optional: true

  /@emotion/memoize/0.8.0:
    resolution: {integrity: sha512-G/YwXTkv7Den9mXDO7AhLWkE3q+I92B+VqAE+dYG4NGPaHZGvt3G8Q0p9vmE+sq7rTGphUbAvmQ9YpbfMQGGlA==}

  /@emotion/react/11.10.0_xl5my4wapvq2ctl7qwehtbgorq:
    resolution: {integrity: sha512-K6z9zlHxxBXwN8TcpwBKcEsBsOw4JWCCmR+BeeOWgqp8GIU1yA2Odd41bwdAAr0ssbQrbJbVnndvv7oiv1bZeQ==}
    peerDependencies:
      '@babel/core': ^7.0.0
      '@types/react': '*'
      react: '>=16.8.0'
    peerDependenciesMeta:
      '@babel/core':
        optional: true
      '@types/react':
        optional: true
    dependencies:
      '@babel/core': 7.20.5
      '@babel/runtime': 7.18.9
      '@emotion/babel-plugin': 11.10.2_@babel+core@7.20.5
      '@emotion/cache': 11.10.3
      '@emotion/serialize': 1.1.0
      '@emotion/utils': 1.2.0
      '@emotion/weak-memoize': 0.3.0
      '@types/react': 18.0.26
      hoist-non-react-statics: 3.3.2
      react: 18.2.0

  /@emotion/serialize/1.1.0:
    resolution: {integrity: sha512-F1ZZZW51T/fx+wKbVlwsfchr5q97iW8brAnXmsskz4d0hVB4O3M/SiA3SaeH06x02lSNzkkQv+n3AX3kCXKSFA==}
    dependencies:
      '@emotion/hash': 0.9.0
      '@emotion/memoize': 0.8.0
      '@emotion/unitless': 0.8.0
      '@emotion/utils': 1.2.0
      csstype: 3.1.0

  /@emotion/sheet/1.2.0:
    resolution: {integrity: sha512-OiTkRgpxescko+M51tZsMq7Puu/KP55wMT8BgpcXVG2hqXc0Vo0mfymJ/Uj24Hp0i083ji/o0aLddh08UEjq8w==}

  /@emotion/styled/11.10.0_odvxqxohmtynp2dkv3j5zfcbau:
    resolution: {integrity: sha512-V9oaEH6V4KePeQpgUE83i8ht+4Ri3E8Djp/ZPJ4DQlqWhSKITvgzlR3/YQE2hdfP4Jw3qVRkANJz01LLqK9/TA==}
    peerDependencies:
      '@babel/core': ^7.0.0
      '@emotion/react': ^11.0.0-rc.0
      '@types/react': '*'
      react: '>=16.8.0'
    peerDependenciesMeta:
      '@babel/core':
        optional: true
      '@types/react':
        optional: true
    dependencies:
      '@babel/core': 7.20.5
      '@babel/runtime': 7.18.9
      '@emotion/babel-plugin': 11.10.2_@babel+core@7.20.5
      '@emotion/is-prop-valid': 1.2.0
      '@emotion/react': 11.10.0_xl5my4wapvq2ctl7qwehtbgorq
      '@emotion/serialize': 1.1.0
      '@emotion/utils': 1.2.0
      '@types/react': 18.0.26
      react: 18.2.0
    dev: true

  /@emotion/unitless/0.8.0:
    resolution: {integrity: sha512-VINS5vEYAscRl2ZUDiT3uMPlrFQupiKgHz5AA4bCH1miKBg4qtwkim1qPmJj/4WG6TreYMY111rEFsjupcOKHw==}

  /@emotion/utils/1.2.0:
    resolution: {integrity: sha512-sn3WH53Kzpw8oQ5mgMmIzzyAaH2ZqFEbozVVBSYp538E06OSE6ytOp7pRAjNQR+Q/orwqdQYJSe2m3hCOeznkw==}

  /@emotion/weak-memoize/0.3.0:
    resolution: {integrity: sha512-AHPmaAx+RYfZz0eYu6Gviiagpmiyw98ySSlQvCUhVGDRtDFe4DBS0x1bSjdF3gqUDYOczB+yYvBTtEylYSdRhg==}

  /@esbuild-plugins/node-globals-polyfill/0.1.1_esbuild@0.15.16:
    resolution: {integrity: sha512-MR0oAA+mlnJWrt1RQVQ+4VYuRJW/P2YmRTv1AsplObyvuBMnPHiizUF95HHYiSsMGLhyGtWufaq2XQg6+iurBg==}
    peerDependencies:
      esbuild: '*'
    dependencies:
      esbuild: 0.15.16
    dev: true

  /@esbuild-plugins/node-modules-polyfill/0.1.4_esbuild@0.15.16:
    resolution: {integrity: sha512-uZbcXi0zbmKC/050p3gJnne5Qdzw8vkXIv+c2BW0Lsc1ji1SkrxbKPUy5Efr0blbTu1SL8w4eyfpnSdPg3G0Qg==}
    peerDependencies:
      esbuild: '*'
    dependencies:
      esbuild: 0.15.16
      escape-string-regexp: 4.0.0
      rollup-plugin-node-polyfills: 0.2.1
    dev: true

  /@esbuild/android-arm/0.15.16:
    resolution: {integrity: sha512-nyB6CH++2mSgx3GbnrJsZSxzne5K0HMyNIWafDHqYy7IwxFc4fd/CgHVZXr8Eh+Q3KbIAcAe3vGyqIPhGblvMQ==}
    engines: {node: '>=12'}
    cpu: [arm]
    os: [android]
    requiresBuild: true
    optional: true

  /@esbuild/linux-loong64/0.15.16:
    resolution: {integrity: sha512-SDLfP1uoB0HZ14CdVYgagllgrG7Mdxhkt4jDJOKl/MldKrkQ6vDJMZKl2+5XsEY/Lzz37fjgLQoJBGuAw/x8kQ==}
    engines: {node: '>=12'}
    cpu: [loong64]
    os: [linux]
    requiresBuild: true
    optional: true

  /@eslint/eslintrc/1.3.3:
    resolution: {integrity: sha512-uj3pT6Mg+3t39fvLrj8iuCIJ38zKO9FpGtJ4BBJebJhEwjoT+KLVNCcHT5QC9NGRIEi7fZ0ZR8YRb884auB4Lg==}
    engines: {node: ^12.22.0 || ^14.17.0 || >=16.0.0}
    dependencies:
      ajv: 6.12.6
      debug: 4.3.4
      espree: 9.4.0
      globals: 13.17.0
      ignore: 5.2.0
      import-fresh: 3.3.0
      js-yaml: 4.1.0
      minimatch: 3.1.2
      strip-json-comments: 3.1.1
    transitivePeerDependencies:
      - supports-color
    dev: true

  /@ethersproject/abi/5.7.0:
    resolution: {integrity: sha512-351ktp42TiRcYB3H1OP8yajPeAQstMW/yCFokj/AthP9bLHzQFPlOrxOcwYEDkUAICmOHljvN4K39OMTMUa9RA==}
    dependencies:
      '@ethersproject/address': 5.7.0
      '@ethersproject/bignumber': 5.7.0
      '@ethersproject/bytes': 5.7.0
      '@ethersproject/constants': 5.7.0
      '@ethersproject/hash': 5.7.0
      '@ethersproject/keccak256': 5.7.0
      '@ethersproject/logger': 5.7.0
      '@ethersproject/properties': 5.7.0
      '@ethersproject/strings': 5.7.0
    dev: false

  /@ethersproject/abstract-provider/5.7.0:
    resolution: {integrity: sha512-R41c9UkchKCpAqStMYUpdunjo3pkEvZC3FAwZn5S5MGbXoMQOHIdHItezTETxAO5bevtMApSyEhn9+CHcDsWBw==}
    dependencies:
      '@ethersproject/bignumber': 5.7.0
      '@ethersproject/bytes': 5.7.0
      '@ethersproject/logger': 5.7.0
      '@ethersproject/networks': 5.7.1
      '@ethersproject/properties': 5.7.0
      '@ethersproject/transactions': 5.7.0
      '@ethersproject/web': 5.7.1
    dev: false

  /@ethersproject/abstract-signer/5.7.0:
    resolution: {integrity: sha512-a16V8bq1/Cz+TGCkE2OPMTOUDLS3grCpdjoJCYNnVBbdYEMSgKrU0+B90s8b6H+ByYTBZN7a3g76jdIJi7UfKQ==}
    dependencies:
      '@ethersproject/abstract-provider': 5.7.0
      '@ethersproject/bignumber': 5.7.0
      '@ethersproject/bytes': 5.7.0
      '@ethersproject/logger': 5.7.0
      '@ethersproject/properties': 5.7.0
    dev: false

  /@ethersproject/address/5.7.0:
    resolution: {integrity: sha512-9wYhYt7aghVGo758POM5nqcOMaE168Q6aRLJZwUmiqSrAungkG74gSSeKEIR7ukixesdRZGPgVqme6vmxs1fkA==}
    dependencies:
      '@ethersproject/bignumber': 5.7.0
      '@ethersproject/bytes': 5.7.0
      '@ethersproject/keccak256': 5.7.0
      '@ethersproject/logger': 5.7.0
      '@ethersproject/rlp': 5.7.0
    dev: false

  /@ethersproject/base64/5.7.0:
    resolution: {integrity: sha512-Dr8tcHt2mEbsZr/mwTPIQAf3Ai0Bks/7gTw9dSqk1mQvhW3XvRlmDJr/4n+wg1JmCl16NZue17CDh8xb/vZ0sQ==}
    dependencies:
      '@ethersproject/bytes': 5.7.0
    dev: false

  /@ethersproject/basex/5.7.0:
    resolution: {integrity: sha512-ywlh43GwZLv2Voc2gQVTKBoVQ1mti3d8HK5aMxsfu/nRDnMmNqaSJ3r3n85HBByT8OpoY96SXM1FogC533T4zw==}
    dependencies:
      '@ethersproject/bytes': 5.7.0
      '@ethersproject/properties': 5.7.0
    dev: false

  /@ethersproject/bignumber/5.7.0:
    resolution: {integrity: sha512-n1CAdIHRWjSucQO3MC1zPSVgV/6dy/fjL9pMrPP9peL+QxEg9wOsVqwD4+818B6LUEtaXzVHQiuivzRoxPxUGw==}
    dependencies:
      '@ethersproject/bytes': 5.7.0
      '@ethersproject/logger': 5.7.0
      bn.js: 5.2.1
    dev: false

  /@ethersproject/bytes/5.7.0:
    resolution: {integrity: sha512-nsbxwgFXWh9NyYWo+U8atvmMsSdKJprTcICAkvbBffT75qDocbuggBU0SJiVK2MuTrp0q+xvLkTnGMPK1+uA9A==}
    dependencies:
      '@ethersproject/logger': 5.7.0
    dev: false

  /@ethersproject/constants/5.7.0:
    resolution: {integrity: sha512-DHI+y5dBNvkpYUMiRQyxRBYBefZkJfo70VUkUAsRjcPs47muV9evftfZ0PJVCXYbAiCgght0DtcF9srFQmIgWA==}
    dependencies:
      '@ethersproject/bignumber': 5.7.0
    dev: false

  /@ethersproject/contracts/5.7.0:
    resolution: {integrity: sha512-5GJbzEU3X+d33CdfPhcyS+z8MzsTrBGk/sc+G+59+tPa9yFkl6HQ9D6L0QMgNTA9q8dT0XKxxkyp883XsQvbbg==}
    dependencies:
      '@ethersproject/abi': 5.7.0
      '@ethersproject/abstract-provider': 5.7.0
      '@ethersproject/abstract-signer': 5.7.0
      '@ethersproject/address': 5.7.0
      '@ethersproject/bignumber': 5.7.0
      '@ethersproject/bytes': 5.7.0
      '@ethersproject/constants': 5.7.0
      '@ethersproject/logger': 5.7.0
      '@ethersproject/properties': 5.7.0
      '@ethersproject/transactions': 5.7.0
    dev: false

  /@ethersproject/hash/5.7.0:
    resolution: {integrity: sha512-qX5WrQfnah1EFnO5zJv1v46a8HW0+E5xuBBDTwMFZLuVTx0tbU2kkx15NqdjxecrLGatQN9FGQKpb1FKdHCt+g==}
    dependencies:
      '@ethersproject/abstract-signer': 5.7.0
      '@ethersproject/address': 5.7.0
      '@ethersproject/base64': 5.7.0
      '@ethersproject/bignumber': 5.7.0
      '@ethersproject/bytes': 5.7.0
      '@ethersproject/keccak256': 5.7.0
      '@ethersproject/logger': 5.7.0
      '@ethersproject/properties': 5.7.0
      '@ethersproject/strings': 5.7.0
    dev: false

  /@ethersproject/hdnode/5.7.0:
    resolution: {integrity: sha512-OmyYo9EENBPPf4ERhR7oj6uAtUAhYGqOnIS+jE5pTXvdKBS99ikzq1E7Iv0ZQZ5V36Lqx1qZLeak0Ra16qpeOg==}
    dependencies:
      '@ethersproject/abstract-signer': 5.7.0
      '@ethersproject/basex': 5.7.0
      '@ethersproject/bignumber': 5.7.0
      '@ethersproject/bytes': 5.7.0
      '@ethersproject/logger': 5.7.0
      '@ethersproject/pbkdf2': 5.7.0
      '@ethersproject/properties': 5.7.0
      '@ethersproject/sha2': 5.7.0
      '@ethersproject/signing-key': 5.7.0
      '@ethersproject/strings': 5.7.0
      '@ethersproject/transactions': 5.7.0
      '@ethersproject/wordlists': 5.7.0
    dev: false

  /@ethersproject/json-wallets/5.7.0:
    resolution: {integrity: sha512-8oee5Xgu6+RKgJTkvEMl2wDgSPSAQ9MB/3JYjFV9jlKvcYHUXZC+cQp0njgmxdHkYWn8s6/IqIZYm0YWCjO/0g==}
    dependencies:
      '@ethersproject/abstract-signer': 5.7.0
      '@ethersproject/address': 5.7.0
      '@ethersproject/bytes': 5.7.0
      '@ethersproject/hdnode': 5.7.0
      '@ethersproject/keccak256': 5.7.0
      '@ethersproject/logger': 5.7.0
      '@ethersproject/pbkdf2': 5.7.0
      '@ethersproject/properties': 5.7.0
      '@ethersproject/random': 5.7.0
      '@ethersproject/strings': 5.7.0
      '@ethersproject/transactions': 5.7.0
      aes-js: 3.0.0
      scrypt-js: 3.0.1
    dev: false

  /@ethersproject/keccak256/5.7.0:
    resolution: {integrity: sha512-2UcPboeL/iW+pSg6vZ6ydF8tCnv3Iu/8tUmLLzWWGzxWKFFqOBQFLo6uLUv6BDrLgCDfN28RJ/wtByx+jZ4KBg==}
    dependencies:
      '@ethersproject/bytes': 5.7.0
      js-sha3: 0.8.0
    dev: false

  /@ethersproject/logger/5.7.0:
    resolution: {integrity: sha512-0odtFdXu/XHtjQXJYA3u9G0G8btm0ND5Cu8M7i5vhEcE8/HmF4Lbdqanwyv4uQTr2tx6b7fQRmgLrsnpQlmnig==}
    dev: false

  /@ethersproject/networks/5.7.1:
    resolution: {integrity: sha512-n/MufjFYv3yFcUyfhnXotyDlNdFb7onmkSy8aQERi2PjNcnWQ66xXxa3XlS8nCcA8aJKJjIIMNJTC7tu80GwpQ==}
    dependencies:
      '@ethersproject/logger': 5.7.0
    dev: false

  /@ethersproject/pbkdf2/5.7.0:
    resolution: {integrity: sha512-oR/dBRZR6GTyaofd86DehG72hY6NpAjhabkhxgr3X2FpJtJuodEl2auADWBZfhDHgVCbu3/H/Ocq2uC6dpNjjw==}
    dependencies:
      '@ethersproject/bytes': 5.7.0
      '@ethersproject/sha2': 5.7.0
    dev: false

  /@ethersproject/properties/5.7.0:
    resolution: {integrity: sha512-J87jy8suntrAkIZtecpxEPxY//szqr1mlBaYlQ0r4RCaiD2hjheqF9s1LVE8vVuJCXisjIP+JgtK/Do54ej4Sw==}
    dependencies:
      '@ethersproject/logger': 5.7.0
    dev: false

  /@ethersproject/providers/5.7.2:
    resolution: {integrity: sha512-g34EWZ1WWAVgr4aptGlVBF8mhl3VWjv+8hoAnzStu8Ah22VHBsuGzP17eb6xDVRzw895G4W7vvx60lFFur/1Rg==}
    dependencies:
      '@ethersproject/abstract-provider': 5.7.0
      '@ethersproject/abstract-signer': 5.7.0
      '@ethersproject/address': 5.7.0
      '@ethersproject/base64': 5.7.0
      '@ethersproject/basex': 5.7.0
      '@ethersproject/bignumber': 5.7.0
      '@ethersproject/bytes': 5.7.0
      '@ethersproject/constants': 5.7.0
      '@ethersproject/hash': 5.7.0
      '@ethersproject/logger': 5.7.0
      '@ethersproject/networks': 5.7.1
      '@ethersproject/properties': 5.7.0
      '@ethersproject/random': 5.7.0
      '@ethersproject/rlp': 5.7.0
      '@ethersproject/sha2': 5.7.0
      '@ethersproject/strings': 5.7.0
      '@ethersproject/transactions': 5.7.0
      '@ethersproject/web': 5.7.1
      bech32: 1.1.4
      ws: 7.4.6
    transitivePeerDependencies:
      - bufferutil
      - utf-8-validate
    dev: false

  /@ethersproject/random/5.7.0:
    resolution: {integrity: sha512-19WjScqRA8IIeWclFme75VMXSBvi4e6InrUNuaR4s5pTF2qNhcGdCUwdxUVGtDDqC00sDLCO93jPQoDUH4HVmQ==}
    dependencies:
      '@ethersproject/bytes': 5.7.0
      '@ethersproject/logger': 5.7.0
    dev: false

  /@ethersproject/rlp/5.7.0:
    resolution: {integrity: sha512-rBxzX2vK8mVF7b0Tol44t5Tb8gomOHkj5guL+HhzQ1yBh/ydjGnpw6at+X6Iw0Kp3OzzzkcKp8N9r0W4kYSs9w==}
    dependencies:
      '@ethersproject/bytes': 5.7.0
      '@ethersproject/logger': 5.7.0
    dev: false

  /@ethersproject/sha2/5.7.0:
    resolution: {integrity: sha512-gKlH42riwb3KYp0reLsFTokByAKoJdgFCwI+CCiX/k+Jm2mbNs6oOaCjYQSlI1+XBVejwH2KrmCbMAT/GnRDQw==}
    dependencies:
      '@ethersproject/bytes': 5.7.0
      '@ethersproject/logger': 5.7.0
      hash.js: 1.1.7
    dev: false

  /@ethersproject/signing-key/5.7.0:
    resolution: {integrity: sha512-MZdy2nL3wO0u7gkB4nA/pEf8lu1TlFswPNmy8AiYkfKTdO6eXBJyUdmHO/ehm/htHw9K/qF8ujnTyUAD+Ry54Q==}
    dependencies:
      '@ethersproject/bytes': 5.7.0
      '@ethersproject/logger': 5.7.0
      '@ethersproject/properties': 5.7.0
      bn.js: 5.2.1
      elliptic: 6.5.4
      hash.js: 1.1.7
    dev: false

  /@ethersproject/solidity/5.7.0:
    resolution: {integrity: sha512-HmabMd2Dt/raavyaGukF4XxizWKhKQ24DoLtdNbBmNKUOPqwjsKQSdV9GQtj9CBEea9DlzETlVER1gYeXXBGaA==}
    dependencies:
      '@ethersproject/bignumber': 5.7.0
      '@ethersproject/bytes': 5.7.0
      '@ethersproject/keccak256': 5.7.0
      '@ethersproject/logger': 5.7.0
      '@ethersproject/sha2': 5.7.0
      '@ethersproject/strings': 5.7.0
    dev: false

  /@ethersproject/strings/5.7.0:
    resolution: {integrity: sha512-/9nu+lj0YswRNSH0NXYqrh8775XNyEdUQAuf3f+SmOrnVewcJ5SBNAjF7lpgehKi4abvNNXyf+HX86czCdJ8Mg==}
    dependencies:
      '@ethersproject/bytes': 5.7.0
      '@ethersproject/constants': 5.7.0
      '@ethersproject/logger': 5.7.0
    dev: false

  /@ethersproject/transactions/5.7.0:
    resolution: {integrity: sha512-kmcNicCp1lp8qanMTC3RIikGgoJ80ztTyvtsFvCYpSCfkjhD0jZ2LOrnbcuxuToLIUYYf+4XwD1rP+B/erDIhQ==}
    dependencies:
      '@ethersproject/address': 5.7.0
      '@ethersproject/bignumber': 5.7.0
      '@ethersproject/bytes': 5.7.0
      '@ethersproject/constants': 5.7.0
      '@ethersproject/keccak256': 5.7.0
      '@ethersproject/logger': 5.7.0
      '@ethersproject/properties': 5.7.0
      '@ethersproject/rlp': 5.7.0
      '@ethersproject/signing-key': 5.7.0
    dev: false

  /@ethersproject/units/5.7.0:
    resolution: {integrity: sha512-pD3xLMy3SJu9kG5xDGI7+xhTEmGXlEqXU4OfNapmfnxLVY4EMSSRp7j1k7eezutBPH7RBN/7QPnwR7hzNlEFeg==}
    dependencies:
      '@ethersproject/bignumber': 5.7.0
      '@ethersproject/constants': 5.7.0
      '@ethersproject/logger': 5.7.0
    dev: false

  /@ethersproject/wallet/5.7.0:
    resolution: {integrity: sha512-MhmXlJXEJFBFVKrDLB4ZdDzxcBxQ3rLyCkhNqVu3CDYvR97E+8r01UgrI+TI99Le+aYm/in/0vp86guJuM7FCA==}
    dependencies:
      '@ethersproject/abstract-provider': 5.7.0
      '@ethersproject/abstract-signer': 5.7.0
      '@ethersproject/address': 5.7.0
      '@ethersproject/bignumber': 5.7.0
      '@ethersproject/bytes': 5.7.0
      '@ethersproject/hash': 5.7.0
      '@ethersproject/hdnode': 5.7.0
      '@ethersproject/json-wallets': 5.7.0
      '@ethersproject/keccak256': 5.7.0
      '@ethersproject/logger': 5.7.0
      '@ethersproject/properties': 5.7.0
      '@ethersproject/random': 5.7.0
      '@ethersproject/signing-key': 5.7.0
      '@ethersproject/transactions': 5.7.0
      '@ethersproject/wordlists': 5.7.0
    dev: false

  /@ethersproject/web/5.7.1:
    resolution: {integrity: sha512-Gueu8lSvyjBWL4cYsWsjh6MtMwM0+H4HvqFPZfB6dV8ctbP9zFAO73VG1cMWae0FLPCtz0peKPpZY8/ugJJX2w==}
    dependencies:
      '@ethersproject/base64': 5.7.0
      '@ethersproject/bytes': 5.7.0
      '@ethersproject/logger': 5.7.0
      '@ethersproject/properties': 5.7.0
      '@ethersproject/strings': 5.7.0
    dev: false

  /@ethersproject/wordlists/5.7.0:
    resolution: {integrity: sha512-S2TFNJNfHWVHNE6cNDjbVlZ6MgE17MIxMbMg2zv3wn+3XSJGosL1m9ZVv3GXCf/2ymSsQ+hRI5IzoMJTG6aoVA==}
    dependencies:
      '@ethersproject/bytes': 5.7.0
      '@ethersproject/hash': 5.7.0
      '@ethersproject/logger': 5.7.0
      '@ethersproject/properties': 5.7.0
      '@ethersproject/strings': 5.7.0
    dev: false

  /@floating-ui/core/1.0.1:
    resolution: {integrity: sha512-bO37brCPfteXQfFY0DyNDGB3+IMe4j150KFQcgJ5aBP295p9nBGeHEs/p0czrRbtlHq4Px/yoPXO/+dOCcF4uA==}
    dev: false

  /@floating-ui/core/1.0.2:
    resolution: {integrity: sha512-Skfy0YS3NJ5nV9us0uuPN0HDk1Q4edljaOhRBJGDWs9EBa7ZVMYBHRFlhLvvmwEoaIM9BlH6QJFn9/uZg0bACg==}
    dev: false

  /@floating-ui/dom/1.0.2:
    resolution: {integrity: sha512-5X9WSvZ8/fjy3gDu8yx9HAA4KG1lazUN2P4/VnaXLxTO9Dz53HI1oYoh1OlhqFNlHgGDiwFX5WhFCc2ljbW3yA==}
    dependencies:
      '@floating-ui/core': 1.0.1
    dev: false

  /@floating-ui/dom/1.0.7:
    resolution: {integrity: sha512-6RsqvCYe0AYWtsGvuWqCm7mZytnXAZCjWtsWu1Kg8dI3INvj/DbKlDsZO+mKSaQdPT12uxIW9W2dAWJkPx4Y5g==}
    dependencies:
      '@floating-ui/core': 1.0.2
    dev: false

  /@floating-ui/react-dom-interactions/0.12.0_ib3m5ricvtkl2cll7qpr2f6lvq:
    resolution: {integrity: sha512-UBC37z3BvAZ4r3QzD6pDBn8v1S0xSNGLiqdueDM2Tgl/E1bPvEiSpu71uwOTm5qXM22mDGmohJfX/SXF/nQ8nw==}
    peerDependencies:
      react: '>=16.8.0'
      react-dom: '>=16.8.0'
    dependencies:
      '@floating-ui/react-dom': 1.0.1_biqbaboplfbrettd7655fr4n2y
      aria-hidden: 1.2.1_kzbn2opkn2327fwg5yzwzya5o4
      react: 18.2.0
      react-dom: 18.2.0_react@18.2.0
      tabbable: 6.0.1
    transitivePeerDependencies:
      - '@types/react'
    dev: false

  /@floating-ui/react-dom/1.0.1_biqbaboplfbrettd7655fr4n2y:
    resolution: {integrity: sha512-UW0t1Gi8ikbDRr8cQPVcqIDMBwUEENe5V4wlHWdrJ5egFnRQFBV9JirauTBFI6S8sM1qFUC1i+qa3g87E6CLTw==}
    peerDependencies:
      react: '>=16.8.0'
      react-dom: '>=16.8.0'
    dependencies:
      '@floating-ui/dom': 1.0.7
      react: 18.2.0
      react-dom: 18.2.0_react@18.2.0
    dev: false

  /@github/webauthn-json/2.0.1:
    resolution: {integrity: sha512-9vjpjK3Qfd5FgvdueWYOGnR3TadG1dLQ2vHoL+un5JutH1fqR4LZaOWqHWGLmZz7NZodGle53GdXF9yhq4JWgA==}
    hasBin: true
    dependencies:
      rome: 0.9.2-next
    dev: false

  /@hookform/devtools/4.2.3_bkycudvrb3j3gvocoupj7qjewi:
    resolution: {integrity: sha512-lC1OeFDvB5XFNS/felSi6MuOz9ya2ggOFU/PwOCfYZ0Puhm7VOPsD648ZfbO2dCmHPOZkRwPjv31WRIIhT0A2g==}
    peerDependencies:
      react: ^16.8.0 || ^17 || ^18
      react-dom: ^16.8.0 || ^17 || ^18
    dependencies:
      '@emotion/react': 11.10.0_xl5my4wapvq2ctl7qwehtbgorq
      '@emotion/styled': 11.10.0_odvxqxohmtynp2dkv3j5zfcbau
      '@types/lodash': 4.14.184
      little-state-machine: 4.4.1_react@18.2.0
      lodash: 4.17.21
      react: 18.2.0
      react-dom: 18.2.0_react@18.2.0
      react-simple-animate: 3.5.1_react-dom@18.2.0
      use-deep-compare-effect: 1.8.1_react@18.2.0
      uuid: 8.3.2
    transitivePeerDependencies:
      - '@babel/core'
      - '@types/react'
    dev: true

  /@hookform/resolvers/2.9.10_react-hook-form@7.40.0:
    resolution: {integrity: sha512-JIL1DgJIlH9yuxcNGtyhsWX/PgNltz+5Gr6+8SX9fhXc/hPbEIk6wPI82nhgvp3uUb6ZfAM5mqg/x7KR7NAb+A==}
    peerDependencies:
      react-hook-form: ^7.0.0
    dependencies:
      react-hook-form: 7.40.0_react@18.2.0
    dev: false

  /@humanwhocodes/config-array/0.11.7:
    resolution: {integrity: sha512-kBbPWzN8oVMLb0hOUYXhmxggL/1cJE6ydvjDIGi9EnAGUyA7cLVKQg+d/Dsm+KZwx2czGHrCmMVLiyg8s5JPKw==}
    engines: {node: '>=10.10.0'}
    dependencies:
      '@humanwhocodes/object-schema': 1.2.1
      debug: 4.3.4
      minimatch: 3.1.2
    transitivePeerDependencies:
      - supports-color
    dev: true

  /@humanwhocodes/module-importer/1.0.1:
    resolution: {integrity: sha512-bxveV4V8v5Yb4ncFTT3rPSgZBOpCkjfK0y4oVVVJwIuDVBRMDXrPyXRL988i5ap9m9bnyEEjWfm5WkBmtffLfA==}
    engines: {node: '>=12.22'}
    dev: true

  /@humanwhocodes/object-schema/1.2.1:
    resolution: {integrity: sha512-ZnQMnLV4e7hDlUvw8H+U8ASL02SS2Gn6+9Ac3wGGLIe7+je2AeAOxPY+izIPJDfFDb7eDjev0Us8MO1iFRN8hA==}
    dev: true

  /@hutson/parse-repository-url/3.0.2:
    resolution: {integrity: sha512-H9XAx3hc0BQHY6l+IFSWHDySypcXsvsuLhgYLUGywmJ5pswRVQJUHpOsobnLYp2ZUaUlKiKDrgWWhosOwAEM8Q==}
    engines: {node: '>=6.9.0'}
    dev: true

  /@jridgewell/gen-mapping/0.1.1:
    resolution: {integrity: sha512-sQXCasFk+U8lWYEe66WxRDOE9PjVz4vSM51fTu3Hw+ClTpUSQb718772vH3pyS5pShp6lvQM7SxgIDXXXmOX7w==}
    engines: {node: '>=6.0.0'}
    dependencies:
      '@jridgewell/set-array': 1.1.2
      '@jridgewell/sourcemap-codec': 1.4.14

  /@jridgewell/gen-mapping/0.3.2:
    resolution: {integrity: sha512-mh65xKQAzI6iBcFzwv28KVWSmCkdRBWoOh+bYQGW3+6OZvbbN3TqMGo5hqYxQniRcH9F2VZIoJCm4pa3BPDK/A==}
    engines: {node: '>=6.0.0'}
    dependencies:
      '@jridgewell/set-array': 1.1.2
      '@jridgewell/sourcemap-codec': 1.4.14
      '@jridgewell/trace-mapping': 0.3.15

  /@jridgewell/resolve-uri/3.1.0:
    resolution: {integrity: sha512-F2msla3tad+Mfht5cJq7LSXcdudKTWCVYUgw6pLFOOHSTtZlj6SWNYAp+AhuqLmWdBO2X5hPrLcu8cVP8fy28w==}
    engines: {node: '>=6.0.0'}

  /@jridgewell/set-array/1.1.2:
    resolution: {integrity: sha512-xnkseuNADM0gt2bs+BvhO0p78Mk762YnZdsuzFV018NoG1Sj1SCQvpSqa7XUaTam5vAGasABV9qXASMKnFMwMw==}
    engines: {node: '>=6.0.0'}

  /@jridgewell/source-map/0.3.2:
    resolution: {integrity: sha512-m7O9o2uR8k2ObDysZYzdfhb08VuEml5oWGiosa1VdaPZ/A6QyPkAJuwN0Q1lhULOf6B7MtQmHENS743hWtCrgw==}
    dependencies:
      '@jridgewell/gen-mapping': 0.3.2
      '@jridgewell/trace-mapping': 0.3.15

  /@jridgewell/sourcemap-codec/1.4.14:
    resolution: {integrity: sha512-XPSJHWmi394fuUuzDnGz1wiKqWfo1yXecHQMRf2l6hztTO+nPru658AyDngaBe7isIxEkRsPR3FZh+s7iVa4Uw==}

  /@jridgewell/trace-mapping/0.3.15:
    resolution: {integrity: sha512-oWZNOULl+UbhsgB51uuZzglikfIKSUBO/M9W2OfEjn7cmqoAiCgmv9lyACTUacZwBz0ITnJ2NqjU8Tx0DHL88g==}
    dependencies:
      '@jridgewell/resolve-uri': 3.1.0
      '@jridgewell/sourcemap-codec': 1.4.14

  /@json-rpc-tools/provider/1.7.6:
    resolution: {integrity: sha512-z7D3xvJ33UfCGv77n40lbzOYjZKVM3k2+5cV7xS8G6SCvKTzMkhkUYuD/qzQUNT4cG/lv0e9mRToweEEVLVVmA==}
    deprecated: Package no longer supported. Contact Support at https://www.npmjs.com/support for more info.
    dependencies:
      '@json-rpc-tools/utils': 1.7.6
      axios: 0.21.4
      safe-json-utils: 1.1.1
      ws: 7.5.9
    transitivePeerDependencies:
      - bufferutil
      - debug
      - utf-8-validate
    dev: false

  /@json-rpc-tools/types/1.7.6:
    resolution: {integrity: sha512-nDSqmyRNEqEK9TZHtM15uNnDljczhCUdBmRhpNZ95bIPKEDQ+nTDmGMFd2lLin3upc5h2VVVd9tkTDdbXUhDIQ==}
    deprecated: Package no longer supported. Contact Support at https://www.npmjs.com/support for more info.
    dependencies:
      keyvaluestorage-interface: 1.0.0
    dev: false

  /@json-rpc-tools/utils/1.7.6:
    resolution: {integrity: sha512-HjA8x/U/Q78HRRe19yh8HVKoZ+Iaoo3YZjakJYxR+rw52NHo6jM+VE9b8+7ygkCFXl/EHID5wh/MkXaE/jGyYw==}
    deprecated: Package no longer supported. Contact Support at https://www.npmjs.com/support for more info.
    dependencies:
      '@json-rpc-tools/types': 1.7.6
      '@pedrouid/environment': 1.0.1
    dev: false

  /@ladle/react-context/1.0.1_biqbaboplfbrettd7655fr4n2y:
    resolution: {integrity: sha512-xVQ8siyOEQG6e4Knibes1uA3PTyXnqiMmfSmd5pIbkzeDty8NCBtYHhTXSlfmcDNEsw/G8OzNWo4VbyQAVDl2A==}
    peerDependencies:
      react: '>=16.14.0'
      react-dom: '>=16.14.0'
    dependencies:
      react: 18.2.0
      react-dom: 18.2.0_react@18.2.0
    dev: false

  /@ladle/react/2.4.5_nfzzuu7raawzu62raeieivtq3q:
    resolution: {integrity: sha512-Aso5YYCm1EwJ7GxP0vaEYrBSnGLMkPHy3YK7k4la/zlWxqxMb7sQhbjXu8Q1wJtj9Qby58MryknpbznbG75Fng==}
    engines: {node: '>=16.0.0'}
    hasBin: true
    peerDependencies:
      react: '>=16.14.0'
      react-dom: '>=16.14.0'
    dependencies:
      '@babel/code-frame': 7.18.6
      '@babel/core': 7.20.5
      '@babel/generator': 7.19.6
      '@babel/parser': 7.19.6
      '@babel/plugin-proposal-class-properties': 7.18.6_@babel+core@7.20.5
      '@babel/preset-env': 7.18.10_@babel+core@7.20.5
      '@babel/preset-react': 7.18.6_@babel+core@7.20.5
      '@babel/preset-typescript': 7.18.6_@babel+core@7.20.5
      '@babel/runtime': 7.18.9
      '@babel/template': 7.18.10
      '@babel/traverse': 7.19.6
      '@babel/types': 7.19.4
      '@ladle/react-context': 1.0.1_biqbaboplfbrettd7655fr4n2y
      '@vitejs/plugin-react': 2.2.0_vite@3.2.4
      axe-core: 4.4.3
      boxen: 7.0.0
      chokidar: 3.5.3
      classnames: 2.3.2
      commander: 9.4.0
      cross-spawn: 7.0.3
      debug: 4.3.4
      default-browser: 3.1.0
      express: 4.18.1
      get-port: 6.1.2
      globby: 13.1.2
      history: 5.3.0
      lodash.merge: 4.6.2
      open: 8.4.0
      prism-react-renderer: 1.3.5_react@18.2.0
      prop-types: 15.8.1
      query-string: 7.1.1
      react: 18.2.0
      react-dom: 18.2.0_react@18.2.0
      react-frame-component: 5.2.3_v2m5e27vhdewzwhryxwfaorcca
      react-inspector: 6.0.1_react@18.2.0
      vite: 3.2.4_sass@1.56.1+terser@5.16.1
      vite-tsconfig-paths: 3.5.0_vite@3.2.4
    transitivePeerDependencies:
      - '@types/node'
      - less
      - sass
      - stylus
      - sugarss
      - supports-color
      - terser
    dev: false

  /@metamask/safe-event-emitter/2.0.0:
    resolution: {integrity: sha512-/kSXhY692qiV1MXu6EeOZvg5nECLclxNXcKCxJ3cXQgYuRymRHpdx/t7JXfsK+JLjwA1e1c1/SBrlQYpusC29Q==}
    dev: false

  /@motionone/animation/10.14.0:
    resolution: {integrity: sha512-h+1sdyBP8vbxEBW5gPFDnj+m2DCqdlAuf2g6Iafb1lcMnqjsRXWlPw1AXgvUMXmreyhqmPbJqoNfIKdytampRQ==}
    dependencies:
      '@motionone/easing': 10.14.0
      '@motionone/types': 10.14.0
      '@motionone/utils': 10.14.0
      tslib: 2.4.0
    dev: false

  /@motionone/dom/10.13.1:
    resolution: {integrity: sha512-zjfX+AGMIt/fIqd/SL1Lj93S6AiJsEA3oc5M9VkUr+Gz+juRmYN1vfvZd6MvEkSqEjwPQgcjN7rGZHrDB9APfQ==}
    dependencies:
      '@motionone/animation': 10.14.0
      '@motionone/generators': 10.14.0
      '@motionone/types': 10.14.0
      '@motionone/utils': 10.14.0
      hey-listen: 1.0.8
      tslib: 2.4.0
    dev: false

  /@motionone/easing/10.14.0:
    resolution: {integrity: sha512-2vUBdH9uWTlRbuErhcsMmt1jvMTTqvGmn9fHq8FleFDXBlHFs5jZzHJT9iw+4kR1h6a4SZQuCf72b9ji92qNYA==}
    dependencies:
      '@motionone/utils': 10.14.0
      tslib: 2.4.0
    dev: false

  /@motionone/generators/10.14.0:
    resolution: {integrity: sha512-6kRHezoFfIjFN7pPpaxmkdZXD36tQNcyJe3nwVqwJ+ZfC0e3rFmszR8kp9DEVFs9QL/akWjuGPSLBI1tvz+Vjg==}
    dependencies:
      '@motionone/types': 10.14.0
      '@motionone/utils': 10.14.0
      tslib: 2.4.0
    dev: false

  /@motionone/types/10.14.0:
    resolution: {integrity: sha512-3bNWyYBHtVd27KncnJLhksMFQ5o2MSdk1cA/IZqsHtA9DnRM1SYgN01CTcJ8Iw8pCXF5Ocp34tyAjY7WRpOJJQ==}
    dev: false

  /@motionone/utils/10.14.0:
    resolution: {integrity: sha512-sLWBLPzRqkxmOTRzSaD3LFQXCPHvDzyHJ1a3VP9PRzBxyVd2pv51/gMOsdAcxQ9n+MIeGJnxzXBYplUHKj4jkw==}
    dependencies:
      '@motionone/types': 10.14.0
      hey-listen: 1.0.8
      tslib: 2.4.0
    dev: false

  /@nodelib/fs.scandir/2.1.5:
    resolution: {integrity: sha512-vq24Bq3ym5HEQm2NKCr3yXDwjc7vTsEThRDnkp2DK9p1uqLR+DHurm/NOTo0KG7HYHU7eppKZj3MyqYuMBf62g==}
    engines: {node: '>= 8'}
    dependencies:
      '@nodelib/fs.stat': 2.0.5
      run-parallel: 1.2.0

  /@nodelib/fs.stat/2.0.5:
    resolution: {integrity: sha512-RkhPPp2zrqDAQA/2jNhnztcPAlv64XdhIp7a7454A5ovI7Bukxgt7MX7udwAu3zg1DcpPU0rz3VV1SeaqvY4+A==}
    engines: {node: '>= 8'}

  /@nodelib/fs.walk/1.2.8:
    resolution: {integrity: sha512-oGB+UxlgWcgQkgwo8GcEGwemoTFt3FIO9ababBmaGwXIoBKZ+GTy0pP185beGg7Llih/NSHSV2XAs1lnznocSg==}
    engines: {node: '>= 8'}
    dependencies:
      '@nodelib/fs.scandir': 2.1.5
      fastq: 1.13.0

  /@pedrouid/environment/1.0.1:
    resolution: {integrity: sha512-HaW78NszGzRZd9SeoI3JD11JqY+lubnaOx7Pewj5pfjqWXOEATpeKIFb9Z4t2WBUK2iryiXX3lzWwmYWgUL0Ug==}
    dev: false

  /@popperjs/core/2.11.6:
    resolution: {integrity: sha512-50/17A98tWUfQ176raKiOGXuYpLyyVMkxxG6oylzL3BPOlA6ADGdK7EYunSa4I064xerltq9TGXs8HmOk5E+vw==}
    dev: false

  /@remix-run/router/1.0.4:
    resolution: {integrity: sha512-gTL8H5USTAKOyVA4xczzDJnC3HMssdFa3tRlwBicXynx9XfiXwneHnYQogwSKpdCkjXISrEKSTtX62rLpNEVQg==}
    engines: {node: '>=14'}
    dev: false

  /@rollup/plugin-inject/5.0.2_rollup@3.5.1:
    resolution: {integrity: sha512-zRthPC/sZ2OaQwPh2LvFn0A+3SyMAZR1Vqsp89mWkIuGXKswT8ty1JWj1pf7xdZvft4gHZaCuhdopuiCwjclWg==}
    engines: {node: '>=14.0.0'}
    peerDependencies:
      rollup: ^1.20.0||^2.0.0||^3.0.0
    peerDependenciesMeta:
      rollup:
        optional: true
    dependencies:
      '@rollup/pluginutils': 5.0.2_rollup@3.5.1
      estree-walker: 2.0.2
      magic-string: 0.26.7
      rollup: 3.5.1
    dev: true

  /@rollup/pluginutils/4.2.1:
    resolution: {integrity: sha512-iKnFXr7NkdZAIHiIWE+BX5ULi/ucVFYWD6TbAV+rZctiRTY2PL6tsIKhoIOaoskiWAkgu+VsbXgUVDNLHf+InQ==}
    engines: {node: '>= 8.0.0'}
    dependencies:
      estree-walker: 2.0.2
      picomatch: 2.3.1
    dev: true

  /@rollup/pluginutils/5.0.2_rollup@3.5.1:
    resolution: {integrity: sha512-pTd9rIsP92h+B6wWwFbW8RkZv4hiR/xKsqre4SIuAOaOEQRxi0lqLke9k2/7WegC85GgUs9pjmOjCUi3In4vwA==}
    engines: {node: '>=14.0.0'}
    peerDependencies:
      rollup: ^1.20.0||^2.0.0||^3.0.0
    peerDependenciesMeta:
      rollup:
        optional: true
    dependencies:
      '@types/estree': 1.0.0
      estree-walker: 2.0.2
      picomatch: 2.3.1
      rollup: 3.5.1
    dev: true

  /@rometools/cli-darwin-arm64/0.9.2-next:
    resolution: {integrity: sha512-7i/3sRwCsz5QzGarYpiggInciSO99mH2Qx3LZ8Mf+ia1jPWBaVtGiN+GimFZEcFnYhJ6EXMNYlAuX1nJyaRSVQ==}
    cpu: [arm64]
    os: [darwin]
    requiresBuild: true
    dev: false
    optional: true

  /@rometools/cli-darwin-x64/0.9.2-next:
    resolution: {integrity: sha512-Sy0cgqW86PT0TuyAgNHpalRXrKM5WZPnDtHKVS2QXA5Ad01dhQxPHl5SiF12ussJztHWjWDmMKAso/Uopz8ENw==}
    cpu: [x64]
    os: [darwin]
    requiresBuild: true
    dev: false
    optional: true

  /@rometools/cli-linux-arm64/0.9.2-next:
    resolution: {integrity: sha512-WdhmT4sx1iGbjME8krEsYLmkgzJlNwv9yEjwIyhpAe87QngYF4w7KwdZeCAp28jkI8cp5vGYjTAHtbARRMUAcQ==}
    cpu: [arm64]
    os: [linux]
    requiresBuild: true
    dev: false
    optional: true

  /@rometools/cli-linux-x64/0.9.2-next:
    resolution: {integrity: sha512-Pgq0srYfXqgZ/Zlv2a3BzHhh+dewddWRrSWqqhjxcLLEm5IPVqfVmq0fUbNMZYm9M7DOJbUmcMdU6lPFdV044w==}
    cpu: [x64]
    os: [linux]
    requiresBuild: true
    dev: false
    optional: true

  /@rometools/cli-win32-arm64/0.9.2-next:
    resolution: {integrity: sha512-6+5R/IzJKxIXMefjQ03/5D+fKBSsynV9LvF3Ovtr0vsSfA3SdjRfsOlkH/bPOrWcLT96Fkdq8ATWd5Ah2NBQ6A==}
    cpu: [arm64]
    os: [win32]
    requiresBuild: true
    dev: false
    optional: true

  /@rometools/cli-win32-x64/0.9.2-next:
    resolution: {integrity: sha512-cFg4mGdkWcVajk+mKWjt5g/RBaxvCrJ8qBseLSIWEh8jHfpSTbOFc5Z/Mkv7QY1WWOEUBr0bX71iqZqfh3jfOA==}
    cpu: [x64]
    os: [win32]
    requiresBuild: true
    dev: false
    optional: true

  /@rometools/wasm-bundler/0.9.2-next:
    resolution: {integrity: sha512-sa2rpam4spyijJMGfqrxttN8QX67OyZjAb+JyFB5FGfNvd075nFdTBSuM177tgbbSwmt3n2MY23EV1aCLiGTmg==}
    requiresBuild: true
    dev: false
    optional: true

  /@rometools/wasm-nodejs/0.9.2-next:
    resolution: {integrity: sha512-yUTxjYZfrqXQrszRUVK/lUfRJOD5g9wfZXeRBJ4FJllGCy1CvwwR9bS09oSLIZd8zMCC02XMBBW+OZJ1b6rZrA==}
    requiresBuild: true
    dev: false
    optional: true

  /@rometools/wasm-web/0.9.2-next:
    resolution: {integrity: sha512-iZpgD4n5f2tMeSwlF50k/d8RGBkdoi7wX9YtYTXFks7mN3Z5OU7IHC1LvY28yAv0EELwMFYaaZIvhIs0jozzKw==}
    requiresBuild: true
    dev: false
    optional: true

  /@solana/buffer-layout/4.0.0:
    resolution: {integrity: sha512-lR0EMP2HC3+Mxwd4YcnZb0smnaDw7Bl2IQWZiTevRH5ZZBZn6VRWn3/92E3qdU4SSImJkA6IDHawOHAnx/qUvQ==}
    engines: {node: '>=5.10'}
    dependencies:
      buffer: 6.0.3
    dev: false

  /@solana/web3.js/1.52.0:
    resolution: {integrity: sha512-oG1+BX4nVYZ0OBzmk6DRrY8oBYMsbXVQEf9N9JOfKm+wXSmjxVEEo8v3IPV8mKwR0JvUWuE8lOn3IUDiMlRLgg==}
    engines: {node: '>=12.20.0'}
    dependencies:
      '@babel/runtime': 7.18.9
      '@ethersproject/sha2': 5.7.0
      '@solana/buffer-layout': 4.0.0
      bigint-buffer: 1.1.5
      bn.js: 5.2.1
      borsh: 0.7.0
      bs58: 4.0.1
      buffer: 6.0.1
      fast-stable-stringify: 1.0.0
      jayson: 3.7.0
      js-sha3: 0.8.0
      node-fetch: 2.6.7
      react-native-url-polyfill: 1.3.0
      rpc-websockets: 7.5.0
      secp256k1: 4.0.3
      superstruct: 0.14.2
      tweetnacl: 1.0.3
    transitivePeerDependencies:
      - bufferutil
      - encoding
      - react-native
      - utf-8-validate
    dev: false

<<<<<<< HEAD
=======
  /@stablelib/base64/1.0.1:
    resolution: {integrity: sha512-1bnPQqSxSuc3Ii6MhBysoWCg58j97aUjuCSZrGSmDxNqtytIi0k8utUenAwTZN4V5mXXYGsVUI9zeBqy+jBOSQ==}
    dev: false

  /@stablelib/binary/1.0.1:
    resolution: {integrity: sha512-ClJWvmL6UBM/wjkvv/7m5VP3GMr9t0osr4yVgLZsLCOz4hGN9gIAFEqnJ0TsSMAN+n840nf2cHZnA5/KFqHC7Q==}
    dependencies:
      '@stablelib/int': 1.0.1
    dev: false

  /@stablelib/bytes/1.0.1:
    resolution: {integrity: sha512-Kre4Y4kdwuqL8BR2E9hV/R5sOrUj6NanZaZis0V6lX5yzqC3hBuVSDXUIBqQv/sCpmuWRiHLwqiT1pqqjuBXoQ==}
    dev: false

  /@stablelib/int/1.0.1:
    resolution: {integrity: sha512-byr69X/sDtDiIjIV6m4roLVWnNNlRGzsvxw+agj8CIEazqWGOQp2dTYgQhtyVXV9wpO6WyXRQUzLV/JRNumT2w==}
    dev: false

  /@stablelib/keyagreement/1.0.1:
    resolution: {integrity: sha512-VKL6xBwgJnI6l1jKrBAfn265cspaWBPAPEc62VBQrWHLqVgNRE09gQ/AnOEyKUWrrqfD+xSQ3u42gJjLDdMDQg==}
    dependencies:
      '@stablelib/bytes': 1.0.1
    dev: false

  /@stablelib/random/1.0.2:
    resolution: {integrity: sha512-rIsE83Xpb7clHPVRlBj8qNe5L8ISQOzjghYQm/dZ7VaM2KHYwMW5adjQjrzTZCchFnNCNhkwtnOBa9HTMJCI8w==}
    dependencies:
      '@stablelib/binary': 1.0.1
      '@stablelib/wipe': 1.0.1
    dev: false

  /@stablelib/wipe/1.0.1:
    resolution: {integrity: sha512-WfqfX/eXGiAd3RJe4VU2snh/ZPwtSjLG4ynQ/vYzvghTh7dHFcI1wl+nrkWG6lGhukOxOsUHfv8dUXr58D0ayg==}
    dev: false

  /@stablelib/x25519/1.0.3:
    resolution: {integrity: sha512-KnTbKmUhPhHavzobclVJQG5kuivH+qDLpe84iRqX3CLrKp881cF160JvXJ+hjn1aMyCwYOKeIZefIH/P5cJoRw==}
    dependencies:
      '@stablelib/keyagreement': 1.0.1
      '@stablelib/random': 1.0.2
      '@stablelib/wipe': 1.0.1
    dev: false

>>>>>>> 781c7ac7
  /@svgr/babel-plugin-add-jsx-attribute/6.5.1_@babel+core@7.20.5:
    resolution: {integrity: sha512-9PYGcXrAxitycIjRmZB+Q0JaN07GZIWaTBIGQzfaZv+qr1n8X1XUEJ5rZ/vx6OVD9RRYlrNnXWExQXcmZeD/BQ==}
    engines: {node: '>=10'}
    peerDependencies:
      '@babel/core': ^7.0.0-0
    dependencies:
      '@babel/core': 7.20.5
    dev: true

  /@svgr/babel-plugin-remove-jsx-attribute/6.5.0_@babel+core@7.20.5:
    resolution: {integrity: sha512-8zYdkym7qNyfXpWvu4yq46k41pyNM9SOstoWhKlm+IfdCE1DdnRKeMUPsWIEO/DEkaWxJ8T9esNdG3QwQ93jBA==}
    engines: {node: '>=10'}
    peerDependencies:
      '@babel/core': ^7.0.0-0
    dependencies:
      '@babel/core': 7.20.5
    dev: true

  /@svgr/babel-plugin-remove-jsx-empty-expression/6.5.0_@babel+core@7.20.5:
    resolution: {integrity: sha512-NFdxMq3xA42Kb1UbzCVxplUc0iqSyM9X8kopImvFnB+uSDdzIHOdbs1op8ofAvVRtbg4oZiyRl3fTYeKcOe9Iw==}
    engines: {node: '>=10'}
    peerDependencies:
      '@babel/core': ^7.0.0-0
    dependencies:
      '@babel/core': 7.20.5
    dev: true

  /@svgr/babel-plugin-replace-jsx-attribute-value/6.5.1_@babel+core@7.20.5:
    resolution: {integrity: sha512-8DPaVVE3fd5JKuIC29dqyMB54sA6mfgki2H2+swh+zNJoynC8pMPzOkidqHOSc6Wj032fhl8Z0TVn1GiPpAiJg==}
    engines: {node: '>=10'}
    peerDependencies:
      '@babel/core': ^7.0.0-0
    dependencies:
      '@babel/core': 7.20.5
    dev: true

  /@svgr/babel-plugin-svg-dynamic-title/6.5.1_@babel+core@7.20.5:
    resolution: {integrity: sha512-FwOEi0Il72iAzlkaHrlemVurgSQRDFbk0OC8dSvD5fSBPHltNh7JtLsxmZUhjYBZo2PpcU/RJvvi6Q0l7O7ogw==}
    engines: {node: '>=10'}
    peerDependencies:
      '@babel/core': ^7.0.0-0
    dependencies:
      '@babel/core': 7.20.5
    dev: true

  /@svgr/babel-plugin-svg-em-dimensions/6.5.1_@babel+core@7.20.5:
    resolution: {integrity: sha512-gWGsiwjb4tw+ITOJ86ndY/DZZ6cuXMNE/SjcDRg+HLuCmwpcjOktwRF9WgAiycTqJD/QXqL2f8IzE2Rzh7aVXA==}
    engines: {node: '>=10'}
    peerDependencies:
      '@babel/core': ^7.0.0-0
    dependencies:
      '@babel/core': 7.20.5
    dev: true

  /@svgr/babel-plugin-transform-react-native-svg/6.5.1_@babel+core@7.20.5:
    resolution: {integrity: sha512-2jT3nTayyYP7kI6aGutkyfJ7UMGtuguD72OjeGLwVNyfPRBD8zQthlvL+fAbAKk5n9ZNcvFkp/b1lZ7VsYqVJg==}
    engines: {node: '>=10'}
    peerDependencies:
      '@babel/core': ^7.0.0-0
    dependencies:
      '@babel/core': 7.20.5
    dev: true

  /@svgr/babel-plugin-transform-svg-component/6.5.1_@babel+core@7.20.5:
    resolution: {integrity: sha512-a1p6LF5Jt33O3rZoVRBqdxL350oge54iZWHNI6LJB5tQ7EelvD/Mb1mfBiZNAan0dt4i3VArkFRjA4iObuNykQ==}
    engines: {node: '>=12'}
    peerDependencies:
      '@babel/core': ^7.0.0-0
    dependencies:
      '@babel/core': 7.20.5
    dev: true

  /@svgr/babel-preset/6.5.1_@babel+core@7.20.5:
    resolution: {integrity: sha512-6127fvO/FF2oi5EzSQOAjo1LE3OtNVh11R+/8FXa+mHx1ptAaS4cknIjnUA7e6j6fwGGJ17NzaTJFUwOV2zwCw==}
    engines: {node: '>=10'}
    peerDependencies:
      '@babel/core': ^7.0.0-0
    dependencies:
      '@babel/core': 7.20.5
      '@svgr/babel-plugin-add-jsx-attribute': 6.5.1_@babel+core@7.20.5
      '@svgr/babel-plugin-remove-jsx-attribute': 6.5.0_@babel+core@7.20.5
      '@svgr/babel-plugin-remove-jsx-empty-expression': 6.5.0_@babel+core@7.20.5
      '@svgr/babel-plugin-replace-jsx-attribute-value': 6.5.1_@babel+core@7.20.5
      '@svgr/babel-plugin-svg-dynamic-title': 6.5.1_@babel+core@7.20.5
      '@svgr/babel-plugin-svg-em-dimensions': 6.5.1_@babel+core@7.20.5
      '@svgr/babel-plugin-transform-react-native-svg': 6.5.1_@babel+core@7.20.5
      '@svgr/babel-plugin-transform-svg-component': 6.5.1_@babel+core@7.20.5
    dev: true

  /@svgr/cli/6.5.1:
    resolution: {integrity: sha512-HdxcV0NeySUU25/wQ1smXspDc7S8Z+TLt3K7pSrEO2FiLVglCRBX5gw+yROGXrcHH5p2Ui4A0xo/pdshfVbBuA==}
    engines: {node: '>=10'}
    hasBin: true
    dependencies:
      '@svgr/core': 6.5.1
      '@svgr/plugin-jsx': 6.5.1_@svgr+core@6.5.1
      '@svgr/plugin-prettier': 6.5.1_@svgr+core@6.5.1
      '@svgr/plugin-svgo': 6.5.1_@svgr+core@6.5.1
      camelcase: 6.3.0
      chalk: 4.1.2
      commander: 9.4.1
      dashify: 2.0.0
      glob: 8.0.3
    transitivePeerDependencies:
      - supports-color
    dev: true

  /@svgr/core/6.5.1:
    resolution: {integrity: sha512-/xdLSWxK5QkqG524ONSjvg3V/FkNyCv538OIBdQqPNaAta3AsXj/Bd2FbvR87yMbXO2hFSWiAe/Q6IkVPDw+mw==}
    engines: {node: '>=10'}
    dependencies:
      '@babel/core': 7.20.5
      '@svgr/babel-preset': 6.5.1_@babel+core@7.20.5
      '@svgr/plugin-jsx': 6.5.1_@svgr+core@6.5.1
      camelcase: 6.3.0
      cosmiconfig: 7.0.1
    transitivePeerDependencies:
      - supports-color
    dev: true

  /@svgr/hast-util-to-babel-ast/6.5.1:
    resolution: {integrity: sha512-1hnUxxjd83EAxbL4a0JDJoD3Dao3hmjvyvyEV8PzWmLK3B9m9NPlW7GKjFyoWE8nM7HnXzPcmmSyOW8yOddSXw==}
    engines: {node: '>=10'}
    dependencies:
      '@babel/types': 7.20.2
      entities: 4.4.0
    dev: true

  /@svgr/plugin-jsx/6.5.1_@svgr+core@6.5.1:
    resolution: {integrity: sha512-+UdQxI3jgtSjCykNSlEMuy1jSRQlGC7pqBCPvkG/2dATdWo082zHTTK3uhnAju2/6XpE6B5mZ3z4Z8Ns01S8Gw==}
    engines: {node: '>=10'}
    peerDependencies:
      '@svgr/core': ^6.0.0
    dependencies:
      '@babel/core': 7.20.5
      '@svgr/babel-preset': 6.5.1_@babel+core@7.20.5
      '@svgr/core': 6.5.1
      '@svgr/hast-util-to-babel-ast': 6.5.1
      svg-parser: 2.0.4
    transitivePeerDependencies:
      - supports-color
    dev: true

  /@svgr/plugin-prettier/6.5.1_@svgr+core@6.5.1:
    resolution: {integrity: sha512-nJTtamrxQjsHcP9vb5PVBiaVW9kEtAt0hzGK8e4+zbaIUHq6RPeR8+SvYaAbIIn1TExFszFuZSz1U08UX7kz7w==}
    engines: {node: '>=10'}
    peerDependencies:
      '@svgr/core': '*'
    dependencies:
      '@svgr/core': 6.5.1
      deepmerge: 4.2.2
      prettier: 2.8.0
    dev: true

  /@svgr/plugin-svgo/6.5.1_@svgr+core@6.5.1:
    resolution: {integrity: sha512-omvZKf8ixP9z6GWgwbtmP9qQMPX4ODXi+wzbVZgomNFsUIlHA1sf4fThdwTWSsZGgvGAG6yE+b/F5gWUkcZ/iQ==}
    engines: {node: '>=10'}
    peerDependencies:
      '@svgr/core': '*'
    dependencies:
      '@svgr/core': 6.5.1
      cosmiconfig: 7.0.1
      deepmerge: 4.2.2
      svgo: 2.8.0
    dev: true

  /@tanstack/query-core/4.19.0:
    resolution: {integrity: sha512-q+4GvS05nG2UXDE4ng0NU5SQNhT+VqhRTLNVtgVw1tIKJfG3CyYQpP/JwAdzMB7NEqC8L5oo9NAaORxEQN53dg==}
    dev: false

  /@tanstack/query-persist-client-core/4.19.0_ftp7hvay35iqkokvat2q7r6rxi:
    resolution: {integrity: sha512-gbbD8+eiJ5EZppXA/IKMRLMIkGwozYsadUBBr0PCzZ1+J9KLicgs38C8PWoNKun6w9HaQD/PZaahlMTUKl4cHA==}
    peerDependencies:
      '@tanstack/query-core': 4.19.0
    dependencies:
      '@tanstack/query-core': 4.19.0
    dev: false

  /@tanstack/query-sync-storage-persister/4.19.0_ftp7hvay35iqkokvat2q7r6rxi:
    resolution: {integrity: sha512-E8kYCFYvG8jhx0Ck6O1vz7ZVrao1IKuah3Pr23WcVAIuHegZQG55Ut2ll2fHFuhWaCGEQDF8Av49ddbJJtDaqQ==}
    dependencies:
      '@tanstack/query-persist-client-core': 4.19.0_ftp7hvay35iqkokvat2q7r6rxi
    transitivePeerDependencies:
      - '@tanstack/query-core'
    dev: false

  /@tanstack/react-query-persist-client/4.19.0_za43k4k4xcgkrjh5hymoxfxuk4:
    resolution: {integrity: sha512-ybRu73AGGT2GaMHEq/K1f9Zt6sGaiKDPyt2J31c4B6eVTjPqRmoP/zbFbwXcM+7HgFbaOIO9lY5JkJEeYJyBwA==}
    peerDependencies:
      '@tanstack/react-query': 4.19.0
    dependencies:
      '@tanstack/query-persist-client-core': 4.19.0_ftp7hvay35iqkokvat2q7r6rxi
      '@tanstack/react-query': 4.19.0_biqbaboplfbrettd7655fr4n2y
    transitivePeerDependencies:
      - '@tanstack/query-core'
    dev: false

  /@tanstack/react-query/4.19.0_biqbaboplfbrettd7655fr4n2y:
    resolution: {integrity: sha512-gP4kmfQ3BvCYxTxA/3Xf0P24iNgW539Thk89KzP7X+i+EvFiWhEUMl1NtuI87bFrVEBHs+1ColFNimDidBh/Ww==}
    peerDependencies:
      react: ^16.8.0 || ^17.0.0 || ^18.0.0
      react-dom: ^16.8.0 || ^17.0.0 || ^18.0.0
      react-native: '*'
    peerDependenciesMeta:
      react-dom:
        optional: true
      react-native:
        optional: true
    dependencies:
      '@tanstack/query-core': 4.19.0
      react: 18.2.0
      react-dom: 18.2.0_react@18.2.0
      use-sync-external-store: 1.2.0_react@18.2.0
    dev: false

  /@tauri-apps/api/1.2.0:
    resolution: {integrity: sha512-lsI54KI6HGf7VImuf/T9pnoejfgkNoXveP14pVV7XarrQ46rOejIVJLFqHI9sRReJMGdh2YuCoI3cc/yCWCsrw==}
    engines: {node: '>= 14.6.0', npm: '>= 6.6.0', yarn: '>= 1.19.1'}
    dev: false

  /@tauri-apps/cli-darwin-arm64/1.2.1:
    resolution: {integrity: sha512-WiAxSON52owFI65Whd3NjcKjXdO1zJfafBVZ3v+Y3F2zlXhRPiirXbtefAc3mvN56zDz/pfi018Qb4XesuVzHA==}
    engines: {node: '>= 10'}
    cpu: [arm64]
    os: [darwin]
    requiresBuild: true
    dev: true
    optional: true

  /@tauri-apps/cli-darwin-x64/1.2.1:
    resolution: {integrity: sha512-jfumnrn7RYKVtDmHgrQhImoxpqT51bDrO4KxgpIXaYSaf6MdG2JT72dwUovPrURw0JX2Z/Elihq+dYbrsKoV/w==}
    engines: {node: '>= 10'}
    cpu: [x64]
    os: [darwin]
    requiresBuild: true
    dev: true
    optional: true

  /@tauri-apps/cli-linux-arm-gnueabihf/1.2.1:
    resolution: {integrity: sha512-n4p6Ekn6Wa9X/klUGevEGgoWAGApGGsLrJYE4c8bKTbAUfQ9Nyzjh8gK/GDii1dg9oRW0FdXDa6BJa7aEEj9sA==}
    engines: {node: '>= 10'}
    cpu: [arm]
    os: [linux]
    requiresBuild: true
    dev: true
    optional: true

  /@tauri-apps/cli-linux-arm64-gnu/1.2.1:
    resolution: {integrity: sha512-oAHkQQGfNCh8pQQHuDzzqt+S5sOj3tiUkySaquR2z/AQEHeDGAMrRGLZwOiDw9Xvu7qxFiF9H0e5OMK7BkncDw==}
    engines: {node: '>= 10'}
    cpu: [arm64]
    os: [linux]
    requiresBuild: true
    dev: true
    optional: true

  /@tauri-apps/cli-linux-arm64-musl/1.2.1:
    resolution: {integrity: sha512-1dEZ5fdFYkMyB1U7ZkDJUlwYwCeqy9Y3vXmtZ6pCxrvgs844s8+RIFDuMU42pTN+lUxfFeQARmv0LpS4eF/QWQ==}
    engines: {node: '>= 10'}
    cpu: [arm64]
    os: [linux]
    requiresBuild: true
    dev: true
    optional: true

  /@tauri-apps/cli-linux-x64-gnu/1.2.1:
    resolution: {integrity: sha512-wkgCD3s5P6tgBPnn0/gDx7MXMx2Hx+jdA+JP8zdCq4cIeYXlxdZG/zXbHb5ldPadNh582lzHiGg+Pmc+wDg2fA==}
    engines: {node: '>= 10'}
    cpu: [x64]
    os: [linux]
    requiresBuild: true
    dev: true
    optional: true

  /@tauri-apps/cli-linux-x64-musl/1.2.1:
    resolution: {integrity: sha512-zD+a+5cSlYVU0ECOojWp71ok/9jE0DJufzb9oky17XIKV/oiOAG60z4OYRe+oqxYS1TcBt+pUa1/2zlu/6SRdA==}
    engines: {node: '>= 10'}
    cpu: [x64]
    os: [linux]
    requiresBuild: true
    dev: true
    optional: true

  /@tauri-apps/cli-win32-ia32-msvc/1.2.1:
    resolution: {integrity: sha512-nEgdRd8czaKL1RQfj946dsfzlk6atmD95Fm7NVTVOe77PFHTS3ztHeWK7X6jirCaOF3h/F7qpJVCU6JMnq2tfA==}
    engines: {node: '>= 10'}
    cpu: [ia32]
    os: [win32]
    requiresBuild: true
    dev: true
    optional: true

  /@tauri-apps/cli-win32-x64-msvc/1.2.1:
    resolution: {integrity: sha512-ceWiQkmNNRrnfgbLMnndT4QF1IyLK7aOJsMqS/HueshAwmVQWnC1DUE0C58Taetgq38Cavc4gGnZOCHuH6ZuTw==}
    engines: {node: '>= 10'}
    cpu: [x64]
    os: [win32]
    requiresBuild: true
    dev: true
    optional: true

  /@tauri-apps/cli/1.2.1:
    resolution: {integrity: sha512-JrFFT1/4V+AGSRjKdgszZwOr+/a1519LDhNxBkbsIg6D/kFK+3kk1qImaQBY9DvvIWK6IV4whc8OAkgxm+Sl3w==}
    engines: {node: '>= 10'}
    hasBin: true
    optionalDependencies:
      '@tauri-apps/cli-darwin-arm64': 1.2.1
      '@tauri-apps/cli-darwin-x64': 1.2.1
      '@tauri-apps/cli-linux-arm-gnueabihf': 1.2.1
      '@tauri-apps/cli-linux-arm64-gnu': 1.2.1
      '@tauri-apps/cli-linux-arm64-musl': 1.2.1
      '@tauri-apps/cli-linux-x64-gnu': 1.2.1
      '@tauri-apps/cli-linux-x64-musl': 1.2.1
      '@tauri-apps/cli-win32-ia32-msvc': 1.2.1
      '@tauri-apps/cli-win32-x64-msvc': 1.2.1
    dev: true

  /@tippyjs/react/4.2.6_biqbaboplfbrettd7655fr4n2y:
    resolution: {integrity: sha512-91RicDR+H7oDSyPycI13q3b7o4O60wa2oRbjlz2fyRLmHImc4vyDwuUP8NtZaN0VARJY5hybvDYrFzhY9+Lbyw==}
    peerDependencies:
      react: '>=16.8'
      react-dom: '>=16.8'
    dependencies:
      react: 18.2.0
      react-dom: 18.2.0_react@18.2.0
      tippy.js: 6.3.7
    dev: false

  /@trysound/sax/0.2.0:
    resolution: {integrity: sha512-L7z9BgrNEcYyUYtF+HaEfiS5ebkh9jXqbszz7pC0hRBPaatV0XjSD3+eHrpqFemQfgwiFF0QPIarnIihIDn7OA==}
    engines: {node: '>=10.13.0'}
    dev: true

  /@types/bn.js/4.11.6:
    resolution: {integrity: sha512-pqr857jrp2kPuO9uRjZ3PwnJTjoQy+fcdxvBTvHm6dkmEL9q+hDD/2j/0ELOBPtPnS8LjCX0gI9nbl8lVkadpg==}
    dependencies:
      '@types/node': 18.7.13
    dev: false

  /@types/byte-size/8.1.0:
    resolution: {integrity: sha512-LCIlZh8vyx+I2fgRycE1D34c33QDppYY6quBYYoaOpQ1nGhJ/avSP2VlrAefVotjJxgSk6WkKo0rTcCJwGG7vA==}
    dev: true

  /@types/connect/3.4.35:
    resolution: {integrity: sha512-cdeYyv4KWoEgpBISTxWvqYsVy444DOqehiF3fM3ne10AmJ62RSyNkUnxMJXHQWRQQX2eR94m5y1IZyDwBjV9FQ==}
    dependencies:
      '@types/node': 18.7.13
    dev: false

  /@types/d3-color/2.0.3:
    resolution: {integrity: sha512-+0EtEjBfKEDtH9Rk3u3kLOUXM5F+iZK+WvASPb0MhIZl8J8NUvGeZRwKCXl+P3HkYx5TdU4YtcibpqHkSR9n7w==}
    dev: false

  /@types/d3-interpolate/2.0.2:
    resolution: {integrity: sha512-lElyqlUfIPyWG/cD475vl6msPL4aMU7eJvx1//Q177L8mdXoVPFl1djIESF2FKnc0NyaHvQlJpWwKJYwAhUoCw==}
    dependencies:
      '@types/d3-color': 2.0.3
    dev: false

  /@types/d3-path/2.0.2:
    resolution: {integrity: sha512-3YHpvDw9LzONaJzejXLOwZ3LqwwkoXb9LI2YN7Hbd6pkGo5nIlJ09ul4bQhBN4hQZJKmUpX8HkVqbzgUKY48cg==}
    dev: false

  /@types/d3-scale/3.3.2:
    resolution: {integrity: sha512-gGqr7x1ost9px3FvIfUMi5XA/F/yAf4UkUDtdQhpH92XCT0Oa7zkkRzY61gPVJq+DxpHn/btouw5ohWkbBsCzQ==}
    dependencies:
      '@types/d3-time': 2.1.1
    dev: false

  /@types/d3-shape/2.1.3:
    resolution: {integrity: sha512-HAhCel3wP93kh4/rq+7atLdybcESZ5bRHDEZUojClyZWsRuEMo3A52NGYJSh48SxfxEU6RZIVbZL2YFZ2OAlzQ==}
    dependencies:
      '@types/d3-path': 2.0.2
    dev: false

  /@types/d3-time/2.1.1:
    resolution: {integrity: sha512-9MVYlmIgmRR31C5b4FVSWtuMmBHh2mOWQYfl7XAYOa8dsnb7iEmUmRSWSFgXFtkjxO65d7hTUHQC+RhR/9IWFg==}
    dev: false

  /@types/debug/4.1.7:
    resolution: {integrity: sha512-9AonUzyTjXXhEOa0DnqpzZi6VHlqKMswga9EXjpXnnqxwLtdvPPtlO8evrI5D9S6asFRCQ6v+wpiUKbw+vKqyg==}
    dependencies:
      '@types/ms': 0.7.31
    dev: false

  /@types/eslint/8.4.6:
    resolution: {integrity: sha512-/fqTbjxyFUaYNO7VcW5g+4npmqVACz1bB7RTHYuLj+PRjw9hrCwrUXVQFpChUS0JsyEFvMZ7U/PfmvWgxJhI9g==}
    dependencies:
      '@types/estree': 1.0.0
      '@types/json-schema': 7.0.11
    dev: true

  /@types/estree/1.0.0:
    resolution: {integrity: sha512-WulqXMDUTYAXCjZnk6JtIHPigp55cVtDgDrO2gHRwhyJto21+1zbVCtOYB2L1F9w4qCQ0rOGWBnBe0FNTiEJIQ==}
    dev: true

  /@types/file-saver/2.0.5:
    resolution: {integrity: sha512-zv9kNf3keYegP5oThGLaPk8E081DFDuwfqjtiTzm6PoxChdJ1raSuADf2YGCVIyrSynLrgc8JWv296s7Q7pQSQ==}
    dev: true

  /@types/hast/2.3.4:
    resolution: {integrity: sha512-wLEm0QvaoawEDoTRwzTXp4b4jpwiJDvR5KMnFnVodm3scufTlBOWRD6N1OBf9TZMhjlNsSfcO5V+7AF4+Vy+9g==}
    dependencies:
      '@types/unist': 2.0.6
    dev: false

  /@types/history/4.7.11:
    resolution: {integrity: sha512-qjDJRrmvBMiTx+jyLxvLfJU7UznFuokDv4f3WRuriHKERccVpFU+8XMQUAbDzoiJCsmexxRExQeMwwCdamSKDA==}
    dev: true

  /@types/json-schema/7.0.11:
    resolution: {integrity: sha512-wOuvG1SN4Us4rez+tylwwwCV1psiNVOkJeM3AUWUNWg/jDQY2+HE/444y5gc+jBmRqASOm2Oeh5c1axHobwRKQ==}
    dev: true

  /@types/json5/0.0.29:
    resolution: {integrity: sha512-dRLjCWHYg4oaA77cxO64oO+7JwCwnIzkZPdrrC71jQmQtlhM556pwKo5bUzqvZndkVbeFLIIi+9TC40JNF5hNQ==}
    dev: true

  /@types/lodash-es/4.17.6:
    resolution: {integrity: sha512-R+zTeVUKDdfoRxpAryaQNRKk3105Rrgx2CFRClIgRGaqDTdjsm8h6IYA8ir584W3ePzkZfst5xIgDwYrlh9HLg==}
    dependencies:
      '@types/lodash': 4.14.184
    dev: true

  /@types/lodash/4.14.184:
    resolution: {integrity: sha512-RoZphVtHbxPZizt4IcILciSWiC6dcn+eZ8oX9IWEYfDMcocdd42f7NPI6fQj+6zI8y4E0L7gu2pcZKLGTRaV9Q==}

  /@types/mdast/3.0.10:
    resolution: {integrity: sha512-W864tg/Osz1+9f4lrGTZpCSO5/z4608eUp19tbozkq2HJK6i3z1kT0H9tlADXuYIb1YYOBByU4Jsqkk75q48qA==}
    dependencies:
      '@types/unist': 2.0.6
    dev: false

  /@types/minimist/1.2.2:
    resolution: {integrity: sha512-jhuKLIRrhvCPLqwPcx6INqmKeiA5EWrsCOPhrlFSrbrmU4ZMPjj5Ul/oLCMDO98XRUIwVm78xICz4EPCektzeQ==}
    dev: true

  /@types/ms/0.7.31:
    resolution: {integrity: sha512-iiUgKzV9AuaEkZqkOLDIvlQiL6ltuZd9tGcW3gwpnX8JbuiuhFlEGmmFXEXkN50Cvq7Os88IY2v0dkDqXYWVgA==}
    dev: false

  /@types/node/12.20.55:
    resolution: {integrity: sha512-J8xLz7q2OFulZ2cyGTLE1TbbZcjpno7FaN6zdJNrgAdrJ+DZzh/uFR6YrTb4C+nXakvud8Q4+rbhoIWlYQbUFQ==}
    dev: false

  /@types/node/18.7.13:
    resolution: {integrity: sha512-46yIhxSe5xEaJZXWdIBP7GU4HDTG8/eo0qd9atdiL+lFpA03y8KS+lkTN834TWJj5767GbWv4n/P6efyTFt1Dw==}
    dev: false

  /@types/normalize-package-data/2.4.1:
    resolution: {integrity: sha512-Gj7cI7z+98M282Tqmp2K5EIsoouUEzbBJhQQzDE3jSIRk6r9gsz0oUokqIUR4u1R3dMHo0pDHM7sNOHyhulypw==}
    dev: true

  /@types/parse-json/4.0.0:
    resolution: {integrity: sha512-//oorEZjL6sbPcKUaCdIGlIUeH26mgzimjBB77G6XRgnDl/L5wOnpyBGRe/Mmf5CVW3PwEBE1NjiMZ/ssFh4wA==}

  /@types/pbkdf2/3.1.0:
    resolution: {integrity: sha512-Cf63Rv7jCQ0LaL8tNXmEyqTHuIJxRdlS5vMh1mj5voN4+QFhVZnlZruezqpWYDiJ8UTzhP0VmeLXCmBk66YrMQ==}
    dependencies:
      '@types/node': 18.7.13
    dev: false

  /@types/prop-types/15.7.5:
    resolution: {integrity: sha512-JCB8C6SnDoQf0cNycqd/35A7MjcnK+ZTqE7judS6o7utxUCg6imJg3QK2qzHKszlTjcj2cn+NwMB2i96ubpj7w==}

  /@types/react-dom/18.0.9:
    resolution: {integrity: sha512-qnVvHxASt/H7i+XG1U1xMiY5t+IHcPGUK7TDMDzom08xa7e86eCeKOiLZezwCKVxJn6NEiiy2ekgX8aQssjIKg==}
    dependencies:
      '@types/react': 18.0.26
    dev: true

  /@types/react-router-dom/5.3.3:
    resolution: {integrity: sha512-kpqnYK4wcdm5UaWI3fLcELopqLrHgLqNsdpHauzlQktfkHL3npOSwtj1Uz9oKBAzs7lFtVkV8j83voAz2D8fhw==}
    dependencies:
      '@types/history': 4.7.11
      '@types/react': 18.0.26
      '@types/react-router': 5.1.18
    dev: true

  /@types/react-router/5.1.18:
    resolution: {integrity: sha512-YYknwy0D0iOwKQgz9v8nOzt2J6l4gouBmDnWqUUznltOTaon+r8US8ky8HvN0tXvc38U9m6z/t2RsVsnd1zM0g==}
    dependencies:
      '@types/history': 4.7.11
      '@types/react': 18.0.26
    dev: true

  /@types/react-table/7.7.12:
    resolution: {integrity: sha512-bRUent+NR/WwtDGwI/BqhZ8XnHghwHw0HUKeohzB5xN3K2qKWYE5w19e7GCuOkL1CXD9Gi1HFy7TIm2AvgWUHg==}
    dependencies:
      '@types/react': 18.0.26
    dev: true

  /@types/react-transition-group/4.4.5:
    resolution: {integrity: sha512-juKD/eiSM3/xZYzjuzH6ZwpP+/lejltmiS3QEzV/vmb/Q8+HfDmxu+Baga8UEMGBqV88Nbg4l2hY/K2DkyaLLA==}
    dependencies:
      '@types/react': 18.0.26
    dev: false

  /@types/react-virtualized-auto-sizer/1.0.1:
    resolution: {integrity: sha512-GH8sAnBEM5GV9LTeiz56r4ZhMOUSrP43tAQNSRVxNexDjcNKLCEtnxusAItg1owFUFE6k0NslV26gqVClVvong==}
    dependencies:
      '@types/react': 18.0.26
    dev: false

  /@types/react-window/1.8.5:
    resolution: {integrity: sha512-V9q3CvhC9Jk9bWBOysPGaWy/Z0lxYcTXLtLipkt2cnRj1JOSFNF7wqGpkScSXMgBwC+fnVRg/7shwgddBG5ICw==}
    dependencies:
      '@types/react': 18.0.26
    dev: false

  /@types/react/18.0.26:
    resolution: {integrity: sha512-hCR3PJQsAIXyxhTNSiDFY//LhnMZWpNNr5etoCqx/iUfGc5gXWtQR2Phl908jVR6uPXacojQWTg4qRpkxTuGug==}
    dependencies:
      '@types/prop-types': 15.7.5
      '@types/scheduler': 0.16.2
      csstype: 3.1.0

  /@types/scheduler/0.16.2:
    resolution: {integrity: sha512-hppQEBDmlwhFAXKJX2KnWLYu5yMfi91yazPb2l+lbJiwW+wdo1gNeRA+3RgNSO39WYX2euey41KEwnqesU2Jew==}

  /@types/secp256k1/4.0.3:
    resolution: {integrity: sha512-Da66lEIFeIz9ltsdMZcpQvmrmmoqrfju8pm1BH8WbYjZSwUgCwXLb9C+9XYogwBITnbsSaMdVPb2ekf7TV+03w==}
    dependencies:
      '@types/node': 18.7.13
    dev: false

  /@types/semver/7.3.12:
    resolution: {integrity: sha512-WwA1MW0++RfXmCr12xeYOOC5baSC9mSb0ZqCquFzKhcoF4TvHu5MKOuXsncgZcpVFhB1pXd5hZmM0ryAoCp12A==}
    dev: true

  /@types/unist/2.0.6:
    resolution: {integrity: sha512-PBjIUxZHOuj0R15/xuwJYjFi+KZdNFrehocChv4g5hu6aFroHue8m0lBP0POdK2nKzbw0cgV1mws8+V/JAcEkQ==}
    dev: false

  /@types/ws/7.4.7:
    resolution: {integrity: sha512-JQbbmxZTZehdc2iszGKs5oC3NFnjeay7mtAWrdt7qNtAVK0g19muApzAy4bm9byz79xa2ZnO/BOBC2R8RC5Lww==}
    dependencies:
      '@types/node': 18.7.13
    dev: false

  /@typescript-eslint/eslint-plugin/5.45.0_yjegg5cyoezm3fzsmuszzhetym:
    resolution: {integrity: sha512-CXXHNlf0oL+Yg021cxgOdMHNTXD17rHkq7iW6RFHoybdFgQBjU3yIXhhcPpGwr1CjZlo6ET8C6tzX5juQoXeGA==}
    engines: {node: ^12.22.0 || ^14.17.0 || >=16.0.0}
    peerDependencies:
      '@typescript-eslint/parser': ^5.0.0
      eslint: ^6.0.0 || ^7.0.0 || ^8.0.0
      typescript: '*'
    peerDependenciesMeta:
      typescript:
        optional: true
    dependencies:
      '@typescript-eslint/parser': 5.45.0_s5ps7njkmjlaqajutnox5ntcla
      '@typescript-eslint/scope-manager': 5.45.0
      '@typescript-eslint/type-utils': 5.45.0_s5ps7njkmjlaqajutnox5ntcla
      '@typescript-eslint/utils': 5.45.0_s5ps7njkmjlaqajutnox5ntcla
      debug: 4.3.4
      eslint: 8.29.0
      ignore: 5.2.0
      natural-compare-lite: 1.4.0
      regexpp: 3.2.0
      semver: 7.3.7
      tsutils: 3.21.0_typescript@4.9.3
      typescript: 4.9.3
    transitivePeerDependencies:
      - supports-color
    dev: true

  /@typescript-eslint/parser/5.45.0_s5ps7njkmjlaqajutnox5ntcla:
    resolution: {integrity: sha512-brvs/WSM4fKUmF5Ot/gEve6qYiCMjm6w4HkHPfS6ZNmxTS0m0iNN4yOChImaCkqc1hRwFGqUyanMXuGal6oyyQ==}
    engines: {node: ^12.22.0 || ^14.17.0 || >=16.0.0}
    peerDependencies:
      eslint: ^6.0.0 || ^7.0.0 || ^8.0.0
      typescript: '*'
    peerDependenciesMeta:
      typescript:
        optional: true
    dependencies:
      '@typescript-eslint/scope-manager': 5.45.0
      '@typescript-eslint/types': 5.45.0
      '@typescript-eslint/typescript-estree': 5.45.0_typescript@4.9.3
      debug: 4.3.4
      eslint: 8.29.0
      typescript: 4.9.3
    transitivePeerDependencies:
      - supports-color
    dev: true

  /@typescript-eslint/scope-manager/5.45.0:
    resolution: {integrity: sha512-noDMjr87Arp/PuVrtvN3dXiJstQR1+XlQ4R1EvzG+NMgXi8CuMCXpb8JqNtFHKceVSQ985BZhfRdowJzbv4yKw==}
    engines: {node: ^12.22.0 || ^14.17.0 || >=16.0.0}
    dependencies:
      '@typescript-eslint/types': 5.45.0
      '@typescript-eslint/visitor-keys': 5.45.0
    dev: true

  /@typescript-eslint/type-utils/5.45.0_s5ps7njkmjlaqajutnox5ntcla:
    resolution: {integrity: sha512-DY7BXVFSIGRGFZ574hTEyLPRiQIvI/9oGcN8t1A7f6zIs6ftbrU0nhyV26ZW//6f85avkwrLag424n+fkuoJ1Q==}
    engines: {node: ^12.22.0 || ^14.17.0 || >=16.0.0}
    peerDependencies:
      eslint: '*'
      typescript: '*'
    peerDependenciesMeta:
      typescript:
        optional: true
    dependencies:
      '@typescript-eslint/typescript-estree': 5.45.0_typescript@4.9.3
      '@typescript-eslint/utils': 5.45.0_s5ps7njkmjlaqajutnox5ntcla
      debug: 4.3.4
      eslint: 8.29.0
      tsutils: 3.21.0_typescript@4.9.3
      typescript: 4.9.3
    transitivePeerDependencies:
      - supports-color
    dev: true

  /@typescript-eslint/types/5.45.0:
    resolution: {integrity: sha512-QQij+u/vgskA66azc9dCmx+rev79PzX8uDHpsqSjEFtfF2gBUTRCpvYMh2gw2ghkJabNkPlSUCimsyBEQZd1DA==}
    engines: {node: ^12.22.0 || ^14.17.0 || >=16.0.0}
    dev: true

  /@typescript-eslint/typescript-estree/5.45.0_typescript@4.9.3:
    resolution: {integrity: sha512-maRhLGSzqUpFcZgXxg1qc/+H0bT36lHK4APhp0AEUVrpSwXiRAomm/JGjSG+kNUio5kAa3uekCYu/47cnGn5EQ==}
    engines: {node: ^12.22.0 || ^14.17.0 || >=16.0.0}
    peerDependencies:
      typescript: '*'
    peerDependenciesMeta:
      typescript:
        optional: true
    dependencies:
      '@typescript-eslint/types': 5.45.0
      '@typescript-eslint/visitor-keys': 5.45.0
      debug: 4.3.4
      globby: 11.1.0
      is-glob: 4.0.3
      semver: 7.3.7
      tsutils: 3.21.0_typescript@4.9.3
      typescript: 4.9.3
    transitivePeerDependencies:
      - supports-color
    dev: true

  /@typescript-eslint/utils/5.45.0_s5ps7njkmjlaqajutnox5ntcla:
    resolution: {integrity: sha512-OUg2JvsVI1oIee/SwiejTot2OxwU8a7UfTFMOdlhD2y+Hl6memUSL4s98bpUTo8EpVEr0lmwlU7JSu/p2QpSvA==}
    engines: {node: ^12.22.0 || ^14.17.0 || >=16.0.0}
    peerDependencies:
      eslint: ^6.0.0 || ^7.0.0 || ^8.0.0
    dependencies:
      '@types/json-schema': 7.0.11
      '@types/semver': 7.3.12
      '@typescript-eslint/scope-manager': 5.45.0
      '@typescript-eslint/types': 5.45.0
      '@typescript-eslint/typescript-estree': 5.45.0_typescript@4.9.3
      eslint: 8.29.0
      eslint-scope: 5.1.1
      eslint-utils: 3.0.0_eslint@8.29.0
      semver: 7.3.7
    transitivePeerDependencies:
      - supports-color
      - typescript
    dev: true

  /@typescript-eslint/visitor-keys/5.45.0:
    resolution: {integrity: sha512-jc6Eccbn2RtQPr1s7th6jJWQHBHI6GBVQkCHoJFQ5UreaKm59Vxw+ynQUPPY2u2Amquc+7tmEoC2G52ApsGNNg==}
    engines: {node: ^12.22.0 || ^14.17.0 || >=16.0.0}
    dependencies:
      '@typescript-eslint/types': 5.45.0
      eslint-visitor-keys: 3.3.0
    dev: true

  /@vitejs/plugin-legacy/2.3.1_terser@5.16.1+vite@3.2.4:
    resolution: {integrity: sha512-J5KaGBlSt2tEYPVjM/C8dA6DkRzkFkbPe+Xb4IX5G+XOV5OGbVAfkMjKywdrkO3gGynO8S98i71Lmsff4cWkCQ==}
    engines: {node: ^14.18.0 || >=16.0.0}
    peerDependencies:
      terser: ^5.4.0
      vite: ^3.0.0
    dependencies:
      '@babel/standalone': 7.20.3
      core-js: 3.26.0
      magic-string: 0.26.7
      regenerator-runtime: 0.13.10
      systemjs: 6.13.0
      terser: 5.16.1
      vite: 3.2.4_sass@1.56.1+terser@5.16.1
    dev: false

  /@vitejs/plugin-react/2.2.0_vite@3.2.4:
    resolution: {integrity: sha512-FFpefhvExd1toVRlokZgxgy2JtnBOdp4ZDsq7ldCWaqGSGn9UhWMAVm/1lxPL14JfNS5yGz+s9yFrQY6shoStA==}
    engines: {node: ^14.18.0 || >=16.0.0}
    peerDependencies:
      vite: ^3.0.0
    dependencies:
      '@babel/core': 7.20.5
      '@babel/plugin-transform-react-jsx': 7.19.0_@babel+core@7.20.5
      '@babel/plugin-transform-react-jsx-development': 7.18.6_@babel+core@7.20.5
      '@babel/plugin-transform-react-jsx-self': 7.18.6_@babel+core@7.20.5
      '@babel/plugin-transform-react-jsx-source': 7.19.6_@babel+core@7.20.5
      magic-string: 0.26.7
      react-refresh: 0.14.0
      vite: 3.2.4_sass@1.56.1+terser@5.16.1
    transitivePeerDependencies:
      - supports-color
    dev: false

  /@wagmi/core/0.7.9_7dh7yk7zbwrgzakmpbhvw4r7fm:
    resolution: {integrity: sha512-97KCELUP5Q1AagRyE7SmpLh4/v3xdcy/XMbybLvvtQbgmi3y5oEzy4h/wJMY1hEZlmicqyWZAHHm6xIr1tP5HA==}
    peerDependencies:
      '@coinbase/wallet-sdk': '>=3.3.0'
      '@walletconnect/ethereum-provider': '>=1.7.5'
      ethers: '>=5.5.1'
    peerDependenciesMeta:
      '@coinbase/wallet-sdk':
        optional: true
      '@walletconnect/ethereum-provider':
        optional: true
    dependencies:
      '@coinbase/wallet-sdk': 3.5.3_@babel+core@7.20.5
      '@walletconnect/ethereum-provider': 1.8.0
      abitype: 0.1.8_typescript@4.9.3
      ethers: 5.7.2
      eventemitter3: 4.0.7
      zustand: 4.1.4_react@18.2.0
    transitivePeerDependencies:
      - immer
      - react
      - typescript
    dev: false

  /@walletconnect/browser-utils/1.8.0:
    resolution: {integrity: sha512-Wcqqx+wjxIo9fv6eBUFHPsW1y/bGWWRboni5dfD8PtOmrihrEpOCmvRJe4rfl7xgJW8Ea9UqKEaq0bIRLHlK4A==}
    dependencies:
      '@walletconnect/safe-json': 1.0.0
      '@walletconnect/types': 1.8.0
      '@walletconnect/window-getters': 1.0.0
      '@walletconnect/window-metadata': 1.0.0
      detect-browser: 5.2.0
    dev: false

  /@walletconnect/client/1.8.0:
    resolution: {integrity: sha512-svyBQ14NHx6Cs2j4TpkQaBI/2AF4+LXz64FojTjMtV4VMMhl81jSO1vNeg+yYhQzvjcGH/GpSwixjyCW0xFBOQ==}
    dependencies:
      '@walletconnect/core': 1.8.0
      '@walletconnect/iso-crypto': 1.8.0
      '@walletconnect/types': 1.8.0
      '@walletconnect/utils': 1.8.0
    transitivePeerDependencies:
      - bufferutil
      - utf-8-validate
    dev: false

  /@walletconnect/core/1.8.0:
    resolution: {integrity: sha512-aFTHvEEbXcZ8XdWBw6rpQDte41Rxwnuk3SgTD8/iKGSRTni50gI9S3YEzMj05jozSiOBxQci4pJDMVhIUMtarw==}
    dependencies:
      '@walletconnect/socket-transport': 1.8.0
      '@walletconnect/types': 1.8.0
      '@walletconnect/utils': 1.8.0
    transitivePeerDependencies:
      - bufferutil
      - utf-8-validate
    dev: false

  /@walletconnect/crypto/1.0.2:
    resolution: {integrity: sha512-+OlNtwieUqVcOpFTvLBvH+9J9pntEqH5evpINHfVxff1XIgwV55PpbdvkHu6r9Ib4WQDOFiD8OeeXs1vHw7xKQ==}
    dependencies:
      '@walletconnect/encoding': 1.0.2
      '@walletconnect/environment': 1.0.0
      '@walletconnect/randombytes': 1.0.2
      aes-js: 3.1.2
      hash.js: 1.1.7
    dev: false

  /@walletconnect/encoding/1.0.2:
    resolution: {integrity: sha512-CrwSBrjqJ7rpGQcTL3kU+Ief+Bcuu9PH6JLOb+wM6NITX1GTxR/MfNwnQfhLKK6xpRAyj2/nM04OOH6wS8Imag==}
    dependencies:
      is-typedarray: 1.0.0
      tslib: 1.14.1
      typedarray-to-buffer: 3.1.5
    dev: false

  /@walletconnect/environment/1.0.0:
    resolution: {integrity: sha512-4BwqyWy6KpSvkocSaV7WR3BlZfrxLbJSLkg+j7Gl6pTDE+U55lLhJvQaMuDVazXYxcjBsG09k7UlH7cGiUI5vQ==}
    dev: false

  /@walletconnect/ethereum-provider/1.8.0:
    resolution: {integrity: sha512-Nq9m+oo5P0F+njsROHw9KMWdoc/8iGHYzQdkjJN/1C7DtsqFRg5k5a3hd9rzCLpbPsOC1q8Z5lRs6JQgDvPm6Q==}
    dependencies:
      '@walletconnect/client': 1.8.0
      '@walletconnect/jsonrpc-http-connection': 1.0.3
      '@walletconnect/jsonrpc-provider': 1.0.5
      '@walletconnect/signer-connection': 1.8.0
      '@walletconnect/types': 1.8.0
      '@walletconnect/utils': 1.8.0
      eip1193-provider: 1.0.1
      eventemitter3: 4.0.7
    transitivePeerDependencies:
      - bufferutil
      - debug
      - encoding
      - utf-8-validate
    dev: false

  /@walletconnect/iso-crypto/1.8.0:
    resolution: {integrity: sha512-pWy19KCyitpfXb70hA73r9FcvklS+FvO9QUIttp3c2mfW8frxgYeRXfxLRCIQTkaYueRKvdqPjbyhPLam508XQ==}
    dependencies:
      '@walletconnect/crypto': 1.0.2
      '@walletconnect/types': 1.8.0
      '@walletconnect/utils': 1.8.0
    dev: false

  /@walletconnect/jsonrpc-http-connection/1.0.3:
    resolution: {integrity: sha512-npPvDG2JxyxoqOphDiyjp5pPeASRBrlfQS39wHESPHlFIjBuvNt9lV9teh53MK9Ncbyxh4y2qEKMfPgcUulTRg==}
    dependencies:
      '@walletconnect/jsonrpc-utils': 1.0.3
      '@walletconnect/safe-json': 1.0.0
      cross-fetch: 3.1.5
    transitivePeerDependencies:
      - encoding
    dev: false

  /@walletconnect/jsonrpc-provider/1.0.5:
    resolution: {integrity: sha512-v61u4ZIV8+p9uIHS2Kl2YRj/2idrQiHcrbrJXw3McQkEJtj9mkCofr1Hu/n419wSRM5uiNK8Z4WRS9zGTTAhWQ==}
    dependencies:
      '@walletconnect/jsonrpc-utils': 1.0.3
      '@walletconnect/safe-json': 1.0.0
    dev: false

  /@walletconnect/jsonrpc-types/1.0.1:
    resolution: {integrity: sha512-+6coTtOuChCqM+AoYyi4Q83p9l/laI6NvuM2/AHaZFuf0gT0NjW7IX2+86qGyizn7Ptq4AYZmfxurAxTnhefuw==}
    dependencies:
      keyvaluestorage-interface: 1.0.0
    dev: false

  /@walletconnect/jsonrpc-utils/1.0.3:
    resolution: {integrity: sha512-3yb49bPk16MNLk6uIIHPSHQCpD6UAo1OMOx1rM8cW/MPEAYAzrSW5hkhG7NEUwX9SokRIgnZK3QuQkiyNzBMhQ==}
    dependencies:
      '@walletconnect/environment': 1.0.0
      '@walletconnect/jsonrpc-types': 1.0.1
    dev: false

  /@walletconnect/mobile-registry/1.4.0:
    resolution: {integrity: sha512-ZtKRio4uCZ1JUF7LIdecmZt7FOLnX72RPSY7aUVu7mj7CSfxDwUn6gBuK6WGtH+NZCldBqDl5DenI5fFSvkKYw==}
    deprecated: 'Deprecated in favor of dynamic registry available from: https://github.com/walletconnect/walletconnect-registry'
    dev: false

  /@walletconnect/qrcode-modal/1.8.0:
    resolution: {integrity: sha512-BueaFefaAi8mawE45eUtztg3ZFbsAH4DDXh1UNwdUlsvFMjqcYzLUG0xZvDd6z2eOpbgDg2N3bl6gF0KONj1dg==}
    dependencies:
      '@walletconnect/browser-utils': 1.8.0
      '@walletconnect/mobile-registry': 1.4.0
      '@walletconnect/types': 1.8.0
      copy-to-clipboard: 3.3.2
      preact: 10.4.1
      qrcode: 1.4.4
    dev: false

  /@walletconnect/randombytes/1.0.2:
    resolution: {integrity: sha512-ivgOtAyqQnN0rLQmOFPemsgYGysd/ooLfaDA/ACQ3cyqlca56t3rZc7pXfqJOIETx/wSyoF5XbwL+BqYodw27A==}
    dependencies:
      '@walletconnect/encoding': 1.0.2
      '@walletconnect/environment': 1.0.0
      randombytes: 2.1.0
    dev: false

  /@walletconnect/safe-json/1.0.0:
    resolution: {integrity: sha512-QJzp/S/86sUAgWY6eh5MKYmSfZaRpIlmCJdi5uG4DJlKkZrHEF7ye7gA+VtbVzvTtpM/gRwO2plQuiooIeXjfg==}
    dev: false

  /@walletconnect/signer-connection/1.8.0:
    resolution: {integrity: sha512-+YAaTAP52MWZJ2wWnqKClKCPlPHBo6reURFe0cWidLADh9mi/kPWGALZ5AENK22zpem1bbKV466rF5Rzvu0ehA==}
    dependencies:
      '@walletconnect/client': 1.8.0
      '@walletconnect/jsonrpc-types': 1.0.1
      '@walletconnect/jsonrpc-utils': 1.0.3
      '@walletconnect/qrcode-modal': 1.8.0
      '@walletconnect/types': 1.8.0
      eventemitter3: 4.0.7
    transitivePeerDependencies:
      - bufferutil
      - utf-8-validate
    dev: false

  /@walletconnect/socket-transport/1.8.0:
    resolution: {integrity: sha512-5DyIyWrzHXTcVp0Vd93zJ5XMW61iDM6bcWT4p8DTRfFsOtW46JquruMhxOLeCOieM4D73kcr3U7WtyR4JUsGuQ==}
    dependencies:
      '@walletconnect/types': 1.8.0
      '@walletconnect/utils': 1.8.0
      ws: 7.5.3
    transitivePeerDependencies:
      - bufferutil
      - utf-8-validate
    dev: false

  /@walletconnect/types/1.8.0:
    resolution: {integrity: sha512-Cn+3I0V0vT9ghMuzh1KzZvCkiAxTq+1TR2eSqw5E5AVWfmCtECFkVZBP6uUJZ8YjwLqXheI+rnjqPy7sVM4Fyg==}
    dev: false

  /@walletconnect/utils/1.8.0:
    resolution: {integrity: sha512-zExzp8Mj1YiAIBfKNm5u622oNw44WOESzo6hj+Q3apSMIb0Jph9X3GDIdbZmvVZsNPxWDL7uodKgZcCInZv2vA==}
    dependencies:
      '@walletconnect/browser-utils': 1.8.0
      '@walletconnect/encoding': 1.0.2
      '@walletconnect/jsonrpc-utils': 1.0.3
      '@walletconnect/types': 1.8.0
      bn.js: 4.11.8
      js-sha3: 0.8.0
      query-string: 6.13.5
    dev: false

  /@walletconnect/window-getters/1.0.0:
    resolution: {integrity: sha512-xB0SQsLaleIYIkSsl43vm8EwETpBzJ2gnzk7e0wMF3ktqiTGS6TFHxcprMl5R44KKh4tCcHCJwolMCaDSwtAaA==}
    dev: false

  /@walletconnect/window-metadata/1.0.0:
    resolution: {integrity: sha512-9eFvmJxIKCC3YWOL97SgRkKhlyGXkrHwamfechmqszbypFspaSk+t2jQXAEU7YClHF6Qjw5eYOmy1//zFi9/GA==}
    dependencies:
      '@walletconnect/window-getters': 1.0.0
    dev: false

  /JSONStream/1.3.5:
    resolution: {integrity: sha512-E+iruNOY8VV9s4JEbe1aNEm6MiszPRr/UfcHMz0TQh1BXSxHK+ASV1R6W4HpjBhSeS+54PIsAMCBmwD06LLsqQ==}
    hasBin: true
    dependencies:
      jsonparse: 1.3.1
      through: 2.3.8

  /abitype/0.1.7_typescript@4.9.3:
    resolution: {integrity: sha512-mNBIrA8xbkR0PrxXSO/7p3irNhyLKO6S4VfU3YrR37cqpJIq1D63Yg8KlovOZkCVAaQ+lJkGDkOhSpv1QmMXIg==}
    engines: {pnpm: '>=7'}
    peerDependencies:
      typescript: '>=4.7.4'
    dependencies:
      typescript: 4.9.3
    dev: false

  /abitype/0.1.8_typescript@4.9.3:
    resolution: {integrity: sha512-2pde0KepTzdfu19ZrzYTYVIWo69+6UbBCY4B1RDiwWgo2XZtFSJhF6C+XThuRXbbZ823J0Rw1Y5cP0NXYVcCdQ==}
    engines: {pnpm: '>=7'}
    peerDependencies:
      typescript: '>=4.7.4'
    dependencies:
      typescript: 4.9.3
    dev: false

  /accepts/1.3.8:
    resolution: {integrity: sha512-PYAthTa2m2VKxuvSD3DPC/Gy+U+sOA1LAuT8mkmRuvw+NACSaeXEQ+NHcVF7rONl6qcaxV3Uuemwawk+7+SJLw==}
    engines: {node: '>= 0.6'}
    dependencies:
      mime-types: 2.1.35
      negotiator: 0.6.3
    dev: false

  /acorn-jsx/5.3.2_acorn@8.8.0:
    resolution: {integrity: sha512-rq9s+JNhf0IChjtDXxllJ7g41oZk5SlXtp0LHwyA5cejwn7vKmKp4pPri6YEePv2PU65sAsegbXtIinmDFDXgQ==}
    peerDependencies:
      acorn: ^6.0.0 || ^7.0.0 || ^8.0.0
    dependencies:
      acorn: 8.8.0
    dev: true

  /acorn/8.8.0:
    resolution: {integrity: sha512-QOxyigPVrpZ2GXT+PFyZTl6TtOFc5egxHIP9IlQ+RbupQuX4RkT/Bee4/kQuC02Xkzg84JcT7oLYtDIQxp+v7w==}
    engines: {node: '>=0.4.0'}
    hasBin: true

  /add-stream/1.0.0:
    resolution: {integrity: sha512-qQLMr+8o0WC4FZGQTcJiKBVC59JylcPSrTtk6usvmIDFUOCKegapy1VHQwRbFMOFyb/inzUVqHs+eMYKDM1YeQ==}
    dev: true

  /aes-js/3.0.0:
    resolution: {integrity: sha512-H7wUZRn8WpTq9jocdxQ2c8x2sKo9ZVmzfRE13GiNJXfp7NcKYEdvl3vspKjXox6RIG2VtaRe4JFvxG4rqp2Zuw==}
    dev: false

  /aes-js/3.1.2:
    resolution: {integrity: sha512-e5pEa2kBnBOgR4Y/p20pskXI74UEz7de8ZGVo58asOtvSVG5YAbJeELPZxOmt+Bnz3rX753YKhfIn4X4l1PPRQ==}
    dev: false

  /ajv/6.12.6:
    resolution: {integrity: sha512-j3fVLgvTo527anyYyJOGTYJbG+vnnQYvE0m5mmkc1TK+nxAppkCLMIL0aZ4dblVCNoGShhm+kzE4ZUykBoMg4g==}
    dependencies:
      fast-deep-equal: 3.1.3
      fast-json-stable-stringify: 2.1.0
      json-schema-traverse: 0.4.1
      uri-js: 4.4.1
    dev: true

  /ajv/8.11.0:
    resolution: {integrity: sha512-wGgprdCvMalC0BztXvitD2hC04YffAvtsUn93JbGXYLAtCUO4xd17mCCZQxUOItiBwZvJScWo8NIvQMQ71rdpg==}
    dependencies:
      fast-deep-equal: 3.1.3
      json-schema-traverse: 1.0.0
      require-from-string: 2.0.2
      uri-js: 4.4.1
    dev: true

  /ansi-align/3.0.1:
    resolution: {integrity: sha512-IOfwwBF5iczOjp/WeY4YxyjqAFMQoZufdQWDd19SEExbVLNXqvpzSJ/M7Za4/sCPmQ0+GRquoA7bGcINcxew6w==}
    dependencies:
      string-width: 4.2.3
    dev: false

  /ansi-regex/4.1.1:
    resolution: {integrity: sha512-ILlv4k/3f6vfQ4OoP2AGvirOktlQ98ZEL1k9FaQjxa3L1abBgbuTDAdPOpvbGncC0BTVQrl+OM8xZGK6tWXt7g==}
    engines: {node: '>=6'}
    dev: false

  /ansi-regex/5.0.1:
    resolution: {integrity: sha512-quJQXlTSUGL2LH9SUXo8VwsY4soanhgo6LNSm84E1LBcE8s3O0wpdiRzyR9z/ZZJMlMWv37qOOb9pdJlMUEKFQ==}
    engines: {node: '>=8'}

  /ansi-regex/6.0.1:
    resolution: {integrity: sha512-n5M855fKb2SsfMIiFFoVrABHJC8QtHwVx+mHWP3QcEqBHYienj5dHSgjbxtC0WEZXYt4wcD6zrQElDPhFuZgfA==}
    engines: {node: '>=12'}
    dev: false

  /ansi-styles/3.2.1:
    resolution: {integrity: sha512-VT0ZI6kZRdTh8YyJw3SMbYm/u+NqfsAxEpWO0Pf9sq8/e94WxxOpPKx9FR1FlyCtOVDNOQ+8ntlqFxiRc+r5qA==}
    engines: {node: '>=4'}
    dependencies:
      color-convert: 1.9.3

  /ansi-styles/4.3.0:
    resolution: {integrity: sha512-zbB9rCJAT1rbjiVDb2hqKFHNYLxgtk8NURxZ3IZwD3F6NtxbXZQCnnSi1Lkx+IDohdPlFp222wVALIheZJQSEg==}
    engines: {node: '>=8'}
    dependencies:
      color-convert: 2.0.1

  /ansi-styles/6.1.1:
    resolution: {integrity: sha512-qDOv24WjnYuL+wbwHdlsYZFy+cgPtrYw0Tn7GLORicQp9BkQLzrgI3Pm4VyR9ERZ41YTn7KlMPuL1n05WdZvmg==}
    engines: {node: '>=12'}
    dev: false

  /anymatch/3.1.2:
    resolution: {integrity: sha512-P43ePfOAIupkguHUycrc4qJ9kz8ZiuOUijaETwX7THt0Y/GNK7v0aa8rY816xWjZ7rJdA5XdMcpVFTKMq+RvWg==}
    engines: {node: '>= 8'}
    dependencies:
      normalize-path: 3.0.0
      picomatch: 2.3.1

  /arch/2.2.0:
    resolution: {integrity: sha512-Of/R0wqp83cgHozfIYLbBMnej79U/SVGOOyuB3VVFv1NRM/PSFMK12x9KVtiYzJqmnU5WR2qp0Z5rHb7sWGnFQ==}
    dev: false

  /argparse/2.0.1:
    resolution: {integrity: sha512-8+9WqebbFzpX9OR+Wa6O29asIogeRMzcGtAINdpMHHyAg10f05aSFVBbcEqGf/PXw1EjAZ+q2/bEBg3DvurK3Q==}
    dev: true

  /aria-hidden/1.2.1_kzbn2opkn2327fwg5yzwzya5o4:
    resolution: {integrity: sha512-PN344VAf9j1EAi+jyVHOJ8XidQdPVssGco39eNcsGdM4wcsILtxrKLkbuiMfLWYROK1FjRQasMWCBttrhjnr6A==}
    engines: {node: '>=10'}
    peerDependencies:
      '@types/react': ^16.9.0 || ^17.0.0 || ^18.0.0
      react: ^16.9.0 || ^17.0.0 || ^18.0.0
    peerDependenciesMeta:
      '@types/react':
        optional: true
    dependencies:
      '@types/react': 18.0.26
      react: 18.2.0
      tslib: 2.4.0
    dev: false

  /aria-query/4.2.2:
    resolution: {integrity: sha512-o/HelwhuKpTj/frsOsbNLNgnNGVIFsVP/SW2BSF14gVl7kAfMOJ6/8wUAUvG1R1NHKrfG+2sHZTu0yauT1qBrA==}
    engines: {node: '>=6.0'}
    dependencies:
      '@babel/runtime': 7.18.9
      '@babel/runtime-corejs3': 7.18.9
    dev: true

  /array-flatten/1.1.1:
    resolution: {integrity: sha512-PCVAQswWemu6UdxsDFFX/+gVeYqKAod3D3UVm91jHwynguOwAvYPhx8nNlM++NqRcK6CxxpUafjmhIdKiHibqg==}
    dev: false

  /array-ify/1.0.0:
    resolution: {integrity: sha512-c5AMf34bKdvPhQ7tBGhqkgKNUzMr4WUs+WDtC2ZUGOUncbxKMTvqxYctiseW3+L4bA8ec+GcZ6/A/FW4m8ukng==}
    dev: true

  /array-includes/3.1.5:
    resolution: {integrity: sha512-iSDYZMMyTPkiFasVqfuAQnWAYcvO/SeBSCGKePoEthjp4LEMTe4uLc7b025o4jAZpHhihh8xPo99TNWUWWkGDQ==}
    engines: {node: '>= 0.4'}
    dependencies:
      call-bind: 1.0.2
      define-properties: 1.1.4
      es-abstract: 1.20.1
      get-intrinsic: 1.1.2
      is-string: 1.0.7
    dev: true

  /array-includes/3.1.6:
    resolution: {integrity: sha512-sgTbLvL6cNnw24FnbaDyjmvddQ2ML8arZsgaJhoABMoplz/4QRhtrYS+alr1BUM1Bwp6dhx8vVCBSLG+StwOFw==}
    engines: {node: '>= 0.4'}
    dependencies:
      call-bind: 1.0.2
      define-properties: 1.1.4
      es-abstract: 1.20.4
      get-intrinsic: 1.1.3
      is-string: 1.0.7
    dev: true

  /array-union/2.1.0:
    resolution: {integrity: sha512-HGyxoOTYUyCM6stUe6EJgnd4EoewAI7zMdfqO+kGjnlZmBDz/cR5pf8r/cR4Wq60sL/p0IkcjUEEPwS3GFrIyw==}
    engines: {node: '>=8'}
    dev: true

  /array.prototype.flat/1.3.0:
    resolution: {integrity: sha512-12IUEkHsAhA4DY5s0FPgNXIdc8VRSqD9Zp78a5au9abH/SOBrsp082JOWFNTjkMozh8mqcdiKuaLGhPeYztxSw==}
    engines: {node: '>= 0.4'}
    dependencies:
      call-bind: 1.0.2
      define-properties: 1.1.4
      es-abstract: 1.20.1
      es-shim-unscopables: 1.0.0
    dev: true

  /array.prototype.flatmap/1.3.1:
    resolution: {integrity: sha512-8UGn9O1FDVvMNB0UlLv4voxRMze7+FpHyF5mSMRjWHUMlpoDViniy05870VlxhfgTnLbpuwTzvD76MTtWxB/mQ==}
    engines: {node: '>= 0.4'}
    dependencies:
      call-bind: 1.0.2
      define-properties: 1.1.4
      es-abstract: 1.20.4
      es-shim-unscopables: 1.0.0
    dev: true

  /array.prototype.tosorted/1.1.1:
    resolution: {integrity: sha512-pZYPXPRl2PqWcsUs6LOMn+1f1532nEoPTYowBtqLwAW+W8vSVhkIGnmOX1t/UQjD6YGI0vcD2B1U7ZFGQH9jnQ==}
    dependencies:
      call-bind: 1.0.2
      define-properties: 1.1.4
      es-abstract: 1.20.4
      es-shim-unscopables: 1.0.0
      get-intrinsic: 1.1.3
    dev: true

  /arrify/1.0.1:
    resolution: {integrity: sha512-3CYzex9M9FGQjCGMGyi6/31c8GJbgb0qGyrx5HWxPd0aCwh4cB2YjMb2Xf9UuoogrMrlO9cTqnB5rI5GHZTcUA==}
    engines: {node: '>=0.10.0'}
    dev: true

  /ast-types-flow/0.0.7:
    resolution: {integrity: sha512-eBvWn1lvIApYMhzQMsu9ciLfkBY499mFZlNqG+/9WR7PVlroQw0vG30cOQQbaKz3sCEc44TAOu2ykzqXSNnwag==}
    dev: true

  /astral-regex/2.0.0:
    resolution: {integrity: sha512-Z7tMw1ytTXt5jqMcOP+OQteU1VuNK9Y02uuJtKQ1Sv69jXQKKg5cibLwGJow8yzZP+eAc18EmLGPal0bp36rvQ==}
    engines: {node: '>=8'}
    dev: true

  /async-mutex/0.2.6:
    resolution: {integrity: sha512-Hs4R+4SPgamu6rSGW8C7cV9gaWUKEHykfzCCvIRuaVv636Ju10ZdeUbvb4TBEW0INuq2DHZqXbK4Nd3yG4RaRw==}
    dependencies:
      tslib: 2.4.0
    dev: false

  /asynckit/0.4.0:
    resolution: {integrity: sha512-Oei9OH4tRh0YqU3GxhX79dM/mwVgvbZJaSNaRk+bshkj0S5cfHcgYakreBjrHwatXKbz+IoIdYLxrKim2MjW0Q==}
    dev: false

  /autoprefixer/10.4.13_postcss@8.4.19:
    resolution: {integrity: sha512-49vKpMqcZYsJjwotvt4+h/BCjJVnhGwcLpDt5xkcaOG3eLrG/HUYLagrihYsQ+qrIBgIzX1Rw7a6L8I/ZA1Atg==}
    engines: {node: ^10 || ^12 || >=14}
    hasBin: true
    peerDependencies:
      postcss: ^8.1.0
    dependencies:
      browserslist: 4.21.4
      caniuse-lite: 1.0.30001431
      fraction.js: 4.2.0
      normalize-range: 0.1.2
      picocolors: 1.0.0
      postcss: 8.4.19
      postcss-value-parser: 4.2.0
    dev: true

  /available-typed-arrays/1.0.5:
    resolution: {integrity: sha512-DMD0KiN46eipeziST1LPP/STfDU0sufISXmjSgvVsoU2tqxctQeASejWcfNtxYKqETM1UxQ8sp2OrSBWpHY6sw==}
    engines: {node: '>= 0.4'}
    dev: false

  /axe-core/4.4.3:
    resolution: {integrity: sha512-32+ub6kkdhhWick/UjvEwRchgoetXqTK14INLqbGm5U2TzBkBNF3nQtLYm8ovxSkQWArjEQvftCKryjZaATu3w==}
    engines: {node: '>=4'}

  /axios/0.21.4:
    resolution: {integrity: sha512-ut5vewkiu8jjGBdqpM44XxjuCjq9LAKeHVmoVfHVzy8eHgxxq8SbAVQNovDA8mVi05kP0Ea/n/UzcSHcTJQfNg==}
    dependencies:
      follow-redirects: 1.15.1
    transitivePeerDependencies:
      - debug
    dev: false

  /axios/1.2.0:
    resolution: {integrity: sha512-zT7wZyNYu3N5Bu0wuZ6QccIf93Qk1eV8LOewxgjOZFd2DenOs98cJ7+Y6703d0wkaXGY6/nZd4EweJaHz9uzQw==}
    dependencies:
      follow-redirects: 1.15.1
      form-data: 4.0.0
      proxy-from-env: 1.1.0
    transitivePeerDependencies:
      - debug
    dev: false

  /axobject-query/2.2.0:
    resolution: {integrity: sha512-Td525n+iPOOyUQIeBfcASuG6uJsDOITl7Mds5gFyerkWiX7qhUTdYUBlSgNMyVqtSJqwpt1kXGLdUt6SykLMRA==}
    dev: true

  /babel-plugin-dynamic-import-node/2.3.3:
    resolution: {integrity: sha512-jZVI+s9Zg3IqA/kdi0i6UDCybUI3aSBLnglhYbSSjKlV7yF1F/5LWv8MakQmvYpnbJDS6fcBL2KzHSxNCMtWSQ==}
    dependencies:
      object.assign: 4.1.4
    dev: false

  /babel-plugin-macros/3.1.0:
    resolution: {integrity: sha512-Cg7TFGpIr01vOQNODXOOaGz2NpCU5gl8x1qJFbb6hbZxR7XrcE2vtbAsTAbJ7/xwJtUuJEw8K8Zr/AE0LHlesg==}
    engines: {node: '>=10', npm: '>=6'}
    dependencies:
      '@babel/runtime': 7.18.9
      cosmiconfig: 7.1.0
      resolve: 1.22.1

  /babel-plugin-polyfill-corejs2/0.3.2_@babel+core@7.20.5:
    resolution: {integrity: sha512-LPnodUl3lS0/4wN3Rb+m+UK8s7lj2jcLRrjho4gLw+OJs+I4bvGXshINesY5xx/apM+biTnQ9reDI8yj+0M5+Q==}
    peerDependencies:
      '@babel/core': ^7.0.0-0
    dependencies:
      '@babel/compat-data': 7.20.1
      '@babel/core': 7.20.5
      '@babel/helper-define-polyfill-provider': 0.3.2_@babel+core@7.20.5
      semver: 6.3.0
    transitivePeerDependencies:
      - supports-color
    dev: false

  /babel-plugin-polyfill-corejs3/0.5.3_@babel+core@7.20.5:
    resolution: {integrity: sha512-zKsXDh0XjnrUEW0mxIHLfjBfnXSMr5Q/goMe/fxpQnLm07mcOZiIZHBNWCMx60HmdvjxfXcalac0tfFg0wqxyw==}
    peerDependencies:
      '@babel/core': ^7.0.0-0
    dependencies:
      '@babel/core': 7.20.5
      '@babel/helper-define-polyfill-provider': 0.3.2_@babel+core@7.20.5
      core-js-compat: 3.25.0
    transitivePeerDependencies:
      - supports-color
    dev: false

  /babel-plugin-polyfill-regenerator/0.4.0_@babel+core@7.20.5:
    resolution: {integrity: sha512-RW1cnryiADFeHmfLS+WW/G431p1PsW5qdRdz0SDRi7TKcUgc7Oh/uXkT7MZ/+tGsT1BkczEAmD5XjUyJ5SWDTw==}
    peerDependencies:
      '@babel/core': ^7.0.0-0
    dependencies:
      '@babel/core': 7.20.5
      '@babel/helper-define-polyfill-provider': 0.3.2_@babel+core@7.20.5
    transitivePeerDependencies:
      - supports-color
    dev: false

  /bail/2.0.2:
    resolution: {integrity: sha512-0xO6mYd7JB2YesxDKplafRpsiOzPt9V02ddPCLbY1xYGPOX24NTyN50qnUxgCPcSoYMhKpAuBTjQoRZCAkUDRw==}
    dev: false

  /balanced-match/1.0.2:
    resolution: {integrity: sha512-3oSeUO0TMV67hN1AmbXsK4yaqU7tjiHlbxRDZOpH0KW9+CeX4bRAaX0Anxt0tx2MrpRpWwQaPwIlISEJhYU5Pw==}
    dev: true

  /balanced-match/2.0.0:
    resolution: {integrity: sha512-1ugUSr8BHXRnK23KfuYS+gVMC3LB8QGH9W1iGtDPsNWoQbgtXSExkBu2aDR4epiGWZOjZsj6lDl/N/AqqTC3UA==}
    dev: true

  /base-x/3.0.9:
    resolution: {integrity: sha512-H7JU6iBHTal1gp56aKoaa//YUxEaAOUiydvrV/pILqIHXTtqxSkATOnDA2u+jZ/61sD+L/412+7kzXRtWukhpQ==}
    dependencies:
      safe-buffer: 5.2.1
    dev: false

  /base64-js/1.5.1:
    resolution: {integrity: sha512-AKpaYlHn8t4SVbOHCy+b5+KKgvR4vrsD8vbvrbiQJps7fKDTkjkDry6ji0rUJjC0kzbNePLwzxq8iypo41qeWA==}
    dev: false

  /bech32/1.1.4:
    resolution: {integrity: sha512-s0IrSOzLlbvX7yp4WBfPITzpAU8sqQcpsmwXDiKwrG4r491vwCO/XpejasRNl0piBMe/DvP4Tz0mIS/X1DPJBQ==}
    dev: false

  /big-integer/1.6.51:
    resolution: {integrity: sha512-GPEid2Y9QU1Exl1rpO9B2IPJGHPSupF5GnVIP0blYvNOMer2bTvSWs1jGOUg04hTmu67nmLsQ9TBo1puaotBHg==}
    engines: {node: '>=0.6'}
    dev: false

  /bigint-buffer/1.1.5:
    resolution: {integrity: sha512-trfYco6AoZ+rKhKnxA0hgX0HAbVP/s808/EuDSe2JDzUnCp/xAsli35Orvk67UrTEcwuxZqYZDmfA2RXJgxVvA==}
    engines: {node: '>= 10.0.0'}
    requiresBuild: true
    dependencies:
      bindings: 1.5.0
    dev: false

  /binary-extensions/2.2.0:
    resolution: {integrity: sha512-jDctJ/IVQbZoJykoeHbhXpOlNBqGNcwXJKJog42E5HDPUwQTSdjCHdihjj0DlnheQ7blbT6dHOafNAiS8ooQKA==}
    engines: {node: '>=8'}

  /bind-decorator/1.0.11:
    resolution: {integrity: sha512-yzkH0uog6Vv/vQ9+rhSKxecnqGUZHYncg7qS7voz3Q76+TAi1SGiOKk2mlOvusQnFz9Dc4BC/NMkeXu11YgjJg==}
    dev: false

  /bindings/1.5.0:
    resolution: {integrity: sha512-p2q/t/mhvuOj/UeLlV6566GD/guowlr0hHxClI0W9m7MWYkL1F0hLo+0Aexs9HSPCtR1SXQ0TD3MMKrXZajbiQ==}
    dependencies:
      file-uri-to-path: 1.0.0
    dev: false

  /blakejs/1.2.1:
    resolution: {integrity: sha512-QXUSXI3QVc/gJME0dBpXrag1kbzOqCjCX8/b54ntNyW6sjtoqxqRk3LTmXzaJoh71zMsDCjM+47jS7XiwN/+fQ==}
    dev: false

  /bn.js/4.11.8:
    resolution: {integrity: sha512-ItfYfPLkWHUjckQCk8xC+LwxgK8NYcXywGigJgSwOP8Y2iyWT4f2vsZnoOXTTbo+o5yXmIUJ4gn5538SO5S3gA==}
    dev: false

  /bn.js/4.12.0:
    resolution: {integrity: sha512-c98Bf3tPniI+scsdk237ku1Dc3ujXQTSgyiPUDEOe7tRkhrqridvh8klBv0HCEso1OLOYcHuCv/cS6DNxKH+ZA==}
    dev: false

  /bn.js/5.2.1:
    resolution: {integrity: sha512-eXRvHzWyYPBuB4NBy0cmYQjGitUrtqwbvlzP3G6VFnNRbsZQIxQ10PbKKHt8gZ/HW/D/747aDl+QkDqg3KQLMQ==}
    dev: false

  /body-parser/1.20.0:
    resolution: {integrity: sha512-DfJ+q6EPcGKZD1QWUjSpqp+Q7bDQTsQIF4zfUAtZ6qk+H/3/QRhg9CEp39ss+/T2vw0+HaidC0ecJj/DRLIaKg==}
    engines: {node: '>= 0.8', npm: 1.2.8000 || >= 1.4.16}
    dependencies:
      bytes: 3.1.2
      content-type: 1.0.4
      debug: 2.6.9
      depd: 2.0.0
      destroy: 1.2.0
      http-errors: 2.0.0
      iconv-lite: 0.4.24
      on-finished: 2.4.1
      qs: 6.10.3
      raw-body: 2.5.1
      type-is: 1.6.18
      unpipe: 1.0.0
    transitivePeerDependencies:
      - supports-color
    dev: false

  /boolbase/1.0.0:
    resolution: {integrity: sha512-JZOSA7Mo9sNGB8+UjSgzdLtokWAky1zbztM3WRLCbZ70/3cTANmQmOdR7y2g+J0e2WXywy1yS468tY+IruqEww==}
    dev: true

  /borsh/0.7.0:
    resolution: {integrity: sha512-CLCsZGIBCFnPtkNnieW/a8wmreDmfUtjU2m9yHrzPXIlNbqVs0AQrSatSG6vdNYUqdc83tkQi2eHfF98ubzQLA==}
    dependencies:
      bn.js: 5.2.1
      bs58: 4.0.1
      text-encoding-utf-8: 1.0.2
    dev: false

  /boxen/7.0.0:
    resolution: {integrity: sha512-j//dBVuyacJbvW+tvZ9HuH03fZ46QcaKvvhZickZqtB271DxJ7SNRSNxrV/dZX0085m7hISRZWbzWlJvx/rHSg==}
    engines: {node: '>=14.16'}
    dependencies:
      ansi-align: 3.0.1
      camelcase: 7.0.0
      chalk: 5.0.1
      cli-boxes: 3.0.0
      string-width: 5.1.2
      type-fest: 2.19.0
      widest-line: 4.0.1
      wrap-ansi: 8.0.1
    dev: false

  /bplist-parser/0.2.0:
    resolution: {integrity: sha512-z0M+byMThzQmD9NILRniCUXYsYpjwnlO8N5uCFaCqIOpqRsJCrQL9NK3JsD67CN5a08nF5oIL2bD6loTdHOuKw==}
    engines: {node: '>= 5.10.0'}
    dependencies:
      big-integer: 1.6.51
    dev: false

  /brace-expansion/1.1.11:
    resolution: {integrity: sha512-iCuPHDFgrHX7H2vEI/5xpz07zSHB00TpugqhmYtVmMO6518mCuRMoOYFldEBl0g187ufozdaHgWKcYFb61qGiA==}
    dependencies:
      balanced-match: 1.0.2
      concat-map: 0.0.1
    dev: true

  /brace-expansion/2.0.1:
    resolution: {integrity: sha512-XnAIvQ8eM+kC6aULx6wuQiwVsnzsi9d3WxzV3FpWTGA19F621kwdbsAcFKXgKUHZWsy+mY6iL1sHTxWEFCytDA==}
    dependencies:
      balanced-match: 1.0.2
    dev: true

  /braces/3.0.2:
    resolution: {integrity: sha512-b8um+L1RzM3WDSzvhm6gIz1yfTbBt6YTlcEKAvsmqCZZFw46z626lVj9j1yEPW33H5H+lBQpZMP1k8l+78Ha0A==}
    engines: {node: '>=8'}
    dependencies:
      fill-range: 7.0.1

  /brorand/1.1.0:
    resolution: {integrity: sha512-cKV8tMCEpQs4hK/ik71d6LrPOnpkpGBR0wzxqr68g2m/LB2GxVYQroAjMJZRVM1Y4BCjCKc3vAamxSzOY2RP+w==}
    dev: false

  /browserify-aes/1.2.0:
    resolution: {integrity: sha512-+7CHXqGuspUn/Sl5aO7Ea0xWGAtETPXNSAjHo48JfLdPWcMng33Xe4znFvQweqc/uzk5zSOI3H52CYnjCfb5hA==}
    dependencies:
      buffer-xor: 1.0.3
      cipher-base: 1.0.4
      create-hash: 1.2.0
      evp_bytestokey: 1.0.3
      inherits: 2.0.4
      safe-buffer: 5.2.1
    dev: false

  /browserslist/4.21.4:
    resolution: {integrity: sha512-CBHJJdDmgjl3daYjN5Cp5kbTf1mUhZoS+beLklHIvkOWscs83YAhLlF3Wsh/lciQYAcbBJgTOD44VtG31ZM4Hw==}
    engines: {node: ^6 || ^7 || ^8 || ^9 || ^10 || ^11 || ^12 || >=13.7}
    hasBin: true
    dependencies:
      caniuse-lite: 1.0.30001431
      electron-to-chromium: 1.4.272
      node-releases: 2.0.6
      update-browserslist-db: 1.0.9_browserslist@4.21.4

  /bs58/4.0.1:
    resolution: {integrity: sha512-Ok3Wdf5vOIlBrgCvTq96gBkJw+JUEzdBgyaza5HLtPm7yTHkjRy8+JzNyHF7BHa0bNWOQIp3m5YF0nnFcOIKLw==}
    dependencies:
      base-x: 3.0.9
    dev: false

  /bs58check/2.1.2:
    resolution: {integrity: sha512-0TS1jicxdU09dwJMNZtVAfzPi6Q6QeN0pM1Fkzrjn+XYHvzMKPU3pHVpva+769iNVSfIYWf7LJ6WR+BuuMf8cA==}
    dependencies:
      bs58: 4.0.1
      create-hash: 1.2.0
      safe-buffer: 5.2.1
    dev: false

  /btoa/1.2.1:
    resolution: {integrity: sha512-SB4/MIGlsiVkMcHmT+pSmIPoNDoHg+7cMzmt3Uxt628MTz2487DKSqK/fuhFBrkuqrYv5UCEnACpF4dTFNKc/g==}
    engines: {node: '>= 0.4.0'}
    hasBin: true
    dev: false

  /buffer-alloc-unsafe/1.1.0:
    resolution: {integrity: sha512-TEM2iMIEQdJ2yjPJoSIsldnleVaAk1oW3DBVUykyOLsEsFmEc9kn+SFFPz+gl54KQNxlDnAwCXosOS9Okx2xAg==}
    dev: false

  /buffer-alloc/1.2.0:
    resolution: {integrity: sha512-CFsHQgjtW1UChdXgbyJGtnm+O/uLQeZdtbDo8mfUgYXCHSM1wgrVxXm6bSyrUuErEb+4sYVGCzASBRot7zyrow==}
    dependencies:
      buffer-alloc-unsafe: 1.1.0
      buffer-fill: 1.0.0
    dev: false

  /buffer-fill/1.0.0:
    resolution: {integrity: sha512-T7zexNBwiiaCOGDg9xNX9PBmjrubblRkENuptryuI64URkXDFum9il/JGL8Lm8wYfAXpredVXXZz7eMHilimiQ==}
    dev: false

  /buffer-from/1.1.2:
    resolution: {integrity: sha512-E+XQCRwSbaaiChtv6k6Dwgc+bx+Bs6vuKJHHl5kox/BaKbhiXzqQOwK4cO22yElGp2OCmjwVhT3HmxgyPGnJfQ==}

  /buffer-xor/1.0.3:
    resolution: {integrity: sha512-571s0T7nZWK6vB67HI5dyUF7wXiNcfaPPPTl6zYCNApANjIvYJTg7hlud/+cJpdAhS7dVzqMLmfhfHR3rAcOjQ==}
    dev: false

  /buffer/5.7.1:
    resolution: {integrity: sha512-EHcyIPBQ4BSGlvjB16k5KgAJ27CIsHY/2JBmCRReo48y9rQ3MaUzWX3KVlBa4U7MyX02HdVj0K7C3WaB3ju7FQ==}
    dependencies:
      base64-js: 1.5.1
      ieee754: 1.2.1
    dev: false

  /buffer/6.0.1:
    resolution: {integrity: sha512-rVAXBwEcEoYtxnHSO5iWyhzV/O1WMtkUYWlfdLS7FjU4PnSJJHEfHXi/uHPI5EwltmOA794gN3bm3/pzuctWjQ==}
    dependencies:
      base64-js: 1.5.1
      ieee754: 1.2.1
    dev: false

  /buffer/6.0.3:
    resolution: {integrity: sha512-FTiCpNxtwiZZHEZbcbTIcZjERVICn9yq/pDFkTl95/AxzD1naBctN7YO68riM/gLSDY7sdrMby8hofADYuuqOA==}
    dependencies:
      base64-js: 1.5.1
      ieee754: 1.2.1
    dev: false

  /bufferutil/4.0.6:
    resolution: {integrity: sha512-jduaYOYtnio4aIAyc6UbvPCVcgq7nYpVnucyxr6eCYg/Woad9Hf/oxxBRDnGGjPfjUm6j5O/uBWhIu4iLebFaw==}
    engines: {node: '>=6.14.2'}
    requiresBuild: true
    dependencies:
      node-gyp-build: 4.5.0
    dev: false

  /bundle-name/3.0.0:
    resolution: {integrity: sha512-PKA4BeSvBpQKQ8iPOGCSiell+N8P+Tf1DlwqmYhpe2gAhKPHn8EYOxVT+ShuGmhg8lN8XiSlS80yiExKXrURlw==}
    engines: {node: '>=12'}
    dependencies:
      run-applescript: 5.0.0
    dev: false

  /byte-size/8.1.0:
    resolution: {integrity: sha512-FkgMTAg44I0JtEaUAvuZTtU2a2YDmBRbQxdsQNSMtLCjhG0hMcF5b1IMN9UjSCJaU4nvlj/GER7B9sI4nKdCgA==}
    engines: {node: '>=12.17'}
    dev: false

  /bytes/3.1.2:
    resolution: {integrity: sha512-/Nf7TyzTx6S3yRJObOAV7956r8cr2+Oj8AC5dt8wSP3BQAoeX58NoHyCU8P8zGkNXStjTSi6fzO6F0pBdcYbEg==}
    engines: {node: '>= 0.8'}
    dev: false

  /call-bind/1.0.2:
    resolution: {integrity: sha512-7O+FbCihrB5WGbFYesctwmTKae6rOiIzmz1icreWJ+0aA7LJfuqhEso2T9ncpcFtzMQtzXf2QGGueWJGTYsqrA==}
    dependencies:
      function-bind: 1.1.1
      get-intrinsic: 1.1.2

  /callsites/3.1.0:
    resolution: {integrity: sha512-P8BjAsXvZS+VIDUI11hHCQEv74YT67YUi5JJFNWIqL235sBmjX4+qx9Muvls5ivyNENctx46xQLQ3aTuE7ssaQ==}
    engines: {node: '>=6'}

  /camelcase-keys/6.2.2:
    resolution: {integrity: sha512-YrwaA0vEKazPBkn0ipTiMpSajYDSe+KjQfrjhcBMxJt/znbvlHd8Pw/Vamaz5EB4Wfhs3SUR3Z9mwRu/P3s3Yg==}
    engines: {node: '>=8'}
    dependencies:
      camelcase: 5.3.1
      map-obj: 4.3.0
      quick-lru: 4.0.1
    dev: true

  /camelcase/5.3.1:
    resolution: {integrity: sha512-L28STB170nwWS63UjtlEOE3dldQApaJXZkOI1uMFfzf3rRuPegHaHesyee+YxQ+W6SvRDQV6UrdOdRiR153wJg==}
    engines: {node: '>=6'}

  /camelcase/6.3.0:
    resolution: {integrity: sha512-Gmy6FhYlCY7uOElZUSbxo2UCDH8owEk996gkbrpsgGtrJLM3J7jGxl9Ic7Qwwj4ivOE5AWZWRMecDdF7hqGjFA==}
    engines: {node: '>=10'}
    dev: true

  /camelcase/7.0.0:
    resolution: {integrity: sha512-JToIvOmz6nhGsUhAYScbo2d6Py5wojjNfoxoc2mEVLUdJ70gJK2gnd+ABY1Tc3sVMyK7QDPtN0T/XdlCQWITyQ==}
    engines: {node: '>=14.16'}
    dev: false

  /caniuse-lite/1.0.30001431:
    resolution: {integrity: sha512-zBUoFU0ZcxpvSt9IU66dXVT/3ctO1cy4y9cscs1szkPlcWb6pasYM144GqrUygUbT+k7cmUCW61cvskjcv0enQ==}

  /chalk/2.4.2:
    resolution: {integrity: sha512-Mti+f9lpJNcwF4tWV8/OrTTtF1gZi+f8FqlyAdouralcFWFQWF2+NgCHShjkCb+IFBLq9buZwE1xckQU4peSuQ==}
    engines: {node: '>=4'}
    dependencies:
      ansi-styles: 3.2.1
      escape-string-regexp: 1.0.5
      supports-color: 5.5.0

  /chalk/4.1.2:
    resolution: {integrity: sha512-oKnbhFyRIXpUuez8iBMmyEa4nbj4IOQyuhc/wy9kY7/WVPcwIO9VA668Pu8RkO7+0G76SLROeyw9CpQ061i4mA==}
    engines: {node: '>=10'}
    dependencies:
      ansi-styles: 4.3.0
      supports-color: 7.2.0
    dev: true

  /chalk/5.0.1:
    resolution: {integrity: sha512-Fo07WOYGqMfCWHOzSXOt2CxDbC6skS/jO9ynEcmpANMoPrD+W1r1K6Vx7iNm+AQmETU1Xr2t+n8nzkV9t6xh3w==}
    engines: {node: ^12.17.0 || ^14.13 || >=16.0.0}
    dev: false

  /character-entities/2.0.2:
    resolution: {integrity: sha512-shx7oQ0Awen/BRIdkjkvz54PnEEI/EjwXDSIZp86/KKdbafHh1Df/RYGBhn4hbe2+uKC9FnT5UCEdyPz3ai9hQ==}
    dev: false

  /chokidar/3.5.3:
    resolution: {integrity: sha512-Dr3sfKRP6oTcjf2JmUmFJfeVMvXBdegxB0iVQ5eb2V10uFJUCAS8OByZdVAyVb8xXNz3GjjTgj9kLWsZTqE6kw==}
    engines: {node: '>= 8.10.0'}
    dependencies:
      anymatch: 3.1.2
      braces: 3.0.2
      glob-parent: 5.1.2
      is-binary-path: 2.1.0
      is-glob: 4.0.3
      normalize-path: 3.0.0
      readdirp: 3.6.0
    optionalDependencies:
      fsevents: 2.3.2

  /cipher-base/1.0.4:
    resolution: {integrity: sha512-Kkht5ye6ZGmwv40uUDZztayT2ThLQGfnj/T71N/XzeZeo3nf8foyW7zGTsPYkEya3m5f3cAypH+qe7YOrM1U2Q==}
    dependencies:
      inherits: 2.0.4
      safe-buffer: 5.2.1
    dev: false

  /classnames/2.3.2:
    resolution: {integrity: sha512-CSbhY4cFEJRe6/GQzIk5qXZ4Jeg5pcsP7b5peFSDpffpe1cqjASH/n9UTjBwOp6XpMSTwQ8Za2K5V02ueA7Tmw==}
    dev: false

  /cli-boxes/3.0.0:
    resolution: {integrity: sha512-/lzGpEWL/8PfI0BmBOPRwp0c/wFNX1RdUML3jK/RcSBA9T8mZDdQpqYBKtCFTOfQbwPqWEOpjqW+Fnayc0969g==}
    engines: {node: '>=10'}
    dev: false

  /clipboardy/3.0.0:
    resolution: {integrity: sha512-Su+uU5sr1jkUy1sGRpLKjKrvEOVXgSgiSInwa/qeID6aJ07yh+5NWc3h2QfjHjBnfX4LhtFcuAWKUsJ3r+fjbg==}
    engines: {node: ^12.20.0 || ^14.13.1 || >=16.0.0}
    dependencies:
      arch: 2.2.0
      execa: 5.1.1
      is-wsl: 2.2.0
    dev: false

  /cliui/5.0.0:
    resolution: {integrity: sha512-PYeGSEmmHM6zvoef2w8TPzlrnNpXIjTipYK780YswmIP9vjxmd6Y2a3CB2Ks6/AU8NHjZugXvo8w3oWM2qnwXA==}
    dependencies:
      string-width: 3.1.0
      strip-ansi: 5.2.0
      wrap-ansi: 5.1.0
    dev: false

  /cliui/6.0.0:
    resolution: {integrity: sha512-t6wbgtoCXvAzst7QgXxJYqPt0usEfbgQdftEPbLL/cvv6HPE5VgvqCuAIDR0NgU52ds6rFwqrgakNLrHEjCbrQ==}
    dependencies:
      string-width: 4.2.3
      strip-ansi: 6.0.1
      wrap-ansi: 6.2.0
    dev: false

  /cliui/7.0.4:
    resolution: {integrity: sha512-OcRE68cOsVMXp1Yvonl/fzkQOyjLSu/8bhPDfQt0e0/Eb283TKP20Fs2MqoPsr9SwA595rRCA+QMzYc9nBP+JQ==}
    dependencies:
      string-width: 4.2.3
      strip-ansi: 6.0.1
      wrap-ansi: 7.0.0
    dev: true

  /clone/2.1.2:
    resolution: {integrity: sha512-3Pe/CF1Nn94hyhIYpjtiLhdCoEoz0DqQ+988E9gmeEdQZlojxnOb74wctFyuwWQHzqyf9X7C7MG8juUpqBJT8w==}
    engines: {node: '>=0.8'}
    dev: false

  /clsx/1.2.1:
    resolution: {integrity: sha512-EcR6r5a8bj6pu3ycsa/E/cKVGuTgZJZdsyUYHOksG/UHIiKfjxzRxYJpyVBwYaQeOvghal9fcc4PidlgzugAQg==}
    engines: {node: '>=6'}
    dev: false

  /color-convert/1.9.3:
    resolution: {integrity: sha512-QfAUtd+vFdAtFQcC8CCyYt1fYWxSqAiK2cSD6zDB8N3cpsEBAvRxp9zOGg6G/SHHJYAT88/az/IuDGALsNVbGg==}
    dependencies:
      color-name: 1.1.3

  /color-convert/2.0.1:
    resolution: {integrity: sha512-RRECPsj7iu/xb5oKYcsFHSppFNnsj/52OVTRKb4zP5onXwVF3zVmmToNcOfGC+CRDpfK/U584fMg38ZHCaElKQ==}
    engines: {node: '>=7.0.0'}
    dependencies:
      color-name: 1.1.4

  /color-name/1.1.3:
    resolution: {integrity: sha512-72fSenhMw2HZMTVHeCA9KCmpEIbzWiQsjN+BHcBbS9vr1mtt+vJjPdksIBNUmKAW8TFUDPJK5SUU3QhE9NEXDw==}

  /color-name/1.1.4:
    resolution: {integrity: sha512-dOy+3AuW3a2wNbZHIuMZpTcgjGuLU/uBL/ubcZF9OXbDo8ff4O8yVp5Bf0efS8uEoYo5q4Fx7dY9OgQGXgAsQA==}

  /colord/2.9.3:
    resolution: {integrity: sha512-jeC1axXpnb0/2nn/Y1LPuLdgXBLH7aDcHu4KEKfqw3CUhX7ZpfBSlPKyqXE6btIgEzfWtrX3/tyBCaCvXvMkOw==}
    dev: true

  /combined-stream/1.0.8:
    resolution: {integrity: sha512-FQN4MRfuJeHf7cBbBMJFXhKSDq+2kAArBlmRBvcvFE5BB1HZKXtSFASDhdlz9zOYwxh8lDdnvmMOe/+5cdoEdg==}
    engines: {node: '>= 0.8'}
    dependencies:
      delayed-stream: 1.0.0
    dev: false

  /comma-separated-tokens/2.0.2:
    resolution: {integrity: sha512-G5yTt3KQN4Yn7Yk4ed73hlZ1evrFKXeUW3086p3PRFNp7m2vIjI6Pg+Kgb+oyzhd9F2qdcoj67+y3SdxL5XWsg==}
    dev: false

  /commander/2.20.3:
    resolution: {integrity: sha512-GpVkmM8vF2vQUkj2LvZmD35JxeJOLCwJ9cUkugyk2nuhbv3+mJvpLYYt+0+USMxE+oj+ey/lJEnhZw75x/OMcQ==}

  /commander/7.2.0:
    resolution: {integrity: sha512-QrWXB+ZQSVPmIWIhtEO9H+gwHaMGYiF5ChvoJ+K9ZGHG/sVsa6yiesAD1GC/x46sET00Xlwo1u49RVVVzvcSkw==}
    engines: {node: '>= 10'}
    dev: true

  /commander/9.4.0:
    resolution: {integrity: sha512-sRPT+umqkz90UA8M1yqYfnHlZA7fF6nSphDtxeywPZ49ysjxDQybzk13CL+mXekDRG92skbcqCLVovuCusNmFw==}
    engines: {node: ^12.20.0 || >=14}
    dev: false

  /commander/9.4.1:
    resolution: {integrity: sha512-5EEkTNyHNGFPD2H+c/dXXfQZYa/scCKasxWcXJaWnNJ99pnQN9Vnmqow+p+PlFPE63Q6mThaZws1T+HxfpgtPw==}
    engines: {node: ^12.20.0 || >=14}
    dev: true

  /compare-func/2.0.0:
    resolution: {integrity: sha512-zHig5N+tPWARooBnb0Zx1MFcdfpyJrfTJ3Y5L+IFvUm8rM74hHz66z0gw0x4tijh5CorKkKUCnW82R2vmpeCRA==}
    dependencies:
      array-ify: 1.0.0
      dot-prop: 5.3.0
    dev: true

  /concat-map/0.0.1:
    resolution: {integrity: sha512-/Srv4dswyQNBfohGpz9o6Yb3Gz3SrUDqBH5rTuhGR7ahtlbYKnVxw2bCFMRljaA7EXHaXZ8wsHdodFvbkhKmqg==}
    dev: true

  /concat-stream/2.0.0:
    resolution: {integrity: sha512-MWufYdFw53ccGjCA+Ol7XJYpAlW6/prSMzuPOTRnJGcGzuhLn4Scrz7qf6o8bROZ514ltazcIFJZevcfbo0x7A==}
    engines: {'0': node >= 6.0}
    dependencies:
      buffer-from: 1.1.2
      inherits: 2.0.4
      readable-stream: 3.6.0
      typedarray: 0.0.6
    dev: true

  /content-disposition/0.5.4:
    resolution: {integrity: sha512-FveZTNuGw04cxlAiWbzi6zTAL/lhehaWbTtgluJh4/E95DqMwTmha3KZN1aAWA8cFIhHzMZUvLevkw5Rqk+tSQ==}
    engines: {node: '>= 0.6'}
    dependencies:
      safe-buffer: 5.2.1
    dev: false

  /content-type/1.0.4:
    resolution: {integrity: sha512-hIP3EEPs8tB9AT1L+NUqtwOAps4mk2Zob89MWXMHjHWg9milF/j4osnnQLXBCBFBk/tvIG/tUc9mOUJiPBhPXA==}
    engines: {node: '>= 0.6'}
    dev: false

  /conventional-changelog-angular/5.0.13:
    resolution: {integrity: sha512-i/gipMxs7s8L/QeuavPF2hLnJgH6pEZAttySB6aiQLWcX3puWDL3ACVmvBhJGxnAy52Qc15ua26BufY6KpmrVA==}
    engines: {node: '>=10'}
    dependencies:
      compare-func: 2.0.0
      q: 1.5.1
    dev: true

  /conventional-changelog-atom/2.0.8:
    resolution: {integrity: sha512-xo6v46icsFTK3bb7dY/8m2qvc8sZemRgdqLb/bjpBsH2UyOS8rKNTgcb5025Hri6IpANPApbXMg15QLb1LJpBw==}
    engines: {node: '>=10'}
    dependencies:
      q: 1.5.1
    dev: true

  /conventional-changelog-codemirror/2.0.8:
    resolution: {integrity: sha512-z5DAsn3uj1Vfp7po3gpt2Boc+Bdwmw2++ZHa5Ak9k0UKsYAO5mH1UBTN0qSCuJZREIhX6WU4E1p3IW2oRCNzQw==}
    engines: {node: '>=10'}
    dependencies:
      q: 1.5.1
    dev: true

  /conventional-changelog-config-spec/2.1.0:
    resolution: {integrity: sha512-IpVePh16EbbB02V+UA+HQnnPIohgXvJRxHcS5+Uwk4AT5LjzCZJm5sp/yqs5C6KZJ1jMsV4paEV13BN1pvDuxQ==}
    dev: true

  /conventional-changelog-conventionalcommits/4.6.3:
    resolution: {integrity: sha512-LTTQV4fwOM4oLPad317V/QNQ1FY4Hju5qeBIM1uTHbrnCE+Eg4CdRZ3gO2pUeR+tzWdp80M2j3qFFEDWVqOV4g==}
    engines: {node: '>=10'}
    dependencies:
      compare-func: 2.0.0
      lodash: 4.17.21
      q: 1.5.1
    dev: true

  /conventional-changelog-core/4.2.4:
    resolution: {integrity: sha512-gDVS+zVJHE2v4SLc6B0sLsPiloR0ygU7HaDW14aNJE1v4SlqJPILPl/aJC7YdtRE4CybBf8gDwObBvKha8Xlyg==}
    engines: {node: '>=10'}
    dependencies:
      add-stream: 1.0.0
      conventional-changelog-writer: 5.0.1
      conventional-commits-parser: 3.2.4
      dateformat: 3.0.3
      get-pkg-repo: 4.2.1
      git-raw-commits: 2.0.11
      git-remote-origin-url: 2.0.0
      git-semver-tags: 4.1.1
      lodash: 4.17.21
      normalize-package-data: 3.0.3
      q: 1.5.1
      read-pkg: 3.0.0
      read-pkg-up: 3.0.0
      through2: 4.0.2
    dev: true

  /conventional-changelog-ember/2.0.9:
    resolution: {integrity: sha512-ulzIReoZEvZCBDhcNYfDIsLTHzYHc7awh+eI44ZtV5cx6LVxLlVtEmcO+2/kGIHGtw+qVabJYjdI5cJOQgXh1A==}
    engines: {node: '>=10'}
    dependencies:
      q: 1.5.1
    dev: true

  /conventional-changelog-eslint/3.0.9:
    resolution: {integrity: sha512-6NpUCMgU8qmWmyAMSZO5NrRd7rTgErjrm4VASam2u5jrZS0n38V7Y9CzTtLT2qwz5xEChDR4BduoWIr8TfwvXA==}
    engines: {node: '>=10'}
    dependencies:
      q: 1.5.1
    dev: true

  /conventional-changelog-express/2.0.6:
    resolution: {integrity: sha512-SDez2f3iVJw6V563O3pRtNwXtQaSmEfTCaTBPCqn0oG0mfkq0rX4hHBq5P7De2MncoRixrALj3u3oQsNK+Q0pQ==}
    engines: {node: '>=10'}
    dependencies:
      q: 1.5.1
    dev: true

  /conventional-changelog-jquery/3.0.11:
    resolution: {integrity: sha512-x8AWz5/Td55F7+o/9LQ6cQIPwrCjfJQ5Zmfqi8thwUEKHstEn4kTIofXub7plf1xvFA2TqhZlq7fy5OmV6BOMw==}
    engines: {node: '>=10'}
    dependencies:
      q: 1.5.1
    dev: true

  /conventional-changelog-jshint/2.0.9:
    resolution: {integrity: sha512-wMLdaIzq6TNnMHMy31hql02OEQ8nCQfExw1SE0hYL5KvU+JCTuPaDO+7JiogGT2gJAxiUGATdtYYfh+nT+6riA==}
    engines: {node: '>=10'}
    dependencies:
      compare-func: 2.0.0
      q: 1.5.1
    dev: true

  /conventional-changelog-preset-loader/2.3.4:
    resolution: {integrity: sha512-GEKRWkrSAZeTq5+YjUZOYxdHq+ci4dNwHvpaBC3+ENalzFWuCWa9EZXSuZBpkr72sMdKB+1fyDV4takK1Lf58g==}
    engines: {node: '>=10'}
    dev: true

  /conventional-changelog-writer/5.0.1:
    resolution: {integrity: sha512-5WsuKUfxW7suLblAbFnxAcrvf6r+0b7GvNaWUwUIk0bXMnENP/PEieGKVUQrjPqwPT4o3EPAASBXiY6iHooLOQ==}
    engines: {node: '>=10'}
    hasBin: true
    dependencies:
      conventional-commits-filter: 2.0.7
      dateformat: 3.0.3
      handlebars: 4.7.7
      json-stringify-safe: 5.0.1
      lodash: 4.17.21
      meow: 8.1.2
      semver: 6.3.0
      split: 1.0.1
      through2: 4.0.2
    dev: true

  /conventional-changelog/3.1.25:
    resolution: {integrity: sha512-ryhi3fd1mKf3fSjbLXOfK2D06YwKNic1nC9mWqybBHdObPd8KJ2vjaXZfYj1U23t+V8T8n0d7gwnc9XbIdFbyQ==}
    engines: {node: '>=10'}
    dependencies:
      conventional-changelog-angular: 5.0.13
      conventional-changelog-atom: 2.0.8
      conventional-changelog-codemirror: 2.0.8
      conventional-changelog-conventionalcommits: 4.6.3
      conventional-changelog-core: 4.2.4
      conventional-changelog-ember: 2.0.9
      conventional-changelog-eslint: 3.0.9
      conventional-changelog-express: 2.0.6
      conventional-changelog-jquery: 3.0.11
      conventional-changelog-jshint: 2.0.9
      conventional-changelog-preset-loader: 2.3.4
    dev: true

  /conventional-commits-filter/2.0.7:
    resolution: {integrity: sha512-ASS9SamOP4TbCClsRHxIHXRfcGCnIoQqkvAzCSbZzTFLfcTqJVugB0agRgsEELsqaeWgsXv513eS116wnlSSPA==}
    engines: {node: '>=10'}
    dependencies:
      lodash.ismatch: 4.4.0
      modify-values: 1.0.1
    dev: true

  /conventional-commits-parser/3.2.4:
    resolution: {integrity: sha512-nK7sAtfi+QXbxHCYfhpZsfRtaitZLIA6889kFIouLvz6repszQDgxBu7wf2WbU+Dco7sAnNCJYERCwt54WPC2Q==}
    engines: {node: '>=10'}
    hasBin: true
    dependencies:
      JSONStream: 1.3.5
      is-text-path: 1.0.1
      lodash: 4.17.21
      meow: 8.1.2
      split2: 3.2.2
      through2: 4.0.2
    dev: true

  /conventional-recommended-bump/6.1.0:
    resolution: {integrity: sha512-uiApbSiNGM/kkdL9GTOLAqC4hbptObFo4wW2QRyHsKciGAfQuLU1ShZ1BIVI/+K2BE/W1AWYQMCXAsv4dyKPaw==}
    engines: {node: '>=10'}
    hasBin: true
    dependencies:
      concat-stream: 2.0.0
      conventional-changelog-preset-loader: 2.3.4
      conventional-commits-filter: 2.0.7
      conventional-commits-parser: 3.2.4
      git-raw-commits: 2.0.11
      git-semver-tags: 4.1.1
      meow: 8.1.2
      q: 1.5.1
    dev: true

  /convert-source-map/1.8.0:
    resolution: {integrity: sha512-+OQdjP49zViI/6i7nIJpA8rAl4sV/JdPfU9nZs3VqOwGIgizICvuN2ru6fMd+4llL0tar18UYJXfZ/TWtmhUjA==}
    dependencies:
      safe-buffer: 5.1.2

  /cookie-signature/1.0.6:
    resolution: {integrity: sha512-QADzlaHc8icV8I7vbaJXJwod9HWYp8uCqf1xa4OfNu1T7JVxQIrUgOWtHdNDtPiywmFbiS12VjotIXLrKM3orQ==}
    dev: false

  /cookie/0.5.0:
    resolution: {integrity: sha512-YZ3GUyn/o8gfKJlnlX7g7xq4gyO6OSuhGPKaaGssGB2qgDUS0gPgtTvoyZLTt9Ab6dC4hfc9dV5arkvc/OCmrw==}
    engines: {node: '>= 0.6'}
    dev: false

  /copy-to-clipboard/3.3.2:
    resolution: {integrity: sha512-Vme1Z6RUDzrb6xAI7EZlVZ5uvOk2F//GaxKUxajDqm9LhOVM1inxNAD2vy+UZDYsd0uyA9s7b3/FVZPSxqrCfg==}
    dependencies:
      toggle-selection: 1.0.6
    dev: false

  /core-js-compat/3.25.0:
    resolution: {integrity: sha512-extKQM0g8/3GjFx9US12FAgx8KJawB7RCQ5y8ipYLbmfzEzmFRWdDjIlxDx82g7ygcNG85qMVUSRyABouELdow==}
    dependencies:
      browserslist: 4.21.4
      semver: 7.0.0
    dev: false

  /core-js-pure/3.25.0:
    resolution: {integrity: sha512-IeHpLwk3uoci37yoI2Laty59+YqH9x5uR65/yiA0ARAJrTrN4YU0rmauLWfvqOuk77SlNJXj2rM6oT/dBD87+A==}
    requiresBuild: true
    dev: true

  /core-js/3.26.0:
    resolution: {integrity: sha512-+DkDrhoR4Y0PxDz6rurahuB+I45OsEUv8E1maPTB6OuHRohMMcznBq9TMpdpDMm/hUPob/mJJS3PqgbHpMTQgw==}
    requiresBuild: true
    dev: false

  /core-util-is/1.0.3:
    resolution: {integrity: sha512-ZQBvi1DcpJ4GDqanjucZ2Hj3wEO5pZDS89BWbkcrvdxksJorwUDDZamX9ldFkp9aw2lmBDLgkObEA4DWNJ9FYQ==}
    dev: true

  /cosmiconfig/7.0.1:
    resolution: {integrity: sha512-a1YWNUV2HwGimB7dU2s1wUMurNKjpx60HxBB6xUM8Re+2s1g1IIfJvFR0/iCF+XHdE0GMTKTuLR32UQff4TEyQ==}
    engines: {node: '>=10'}
    dependencies:
      '@types/parse-json': 4.0.0
      import-fresh: 3.3.0
      parse-json: 5.2.0
      path-type: 4.0.0
      yaml: 1.10.2
    dev: true

  /cosmiconfig/7.1.0:
    resolution: {integrity: sha512-AdmX6xUzdNASswsFtmwSt7Vj8po9IuqXm0UXz7QKPuEUmPB4XyjGfaAr2PSuELMwkRMVH1EpIkX5bTZGRB3eCA==}
    engines: {node: '>=10'}
    dependencies:
      '@types/parse-json': 4.0.0
      import-fresh: 3.3.0
      parse-json: 5.2.0
      path-type: 4.0.0
      yaml: 1.10.2

  /create-hash/1.2.0:
    resolution: {integrity: sha512-z00bCGNHDG8mHAkP7CtT1qVu+bFQUPjYq/4Iv3C3kWjTFV10zIjfSoeqXo9Asws8gwSHDGj/hl2u4OGIjapeCg==}
    dependencies:
      cipher-base: 1.0.4
      inherits: 2.0.4
      md5.js: 1.3.5
      ripemd160: 2.0.2
      sha.js: 2.4.11
    dev: false

  /create-hmac/1.1.7:
    resolution: {integrity: sha512-MJG9liiZ+ogc4TzUwuvbER1JRdgvUFSB5+VR/g5h82fGaIRWMWddtKBHi7/sVhfjQZ6SehlyhvQYrcYkaUIpLg==}
    dependencies:
      cipher-base: 1.0.4
      create-hash: 1.2.0
      inherits: 2.0.4
      ripemd160: 2.0.2
      safe-buffer: 5.2.1
      sha.js: 2.4.11
    dev: false

  /cross-fetch/3.1.5:
    resolution: {integrity: sha512-lvb1SBsI0Z7GDwmuid+mU3kWVBwTVUbe7S0H52yaaAdQOXq2YktTCZdlAcNKFzE6QtRz0snpw9bNiPeOIkkQvw==}
    dependencies:
      node-fetch: 2.6.7
    transitivePeerDependencies:
      - encoding
    dev: false

  /cross-spawn-async/2.2.5:
    resolution: {integrity: sha512-snteb3aVrxYYOX9e8BabYFK9WhCDhTlw1YQktfTthBogxri4/2r9U2nQc0ffY73ZAxezDc+U8gvHAeU1wy1ubQ==}
    deprecated: cross-spawn no longer requires a build toolchain, use it instead
    dependencies:
      lru-cache: 4.1.5
      which: 1.3.1
    dev: false

  /cross-spawn/7.0.3:
    resolution: {integrity: sha512-iRDPJKUPVEND7dHPO8rkbOnPpyDygcDFtWjpeWNCgy8WP2rXcxXL8TskReQl6OrB2G7+UJrags1q15Fudc7G6w==}
    engines: {node: '>= 8'}
    dependencies:
      path-key: 3.1.1
      shebang-command: 2.0.0
      which: 2.0.2

  /css-functions-list/3.1.0:
    resolution: {integrity: sha512-/9lCvYZaUbBGvYUgYGFJ4dcYiyqdhSjG7IPVluoV8A1ILjkF7ilmhp1OGUz8n+nmBcu0RNrQAzgD8B6FJbrt2w==}
    engines: {node: '>=12.22'}
    dev: true

  /css-select/4.3.0:
    resolution: {integrity: sha512-wPpOYtnsVontu2mODhA19JrqWxNsfdatRKd64kmpRbQgh1KtItko5sTnEpPdpSaJszTOhEMlF/RPz28qj4HqhQ==}
    dependencies:
      boolbase: 1.0.0
      css-what: 6.1.0
      domhandler: 4.3.1
      domutils: 2.8.0
      nth-check: 2.1.1
    dev: true

  /css-tree/1.1.3:
    resolution: {integrity: sha512-tRpdppF7TRazZrjJ6v3stzv93qxRcSsFmW6cX0Zm2NVKpxE1WV1HblnghVv9TreireHkqI/VDEsfolRF1p6y7Q==}
    engines: {node: '>=8.0.0'}
    dependencies:
      mdn-data: 2.0.14
      source-map: 0.6.1
    dev: true

  /css-unit-converter/1.1.2:
    resolution: {integrity: sha512-IiJwMC8rdZE0+xiEZHeru6YoONC4rfPMqGm2W85jMIbkFvv5nFTwJVFHam2eFrN6txmoUYFAFXiv8ICVeTO0MA==}
    dev: false

  /css-what/6.1.0:
    resolution: {integrity: sha512-HTUrgRJ7r4dsZKU6GjmpfRK1O76h97Z8MfS1G0FozR+oF2kG6Vfe8JE6zwrkbxigziPHinCJ+gCPjA9EaBDtRw==}
    engines: {node: '>= 6'}
    dev: true

  /cssesc/3.0.0:
    resolution: {integrity: sha512-/Tb/JcjK111nNScGob5MNtsntNM1aCNUDipB/TkwZFhyDrrE47SOx/18wF2bbjgc3ZzCSKW1T5nt5EbFoAz/Vg==}
    engines: {node: '>=4'}
    hasBin: true
    dev: true

  /csso/4.2.0:
    resolution: {integrity: sha512-wvlcdIbf6pwKEk7vHj8/Bkc0B4ylXZruLvOgs9doS5eOsOpuodOV2zJChSpkp+pRpYQLQMeF04nr3Z68Sta9jA==}
    engines: {node: '>=8.0.0'}
    dependencies:
      css-tree: 1.1.3
    dev: true

  /csstype/3.1.0:
    resolution: {integrity: sha512-uX1KG+x9h5hIJsaKR9xHUeUraxf8IODOwq9JLNPq6BwB04a/xgpq3rcx47l5BZu5zBPlgD342tdke3Hom/nJRA==}

  /d3-array/2.12.1:
    resolution: {integrity: sha512-B0ErZK/66mHtEsR1TkPEEkwdy+WDesimkM5gpZr5Dsg54BiTA5RXtYW5qTLIAcekaS9xfZrzBLF/OAkB3Qn1YQ==}
    dependencies:
      internmap: 1.0.1
    dev: false

  /d3-color/2.0.0:
    resolution: {integrity: sha512-SPXi0TSKPD4g9tw0NMZFnR95XVgUZiBH+uUTqQuDu1OsE2zomHU7ho0FISciaPvosimixwHFl3WHLGabv6dDgQ==}
    dev: false

  /d3-format/2.0.0:
    resolution: {integrity: sha512-Ab3S6XuE/Q+flY96HXT0jOXcM4EAClYFnRGY5zsjRGNy6qCYrQsMffs7cV5Q9xejb35zxW5hf/guKw34kvIKsA==}
    dev: false

  /d3-interpolate/2.0.1:
    resolution: {integrity: sha512-c5UhwwTs/yybcmTpAVqwSFl6vrQ8JZJoT5F7xNFK9pymv5C0Ymcc9/LIJHtYIggg/yS9YHw8i8O8tgb9pupjeQ==}
    dependencies:
      d3-color: 2.0.0
    dev: false

  /d3-path/2.0.0:
    resolution: {integrity: sha512-ZwZQxKhBnv9yHaiWd6ZU4x5BtCQ7pXszEV9CU6kRgwIQVQGLMv1oiL4M+MK/n79sYzsj+gcgpPQSctJUsLN7fA==}
    dev: false

  /d3-scale/3.3.0:
    resolution: {integrity: sha512-1JGp44NQCt5d1g+Yy+GeOnZP7xHo0ii8zsQp6PGzd+C1/dl0KGsp9A7Mxwp+1D1o4unbTTxVdU/ZOIEBoeZPbQ==}
    dependencies:
      d3-array: 2.12.1
      d3-format: 2.0.0
      d3-interpolate: 2.0.1
      d3-time: 2.1.1
      d3-time-format: 3.0.0
    dev: false

  /d3-shape/2.1.0:
    resolution: {integrity: sha512-PnjUqfM2PpskbSLTJvAzp2Wv4CZsnAgTfcVRTwW03QR3MkXF8Uo7B1y/lWkAsmbKwuecto++4NlsYcvYpXpTHA==}
    dependencies:
      d3-path: 2.0.0
    dev: false

  /d3-time-format/3.0.0:
    resolution: {integrity: sha512-UXJh6EKsHBTjopVqZBhFysQcoXSv/5yLONZvkQ5Kk3qbwiUYkdX17Xa1PT6U1ZWXGGfB1ey5L8dKMlFq2DO0Ag==}
    dependencies:
      d3-time: 2.1.1
    dev: false

  /d3-time/2.1.1:
    resolution: {integrity: sha512-/eIQe/eR4kCQwq7yxi7z4c6qEXf2IYGcjoWB5OOQy4Tq9Uv39/947qlDcN2TLkiTzQWzvnsuYPB9TrWaNfipKQ==}
    dependencies:
      d3-array: 2.12.1
    dev: false

  /damerau-levenshtein/1.0.8:
    resolution: {integrity: sha512-sdQSFB7+llfUcQHUQO3+B8ERRj0Oa4w9POWMI/puGtuf7gFywGmkaLCElnudfTiKZV+NvHqL0ifzdrI8Ro7ESA==}
    dev: true

  /dargs/7.0.0:
    resolution: {integrity: sha512-2iy1EkLdlBzQGvbweYRFxmFath8+K7+AKB0TlhHWkNuH+TmovaMH/Wp7V7R4u7f4SnX3OgLsU9t1NI9ioDnUpg==}
    engines: {node: '>=8'}
    dev: true

  /dashify/2.0.0:
    resolution: {integrity: sha512-hpA5C/YrPjucXypHPPc0oJ1l9Hf6wWbiOL7Ik42cxnsUOhWiCB/fylKbKqqJalW9FgkNQCw16YO8uW9Hs0Iy1A==}
    engines: {node: '>=4'}
    dev: true

  /dateformat/3.0.3:
    resolution: {integrity: sha512-jyCETtSl3VMZMWeRo7iY1FL19ges1t55hMo5yaam4Jrsm5EPL89UQkoQRyiI+Yf4k8r2ZpdngkV8hr1lIdjb3Q==}
    dev: true

  /dayjs/1.11.6:
    resolution: {integrity: sha512-zZbY5giJAinCG+7AGaw0wIhNZ6J8AhWuSXKvuc1KAyMiRsvGQWqh4L+MomvhdAYjN+lqvVCMq1I41e3YHvXkyQ==}
    dev: false

  /debug/2.6.9:
    resolution: {integrity: sha512-bC7ElrdJaJnPbAP+1EotYvqZsb3ecl5wi6Bfi6BJTUcNowp6cvspg0jXznRTKDjm/E7AdgFBVeAPVMNcKGsHMA==}
    peerDependencies:
      supports-color: '*'
    peerDependenciesMeta:
      supports-color:
        optional: true
    dependencies:
      ms: 2.0.0

  /debug/3.2.7:
    resolution: {integrity: sha512-CFjzYYAi4ThfiQvizrFQevTTXHtnCqWfe7x1AhgEscTz6ZbLbfoLRLPugTQyBth6f8ZERVUSyWHFD/7Wu4t1XQ==}
    peerDependencies:
      supports-color: '*'
    peerDependenciesMeta:
      supports-color:
        optional: true
    dependencies:
      ms: 2.1.3
    dev: true

  /debug/4.3.4:
    resolution: {integrity: sha512-PRWFHuSU3eDtQJPvnNY7Jcket1j0t5OuOsFzPPzsekD52Zl8qUfFIPEiswXqIvHWGVHOgX+7G/vCNNhehwxfkQ==}
    engines: {node: '>=6.0'}
    peerDependencies:
      supports-color: '*'
    peerDependenciesMeta:
      supports-color:
        optional: true
    dependencies:
      ms: 2.1.2

  /decamelize-keys/1.1.0:
    resolution: {integrity: sha512-ocLWuYzRPoS9bfiSdDd3cxvrzovVMZnRDVEzAs+hWIVXGDbHxWMECij2OBuyB/An0FFW/nLuq6Kv1i/YC5Qfzg==}
    engines: {node: '>=0.10.0'}
    dependencies:
      decamelize: 1.2.0
      map-obj: 1.0.1
    dev: true

  /decamelize/1.2.0:
    resolution: {integrity: sha512-z2S+W9X73hAUUki+N+9Za2lBlun89zigOyGrsax+KUQ6wKW4ZoWpEYBkGhQjwAjjDCkWxhY0VKEhk8wzY7F5cA==}
    engines: {node: '>=0.10.0'}

  /decimal.js-light/2.5.1:
    resolution: {integrity: sha512-qIMFpTMZmny+MMIitAB6D7iVPEorVw6YQRWkvarTkT4tBeSLLiHzcwj6q0MmYSFCiVpiqPJTJEYIrpcPzVEIvg==}
    dev: false

  /decode-named-character-reference/1.0.2:
    resolution: {integrity: sha512-O8x12RzrUF8xyVcY0KJowWsmaJxQbmy0/EtnNtHRpsOcT7dFk5W598coHqBVpmWo1oQQfsCqfCmkZN5DJrZVdg==}
    dependencies:
      character-entities: 2.0.2
    dev: false

  /decode-uri-component/0.2.0:
    resolution: {integrity: sha512-hjf+xovcEn31w/EUYdTXQh/8smFL/dzYjohQGEIgjyNavaJfBY2p5F527Bo1VPATxv0VYTUC2bOcXvqFwk78Og==}
    engines: {node: '>=0.10'}
    dev: false

  /deep-is/0.1.4:
    resolution: {integrity: sha512-oIPzksmTg4/MriiaYGO+okXDT7ztn/w3Eptv/+gSIdMdKsJo0u4CfYNFJPy+4SKMuCqGw2wxnA+URMg3t8a/bQ==}
    dev: true

  /deepmerge/4.2.2:
    resolution: {integrity: sha512-FJ3UgI4gIl+PHZm53knsuSFpE+nESMr7M4v9QcgB7S63Kj/6WqMiFQJpBBYz1Pt+66bZpP3Q7Lye0Oo9MPKEdg==}
    engines: {node: '>=0.10.0'}
    dev: true

  /default-browser-id/3.0.0:
    resolution: {integrity: sha512-OZ1y3y0SqSICtE8DE4S8YOE9UZOJ8wO16fKWVP5J1Qz42kV9jcnMVFrEE/noXb/ss3Q4pZIH79kxofzyNNtUNA==}
    engines: {node: '>=12'}
    dependencies:
      bplist-parser: 0.2.0
      untildify: 4.0.0
    dev: false

  /default-browser/3.1.0:
    resolution: {integrity: sha512-SOHecvSoairSAWxEHP/0qcsld/KtI3DargfEuELQDyHIYmS2EMgdGhHOTC1GxaYr+NLUV6kDroeiSBfnNHnn8w==}
    engines: {node: '>=12'}
    dependencies:
      bundle-name: 3.0.0
      default-browser-id: 3.0.0
      execa: 5.1.1
      xdg-default-browser: 2.1.0
    dev: false

  /define-lazy-prop/2.0.0:
    resolution: {integrity: sha512-Ds09qNh8yw3khSjiJjiUInaGX9xlqZDY7JVryGxdxV7NPeuqQfplOpQ66yJFZut3jLa5zOwkXw1g9EI2uKh4Og==}
    engines: {node: '>=8'}
    dev: false

  /define-properties/1.1.4:
    resolution: {integrity: sha512-uckOqKcfaVvtBdsVkdPv3XjveQJsNQqmhXgRi8uhvWWuPYZCNlzT8qAyblUgNoXdHdjMTzAqeGjAoli8f+bzPA==}
    engines: {node: '>= 0.4'}
    dependencies:
      has-property-descriptors: 1.0.0
      object-keys: 1.1.1

  /delay/5.0.0:
    resolution: {integrity: sha512-ReEBKkIfe4ya47wlPYf/gu5ib6yUG0/Aez0JQZQz94kiWtRQvZIQbTiehsnwHvLSWJnQdhVeqYue7Id1dKr0qw==}
    engines: {node: '>=10'}
    dev: false

  /delayed-stream/1.0.0:
    resolution: {integrity: sha512-ZySD7Nf91aLB0RxL4KGrKHBXl7Eds1DAmEdcoVawXnLD7SDhpNgtuII2aAkg7a7QS41jxPSZ17p4VdGnMHk3MQ==}
    engines: {node: '>=0.4.0'}
    dev: false

  /depd/2.0.0:
    resolution: {integrity: sha512-g7nH6P6dyDioJogAAGprGpCtVImJhpPk/roCzdb3fIh61/s/nPsfR6onyMwkCAR/OlC3yBC0lESvUoQEAssIrw==}
    engines: {node: '>= 0.8'}
    dev: false

  /dequal/2.0.3:
    resolution: {integrity: sha512-0je+qPKHEMohvfRTCEo3CrPG6cAzAYgmzKyxRiYSSDkS6eGJdyVJm7WaYA5ECaAD9wLB2T4EEeymA5aFVcYXCA==}
    engines: {node: '>=6'}

  /destroy/1.2.0:
    resolution: {integrity: sha512-2sJGJTaXIIaR1w4iJSNoN0hnMY7Gpc/n8D4qSCJw8QqFWXf7cuAgnEHxBpweaVcPevC2l3KpjYCx3NypQQgaJg==}
    engines: {node: '>= 0.8', npm: 1.2.8000 || >= 1.4.16}
    dev: false

  /detect-browser/5.2.0:
    resolution: {integrity: sha512-tr7XntDAu50BVENgQfajMLzacmSe34D+qZc4zjnniz0ZVuw/TZcLcyxHQjYpJTM36sGEkZZlYLnIM1hH7alTMA==}
    dev: false

  /detect-indent/6.1.0:
    resolution: {integrity: sha512-reYkTUJAZb9gUuZ2RvVCNhVHdg62RHnJ7WJl8ftMi4diZ6NWlciOzQN88pUhSELEwflJht4oQDv0F0BMlwaYtA==}
    engines: {node: '>=8'}
    dev: true

  /detect-newline/3.1.0:
    resolution: {integrity: sha512-TLz+x/vEXm/Y7P7wn1EJFNLxYpUD4TgMosxY6fAVJUnJMbupHBOncxyWUG9OpTaH9EBD7uFI5LfEgmMOc54DsA==}
    engines: {node: '>=8'}
    dev: true

  /diff/5.1.0:
    resolution: {integrity: sha512-D+mk+qE8VC/PAUrlAU34N+VfXev0ghe5ywmpqrawphmVZc1bEfn56uo9qpyGp1p4xpzOHkSW4ztBd6L7Xx4ACw==}
    engines: {node: '>=0.3.1'}
    dev: false

  /dijkstrajs/1.0.2:
    resolution: {integrity: sha512-QV6PMaHTCNmKSeP6QoXhVTw9snc9VD8MulTT0Bd99Pacp4SS1cjcrYPgBPmibqKVtMJJfqC6XvOXgPMEEPH/fg==}
    dev: false

  /dir-glob/3.0.1:
    resolution: {integrity: sha512-WkrWp9GR4KXfKGYzOLmTuGVi1UWFfws377n9cc55/tb6DuqyF6pcQ5AbiHEshaDpY9v6oaSr2XCDidGmMwdzIA==}
    engines: {node: '>=8'}
    dependencies:
      path-type: 4.0.0

  /doctrine/2.1.0:
    resolution: {integrity: sha512-35mSku4ZXK0vfCuHEDAwt55dg2jNajHZ1odvF+8SSr82EsZY4QmXfuWso8oEd8zRhVObSN18aM0CjSdoBX7zIw==}
    engines: {node: '>=0.10.0'}
    dependencies:
      esutils: 2.0.3
    dev: true

  /doctrine/3.0.0:
    resolution: {integrity: sha512-yS+Q5i3hBf7GBkd4KG8a7eBNNWNGLTaEwwYWUijIYM7zrlYDM0BFXHjjPWlWZ1Rg7UaddZeIDmi9jF3HmqiQ2w==}
    engines: {node: '>=6.0.0'}
    dependencies:
      esutils: 2.0.3
    dev: true

  /dom-helpers/3.4.0:
    resolution: {integrity: sha512-LnuPJ+dwqKDIyotW1VzmOZ5TONUN7CwkCR5hrgawTUbkBGYdeoNLZo6nNfGkCrjtE1nXXaj7iMMpDa8/d9WoIA==}
    dependencies:
      '@babel/runtime': 7.18.9
    dev: false

  /dom-helpers/5.2.1:
    resolution: {integrity: sha512-nRCa7CK3VTrM2NmGkIy4cbK7IZlgBE/PYMn55rrXefr5xXDP0LdtfPnblFDoVdcAfslJ7or6iqAUnx0CCGIWQA==}
    dependencies:
      '@babel/runtime': 7.18.9
      csstype: 3.1.0
    dev: false

  /dom-serializer/1.4.1:
    resolution: {integrity: sha512-VHwB3KfrcOOkelEG2ZOfxqLZdfkil8PtJi4P8N2MMXucZq2yLp75ClViUlOVwyoHEDjYU433Aq+5zWP61+RGag==}
    dependencies:
      domelementtype: 2.3.0
      domhandler: 4.3.1
      entities: 2.2.0
    dev: true

  /domelementtype/2.3.0:
    resolution: {integrity: sha512-OLETBj6w0OsagBwdXnPdN0cnMfF9opN69co+7ZrbfPGrdpPVNBUj02spi6B1N7wChLQiPn4CSH/zJvXw56gmHw==}
    dev: true

  /domhandler/4.3.1:
    resolution: {integrity: sha512-GrwoxYN+uWlzO8uhUXRl0P+kHE4GtVPfYzVLcUxPL7KNdHKj66vvlhiweIHqYYXWlw+T8iLMp42Lm67ghw4WMQ==}
    engines: {node: '>= 4'}
    dependencies:
      domelementtype: 2.3.0
    dev: true

  /domutils/2.8.0:
    resolution: {integrity: sha512-w96Cjofp72M5IIhpjgobBimYEfoPjx1Vx0BSX9P30WBdZW2WIKU0T1Bd0kz2eNZ9ikjKgHbEyKx8BB6H1L3h3A==}
    dependencies:
      dom-serializer: 1.4.1
      domelementtype: 2.3.0
      domhandler: 4.3.1
    dev: true

  /dot-prop/5.3.0:
    resolution: {integrity: sha512-QM8q3zDe58hqUqjraQOmzZ1LIH9SWQJTlEKCH4kJ2oQvLZk7RbQXvtDM2XEq3fwkV9CCvvH4LA0AV+ogFsBM2Q==}
    engines: {node: '>=8'}
    dependencies:
      is-obj: 2.0.0
    dev: true

  /dotgitignore/2.1.0:
    resolution: {integrity: sha512-sCm11ak2oY6DglEPpCB8TixLjWAxd3kJTs6UIcSasNYxXdFPV+YKlye92c8H4kKFqV5qYMIh7d+cYecEg0dIkA==}
    engines: {node: '>=6'}
    dependencies:
      find-up: 3.0.0
      minimatch: 3.1.2
    dev: true

  /eastasianwidth/0.2.0:
    resolution: {integrity: sha512-I88TYZWc9XiYHRQ4/3c5rjjfgkjhLyW2luGIheGERbNQ6OY7yTybanSpDXZa8y7VUP9YmDcYa+eyq4ca7iLqWA==}
    dev: false

  /ee-first/1.1.1:
    resolution: {integrity: sha512-WMwm9LhRUo+WUaRN+vRuETqG89IgZphVSNkdFgeb6sS/E4OrDIN7t48CAewSHXc6C8lefD8KKfr5vY61brQlow==}
    dev: false

  /eip1193-provider/1.0.1:
    resolution: {integrity: sha512-kSuqwQ26d7CzuS/t3yRXo2Su2cVH0QfvyKbr2H7Be7O5YDyIq4hQGCNTo5wRdP07bt+E2R/8nPCzey4ojBHf7g==}
    dependencies:
      '@json-rpc-tools/provider': 1.7.6
    transitivePeerDependencies:
      - bufferutil
      - debug
      - utf-8-validate
    dev: false

  /electron-to-chromium/1.4.272:
    resolution: {integrity: sha512-KS6gPPGNrzpVv9HzFVq+Etd0AjZEPr5pvaTBn2yD6KV4+cKW4I0CJoJNgmTG6gUQPAMZ4wIPtcOuoou3qFAZCA==}

  /elliptic/6.5.4:
    resolution: {integrity: sha512-iLhC6ULemrljPZb+QutR5TQGB+pdW6KGD5RSegS+8sorOZT+rdQFbsQFJgvN3eRqNALqJer4oQ16YvJHlU8hzQ==}
    dependencies:
      bn.js: 4.12.0
      brorand: 1.1.0
      hash.js: 1.1.7
      hmac-drbg: 1.0.1
      inherits: 2.0.4
      minimalistic-assert: 1.0.1
      minimalistic-crypto-utils: 1.0.1
    dev: false

  /emoji-regex/7.0.3:
    resolution: {integrity: sha512-CwBLREIQ7LvYFB0WyRvwhq5N5qPhc6PMjD6bYggFlI5YyDgl+0vxq5VHbMOFqLg7hfWzmu8T5Z1QofhmTIhItA==}
    dev: false

  /emoji-regex/8.0.0:
    resolution: {integrity: sha512-MSjYzcWNOA0ewAHpz0MxpYFvwg6yjy1NG3xteoqz644VCo/RPgnr1/GGt+ic3iJTzQ8Eu3TdM14SawnVUmGE6A==}

  /emoji-regex/9.2.2:
    resolution: {integrity: sha512-L18DaJsXSUk2+42pv8mLs5jJT2hqFkFE4j21wOmgbUqsZ2hL72NsUU785g9RXgo3s0ZNgVl42TiHp3ZtOv/Vyg==}

  /encode-utf8/1.0.3:
    resolution: {integrity: sha512-ucAnuBEhUK4boH2HjVYG5Q2mQyPorvv0u/ocS+zhdw0S8AlHYY+GOFhP1Gio5z4icpP2ivFSvhtFjQi8+T9ppw==}
    dev: false

  /encodeurl/1.0.2:
    resolution: {integrity: sha512-TPJXq8JqFaVYm2CWmPvnP2Iyo4ZSM7/QKcSmuMLDObfpH5fi7RUGmd/rTDf+rut/saiDiQEeVTNgAmJEdAOx0w==}
    engines: {node: '>= 0.8'}
    dev: false

  /entities/2.2.0:
    resolution: {integrity: sha512-p92if5Nz619I0w+akJrLZH0MX0Pb5DX39XOwQTtXSdQQOaYH03S1uIQp4mhOZtAXrxq4ViO67YTiLBo2638o9A==}
    dev: true

  /entities/4.4.0:
    resolution: {integrity: sha512-oYp7156SP8LkeGD0GF85ad1X9Ai79WtRsZ2gxJqtBuzH+98YUV6jkHEKlZkMbcrjJjIVJNIDP/3WL9wQkoPbWA==}
    engines: {node: '>=0.12'}
    dev: true

  /error-ex/1.3.2:
    resolution: {integrity: sha512-7dFHNmqeFSEt2ZBsCriorKnn3Z2pj+fd9kmI6QoWw4//DL+icEBfc0U7qJCisqrTsKTjw4fNFy2pW9OqStD84g==}
    dependencies:
      is-arrayish: 0.2.1

  /es-abstract/1.20.1:
    resolution: {integrity: sha512-WEm2oBhfoI2sImeM4OF2zE2V3BYdSF+KnSi9Sidz51fQHd7+JuF8Xgcj9/0o+OWeIeIS/MiuNnlruQrJf16GQA==}
    engines: {node: '>= 0.4'}
    dependencies:
      call-bind: 1.0.2
      es-to-primitive: 1.2.1
      function-bind: 1.1.1
      function.prototype.name: 1.1.5
      get-intrinsic: 1.1.2
      get-symbol-description: 1.0.0
      has: 1.0.3
      has-property-descriptors: 1.0.0
      has-symbols: 1.0.3
      internal-slot: 1.0.3
      is-callable: 1.2.4
      is-negative-zero: 2.0.2
      is-regex: 1.1.4
      is-shared-array-buffer: 1.0.2
      is-string: 1.0.7
      is-weakref: 1.0.2
      object-inspect: 1.12.2
      object-keys: 1.1.1
      object.assign: 4.1.4
      regexp.prototype.flags: 1.4.3
      string.prototype.trimend: 1.0.5
      string.prototype.trimstart: 1.0.5
      unbox-primitive: 1.0.2

  /es-abstract/1.20.4:
    resolution: {integrity: sha512-0UtvRN79eMe2L+UNEF1BwRe364sj/DXhQ/k5FmivgoSdpM90b8Jc0mDzKMGo7QS0BVbOP/bTwBKNnDc9rNzaPA==}
    engines: {node: '>= 0.4'}
    dependencies:
      call-bind: 1.0.2
      es-to-primitive: 1.2.1
      function-bind: 1.1.1
      function.prototype.name: 1.1.5
      get-intrinsic: 1.1.3
      get-symbol-description: 1.0.0
      has: 1.0.3
      has-property-descriptors: 1.0.0
      has-symbols: 1.0.3
      internal-slot: 1.0.3
      is-callable: 1.2.7
      is-negative-zero: 2.0.2
      is-regex: 1.1.4
      is-shared-array-buffer: 1.0.2
      is-string: 1.0.7
      is-weakref: 1.0.2
      object-inspect: 1.12.2
      object-keys: 1.1.1
      object.assign: 4.1.4
      regexp.prototype.flags: 1.4.3
      safe-regex-test: 1.0.0
      string.prototype.trimend: 1.0.5
      string.prototype.trimstart: 1.0.5
      unbox-primitive: 1.0.2

  /es-shim-unscopables/1.0.0:
    resolution: {integrity: sha512-Jm6GPcCdC30eMLbZ2x8z2WuRwAws3zTBBKuusffYVUrNj/GVSUAZ+xKMaUpfNDR5IbyNA5LJbaecoUVbmUcB1w==}
    dependencies:
      has: 1.0.3
    dev: true

  /es-to-primitive/1.2.1:
    resolution: {integrity: sha512-QCOllgZJtaUo9miYBcLChTUaHNjJF3PYs1VidD7AwiEj1kYxKeQTctLAezAOH5ZKRH0g2IgPn6KwB4IT8iRpvA==}
    engines: {node: '>= 0.4'}
    dependencies:
      is-callable: 1.2.4
      is-date-object: 1.0.5
      is-symbol: 1.0.4

  /es6-promise/4.2.8:
    resolution: {integrity: sha512-HJDGx5daxeIvxdBxvG2cb9g4tEvwIk3i8+nhX0yGrYmZUzbkdg8QbDevheDB8gd0//uPj4c1EQua8Q+MViT0/w==}
    dev: false

  /es6-promisify/5.0.0:
    resolution: {integrity: sha512-C+d6UdsYDk0lMebHNR4S2NybQMMngAOnOwYBQjTOiv0MkoJMP0Myw2mgpDLBcpfCmRLxyFqYhS/CfOENq4SJhQ==}
    dependencies:
      es6-promise: 4.2.8
    dev: false

  /esbuild-android-64/0.15.16:
    resolution: {integrity: sha512-Vwkv/sT0zMSgPSVO3Jlt1pUbnZuOgtOQJkJkyyJFAlLe7BiT8e9ESzo0zQSx4c3wW4T6kGChmKDPMbWTgtliQA==}
    engines: {node: '>=12'}
    cpu: [x64]
    os: [android]
    requiresBuild: true
    optional: true

  /esbuild-android-arm64/0.15.16:
    resolution: {integrity: sha512-lqfKuofMExL5niNV3gnhMUYacSXfsvzTa/58sDlBET/hCOG99Zmeh+lz6kvdgvGOsImeo6J9SW21rFCogNPLxg==}
    engines: {node: '>=12'}
    cpu: [arm64]
    os: [android]
    requiresBuild: true
    optional: true

  /esbuild-darwin-64/0.15.16:
    resolution: {integrity: sha512-wo2VWk/n/9V2TmqUZ/KpzRjCEcr00n7yahEdmtzlrfQ3lfMCf3Wa+0sqHAbjk3C6CKkR3WKK/whkMq5Gj4Da9g==}
    engines: {node: '>=12'}
    cpu: [x64]
    os: [darwin]
    requiresBuild: true
    optional: true

  /esbuild-darwin-arm64/0.15.16:
    resolution: {integrity: sha512-fMXaUr5ou0M4WnewBKsspMtX++C1yIa3nJ5R2LSbLCfJT3uFdcRoU/NZjoM4kOMKyOD9Sa/2vlgN8G07K3SJnw==}
    engines: {node: '>=12'}
    cpu: [arm64]
    os: [darwin]
    requiresBuild: true
    optional: true

  /esbuild-freebsd-64/0.15.16:
    resolution: {integrity: sha512-UzIc0xlRx5x9kRuMr+E3+hlSOxa/aRqfuMfiYBXu2jJ8Mzej4lGL7+o6F5hzhLqWfWm1GWHNakIdlqg1ayaTNQ==}
    engines: {node: '>=12'}
    cpu: [x64]
    os: [freebsd]
    requiresBuild: true
    optional: true

  /esbuild-freebsd-arm64/0.15.16:
    resolution: {integrity: sha512-8xyiYuGc0DLZphFQIiYaLHlfoP+hAN9RHbE+Ibh8EUcDNHAqbQgUrQg7pE7Bo00rXmQ5Ap6KFgcR0b4ALZls1g==}
    engines: {node: '>=12'}
    cpu: [arm64]
    os: [freebsd]
    requiresBuild: true
    optional: true

  /esbuild-linux-32/0.15.16:
    resolution: {integrity: sha512-iGijUTV+0kIMyUVoynK0v+32Oi8yyp0xwMzX69GX+5+AniNy/C/AL1MjFTsozRp/3xQPl7jVux/PLe2ds10/2w==}
    engines: {node: '>=12'}
    cpu: [ia32]
    os: [linux]
    requiresBuild: true
    optional: true

  /esbuild-linux-64/0.15.16:
    resolution: {integrity: sha512-tuSOjXdLw7VzaUj89fIdAaQT7zFGbKBcz4YxbWrOiXkwscYgE7HtTxUavreBbnRkGxKwr9iT/gmeJWNm4djy/g==}
    engines: {node: '>=12'}
    cpu: [x64]
    os: [linux]
    requiresBuild: true
    optional: true

  /esbuild-linux-arm/0.15.16:
    resolution: {integrity: sha512-XKcrxCEXDTOuoRj5l12tJnkvuxXBMKwEC5j0JISw3ziLf0j4zIwXbKbTmUrKFWbo6ZgvNpa7Y5dnbsjVvH39bQ==}
    engines: {node: '>=12'}
    cpu: [arm]
    os: [linux]
    requiresBuild: true
    optional: true

  /esbuild-linux-arm64/0.15.16:
    resolution: {integrity: sha512-mPYksnfHnemNrvjrDhZyixL/AfbJN0Xn9S34ZOHYdh6/jJcNd8iTsv3JwJoEvTJqjMggjMhGUPJAdjnFBHoH8A==}
    engines: {node: '>=12'}
    cpu: [arm64]
    os: [linux]
    requiresBuild: true
    optional: true

  /esbuild-linux-mips64le/0.15.16:
    resolution: {integrity: sha512-kSJO2PXaxfm0pWY39+YX+QtpFqyyrcp0ZeI8QPTrcFVQoWEPiPVtOfTZeS3ZKedfH+Ga38c4DSzmKMQJocQv6A==}
    engines: {node: '>=12'}
    cpu: [mips64el]
    os: [linux]
    requiresBuild: true
    optional: true

  /esbuild-linux-ppc64le/0.15.16:
    resolution: {integrity: sha512-NimPikwkBY0yGABw6SlhKrtT35sU4O23xkhlrTT/O6lSxv3Pm5iSc6OYaqVAHWkLdVf31bF4UDVFO+D990WpAA==}
    engines: {node: '>=12'}
    cpu: [ppc64]
    os: [linux]
    requiresBuild: true
    optional: true

  /esbuild-linux-riscv64/0.15.16:
    resolution: {integrity: sha512-ty2YUHZlwFOwp7pR+J87M4CVrXJIf5ZZtU/umpxgVJBXvWjhziSLEQxvl30SYfUPq0nzeWKBGw5i/DieiHeKfw==}
    engines: {node: '>=12'}
    cpu: [riscv64]
    os: [linux]
    requiresBuild: true
    optional: true

  /esbuild-linux-s390x/0.15.16:
    resolution: {integrity: sha512-VkZaGssvPDQtx4fvVdZ9czezmyWyzpQhEbSNsHZZN0BHvxRLOYAQ7sjay8nMQwYswP6O2KlZluRMNPYefFRs+w==}
    engines: {node: '>=12'}
    cpu: [s390x]
    os: [linux]
    requiresBuild: true
    optional: true

  /esbuild-netbsd-64/0.15.16:
    resolution: {integrity: sha512-ElQ9rhdY51et6MJTWrCPbqOd/YuPowD7Cxx3ee8wlmXQQVW7UvQI6nSprJ9uVFQISqSF5e5EWpwWqXZsECLvXg==}
    engines: {node: '>=12'}
    cpu: [x64]
    os: [netbsd]
    requiresBuild: true
    optional: true

  /esbuild-openbsd-64/0.15.16:
    resolution: {integrity: sha512-KgxMHyxMCT+NdLQE1zVJEsLSt2QQBAvJfmUGDmgEq8Fvjrf6vSKB00dVHUEDKcJwMID6CdgCpvYNt999tIYhqA==}
    engines: {node: '>=12'}
    cpu: [x64]
    os: [openbsd]
    requiresBuild: true
    optional: true

  /esbuild-sunos-64/0.15.16:
    resolution: {integrity: sha512-exSAx8Phj7QylXHlMfIyEfNrmqnLxFqLxdQF6MBHPdHAjT7fsKaX6XIJn+aQEFiOcE4X8e7VvdMCJ+WDZxjSRQ==}
    engines: {node: '>=12'}
    cpu: [x64]
    os: [sunos]
    requiresBuild: true
    optional: true

  /esbuild-windows-32/0.15.16:
    resolution: {integrity: sha512-zQgWpY5pUCSTOwqKQ6/vOCJfRssTvxFuEkpB4f2VUGPBpdddZfdj8hbZuFRdZRPIVHvN7juGcpgCA/XCF37mAQ==}
    engines: {node: '>=12'}
    cpu: [ia32]
    os: [win32]
    requiresBuild: true
    optional: true

  /esbuild-windows-64/0.15.16:
    resolution: {integrity: sha512-HjW1hHRLSncnM3MBCP7iquatHVJq9l0S2xxsHHj4yzf4nm9TU4Z7k4NkeMlD/dHQ4jPlQQhwcMvwbJiOefSuZw==}
    engines: {node: '>=12'}
    cpu: [x64]
    os: [win32]
    requiresBuild: true
    optional: true

  /esbuild-windows-arm64/0.15.16:
    resolution: {integrity: sha512-oCcUKrJaMn04Vxy9Ekd8x23O8LoU01+4NOkQ2iBToKgnGj5eo1vU9i27NQZ9qC8NFZgnQQZg5oZWAejmbsppNA==}
    engines: {node: '>=12'}
    cpu: [arm64]
    os: [win32]
    requiresBuild: true
    optional: true

  /esbuild/0.15.16:
    resolution: {integrity: sha512-o6iS9zxdHrrojjlj6pNGC2NAg86ECZqIETswTM5KmJitq+R1YmahhWtMumeQp9lHqJaROGnsBi2RLawGnfo5ZQ==}
    engines: {node: '>=12'}
    hasBin: true
    requiresBuild: true
    optionalDependencies:
      '@esbuild/android-arm': 0.15.16
      '@esbuild/linux-loong64': 0.15.16
      esbuild-android-64: 0.15.16
      esbuild-android-arm64: 0.15.16
      esbuild-darwin-64: 0.15.16
      esbuild-darwin-arm64: 0.15.16
      esbuild-freebsd-64: 0.15.16
      esbuild-freebsd-arm64: 0.15.16
      esbuild-linux-32: 0.15.16
      esbuild-linux-64: 0.15.16
      esbuild-linux-arm: 0.15.16
      esbuild-linux-arm64: 0.15.16
      esbuild-linux-mips64le: 0.15.16
      esbuild-linux-ppc64le: 0.15.16
      esbuild-linux-riscv64: 0.15.16
      esbuild-linux-s390x: 0.15.16
      esbuild-netbsd-64: 0.15.16
      esbuild-openbsd-64: 0.15.16
      esbuild-sunos-64: 0.15.16
      esbuild-windows-32: 0.15.16
      esbuild-windows-64: 0.15.16
      esbuild-windows-arm64: 0.15.16

  /escalade/3.1.1:
    resolution: {integrity: sha512-k0er2gUkLf8O0zKJiAhmkTnJlTvINGv7ygDNPbeIsX/TJjGJZHuh9B2UxbsaEkmlEo9MfhrSzmhIlhRlI2GXnw==}
    engines: {node: '>=6'}

  /escape-html/1.0.3:
    resolution: {integrity: sha512-NiSupZ4OeuGwr68lGIeym/ksIZMJodUGOSCZ/FSnTxcrekbvqrgdUxlJOMpijaKZVjAJrWrGs/6Jy8OMuyj9ow==}
    dev: false

  /escape-string-regexp/1.0.5:
    resolution: {integrity: sha512-vbRorB5FUQWvla16U8R/qgaFIya2qGzwDrNmCZuYKrbdSUMG6I1ZCGQRefkRVhuOkIGVne7BQ35DSfo1qvJqFg==}
    engines: {node: '>=0.8.0'}

  /escape-string-regexp/4.0.0:
    resolution: {integrity: sha512-TtpcNJ3XAzx3Gq8sWRzJaVajRs0uVxA2YAkdb1jm2YkPz4G6egUFAyA3n5vtEIZefPk5Wa4UXbKuS5fKkJWdgA==}
    engines: {node: '>=10'}

  /eslint-config-prettier/8.5.0_eslint@8.29.0:
    resolution: {integrity: sha512-obmWKLUNCnhtQRKc+tmnYuQl0pFU1ibYJQ5BGhTVB08bHe9wC8qUeG7c08dj9XX+AuPj1YSGSQIHl1pnDHZR0Q==}
    hasBin: true
    peerDependencies:
      eslint: '>=7.0.0'
    dependencies:
      eslint: 8.29.0
    dev: true

  /eslint-import-resolver-node/0.3.6:
    resolution: {integrity: sha512-0En0w03NRVMn9Uiyn8YRPDKvWjxCWkslUEhGNTdGx15RvPJYQ+lbOlqrlNI2vEAs4pDYK4f/HN2TbDmk5TP0iw==}
    dependencies:
      debug: 3.2.7
      resolve: 1.22.1
    transitivePeerDependencies:
      - supports-color
    dev: true

  /eslint-module-utils/2.7.4_ka2zl4kbfnnb6pzn3mgzpmhlt4:
    resolution: {integrity: sha512-j4GT+rqzCoRKHwURX7pddtIPGySnX9Si/cgMI5ztrcqOPtk5dDEeZ34CQVPphnqkJytlc97Vuk05Um2mJ3gEQA==}
    engines: {node: '>=4'}
    peerDependencies:
      '@typescript-eslint/parser': '*'
      eslint: '*'
      eslint-import-resolver-node: '*'
      eslint-import-resolver-typescript: '*'
      eslint-import-resolver-webpack: '*'
    peerDependenciesMeta:
      '@typescript-eslint/parser':
        optional: true
      eslint:
        optional: true
      eslint-import-resolver-node:
        optional: true
      eslint-import-resolver-typescript:
        optional: true
      eslint-import-resolver-webpack:
        optional: true
    dependencies:
      '@typescript-eslint/parser': 5.45.0_s5ps7njkmjlaqajutnox5ntcla
      debug: 3.2.7
      eslint: 8.29.0
      eslint-import-resolver-node: 0.3.6
    transitivePeerDependencies:
      - supports-color
    dev: true

  /eslint-plugin-import/2.26.0_ub3senzxbs32f65wl7xoyha6lu:
    resolution: {integrity: sha512-hYfi3FXaM8WPLf4S1cikh/r4IxnO6zrhZbEGz2b660EJRbuxgpDS5gkCuYgGWg2xxh2rBuIr4Pvhve/7c31koA==}
    engines: {node: '>=4'}
    peerDependencies:
      '@typescript-eslint/parser': '*'
      eslint: ^2 || ^3 || ^4 || ^5 || ^6 || ^7.2.0 || ^8
    peerDependenciesMeta:
      '@typescript-eslint/parser':
        optional: true
    dependencies:
      '@typescript-eslint/parser': 5.45.0_s5ps7njkmjlaqajutnox5ntcla
      array-includes: 3.1.5
      array.prototype.flat: 1.3.0
      debug: 2.6.9
      doctrine: 2.1.0
      eslint: 8.29.0
      eslint-import-resolver-node: 0.3.6
      eslint-module-utils: 2.7.4_ka2zl4kbfnnb6pzn3mgzpmhlt4
      has: 1.0.3
      is-core-module: 2.10.0
      is-glob: 4.0.3
      minimatch: 3.1.2
      object.values: 1.1.5
      resolve: 1.22.1
      tsconfig-paths: 3.14.1
    transitivePeerDependencies:
      - eslint-import-resolver-typescript
      - eslint-import-resolver-webpack
      - supports-color
    dev: true

  /eslint-plugin-jsx-a11y/6.6.1_eslint@8.29.0:
    resolution: {integrity: sha512-sXgFVNHiWffBq23uiS/JaP6eVR622DqwB4yTzKvGZGcPq6/yZ3WmOZfuBks/vHWo9GaFOqC2ZK4i6+C35knx7Q==}
    engines: {node: '>=4.0'}
    peerDependencies:
      eslint: ^3 || ^4 || ^5 || ^6 || ^7 || ^8
    dependencies:
      '@babel/runtime': 7.18.9
      aria-query: 4.2.2
      array-includes: 3.1.5
      ast-types-flow: 0.0.7
      axe-core: 4.4.3
      axobject-query: 2.2.0
      damerau-levenshtein: 1.0.8
      emoji-regex: 9.2.2
      eslint: 8.29.0
      has: 1.0.3
      jsx-ast-utils: 3.3.3
      language-tags: 1.0.5
      minimatch: 3.1.2
      semver: 6.3.0
    dev: true

  /eslint-plugin-prettier/4.2.1_nrhoyyjffvfyk4vtlt5destxgm:
    resolution: {integrity: sha512-f/0rXLXUt0oFYs8ra4w49wYZBG5GKZpAYsJSm6rnYL5uVDjd+zowwMwVZHnAjf4edNrKpCDYfXDgmRE/Ak7QyQ==}
    engines: {node: '>=12.0.0'}
    peerDependencies:
      eslint: '>=7.28.0'
      eslint-config-prettier: '*'
      prettier: '>=2.0.0'
    peerDependenciesMeta:
      eslint-config-prettier:
        optional: true
    dependencies:
      eslint: 8.29.0
      eslint-config-prettier: 8.5.0_eslint@8.29.0
      prettier: 2.8.0
      prettier-linter-helpers: 1.0.0
    dev: true

  /eslint-plugin-react-hooks/4.6.0_eslint@8.29.0:
    resolution: {integrity: sha512-oFc7Itz9Qxh2x4gNHStv3BqJq54ExXmfC+a1NjAta66IAN87Wu0R/QArgIS9qKzX3dXKPI9H5crl9QchNMY9+g==}
    engines: {node: '>=10'}
    peerDependencies:
      eslint: ^3.0.0 || ^4.0.0 || ^5.0.0 || ^6.0.0 || ^7.0.0 || ^8.0.0-0
    dependencies:
      eslint: 8.29.0
    dev: true

  /eslint-plugin-react/7.31.11_eslint@8.29.0:
    resolution: {integrity: sha512-TTvq5JsT5v56wPa9OYHzsrOlHzKZKjV+aLgS+55NJP/cuzdiQPC7PfYoUjMoxlffKtvijpk7vA/jmuqRb9nohw==}
    engines: {node: '>=4'}
    peerDependencies:
      eslint: ^3 || ^4 || ^5 || ^6 || ^7 || ^8
    dependencies:
      array-includes: 3.1.6
      array.prototype.flatmap: 1.3.1
      array.prototype.tosorted: 1.1.1
      doctrine: 2.1.0
      eslint: 8.29.0
      estraverse: 5.3.0
      jsx-ast-utils: 3.3.3
      minimatch: 3.1.2
      object.entries: 1.1.6
      object.fromentries: 2.0.6
      object.hasown: 1.1.2
      object.values: 1.1.6
      prop-types: 15.8.1
      resolve: 2.0.0-next.4
      semver: 6.3.0
      string.prototype.matchall: 4.0.8
    dev: true

  /eslint-plugin-simple-import-sort/8.0.0_eslint@8.29.0:
    resolution: {integrity: sha512-bXgJQ+lqhtQBCuWY/FUWdB27j4+lqcvXv5rUARkzbeWLwea+S5eBZEQrhnO+WgX3ZoJHVj0cn943iyXwByHHQw==}
    peerDependencies:
      eslint: '>=5.0.0'
    dependencies:
      eslint: 8.29.0
    dev: true

  /eslint-scope/5.1.1:
    resolution: {integrity: sha512-2NxwbF/hZ0KpepYN0cNbo+FN6XoK7GaHlQhgx/hIZl6Va0bF45RQOOwhLIy8lQDbuCiadSLCBnH2CFYquit5bw==}
    engines: {node: '>=8.0.0'}
    dependencies:
      esrecurse: 4.3.0
      estraverse: 4.3.0
    dev: true

  /eslint-scope/7.1.1:
    resolution: {integrity: sha512-QKQM/UXpIiHcLqJ5AOyIW7XZmzjkzQXYE54n1++wb0u9V/abW3l9uQnxX8Z5Xd18xyKIMTUAyQ0k1e8pz6LUrw==}
    engines: {node: ^12.22.0 || ^14.17.0 || >=16.0.0}
    dependencies:
      esrecurse: 4.3.0
      estraverse: 5.3.0
    dev: true

  /eslint-utils/3.0.0_eslint@8.29.0:
    resolution: {integrity: sha512-uuQC43IGctw68pJA1RgbQS8/NP7rch6Cwd4j3ZBtgo4/8Flj4eGE7ZYSZRN3iq5pVUv6GPdW5Z1RFleo84uLDA==}
    engines: {node: ^10.0.0 || ^12.0.0 || >= 14.0.0}
    peerDependencies:
      eslint: '>=5'
    dependencies:
      eslint: 8.29.0
      eslint-visitor-keys: 2.1.0
    dev: true

  /eslint-visitor-keys/2.1.0:
    resolution: {integrity: sha512-0rSmRBzXgDzIsD6mGdJgevzgezI534Cer5L/vyMX0kHzT/jiB43jRhd9YUlMGYLQy2zprNmoT8qasCGtY+QaKw==}
    engines: {node: '>=10'}
    dev: true

  /eslint-visitor-keys/3.3.0:
    resolution: {integrity: sha512-mQ+suqKJVyeuwGYHAdjMFqjCyfl8+Ldnxuyp3ldiMBFKkvytrXUZWaiPCEav8qDHKty44bD+qV1IP4T+w+xXRA==}
    engines: {node: ^12.22.0 || ^14.17.0 || >=16.0.0}
    dev: true

  /eslint/8.29.0:
    resolution: {integrity: sha512-isQ4EEiyUjZFbEKvEGJKKGBwXtvXX+zJbkVKCgTuB9t/+jUBcy8avhkEwWJecI15BkRkOYmvIM5ynbhRjEkoeg==}
    engines: {node: ^12.22.0 || ^14.17.0 || >=16.0.0}
    hasBin: true
    dependencies:
      '@eslint/eslintrc': 1.3.3
      '@humanwhocodes/config-array': 0.11.7
      '@humanwhocodes/module-importer': 1.0.1
      '@nodelib/fs.walk': 1.2.8
      ajv: 6.12.6
      chalk: 4.1.2
      cross-spawn: 7.0.3
      debug: 4.3.4
      doctrine: 3.0.0
      escape-string-regexp: 4.0.0
      eslint-scope: 7.1.1
      eslint-utils: 3.0.0_eslint@8.29.0
      eslint-visitor-keys: 3.3.0
      espree: 9.4.0
      esquery: 1.4.0
      esutils: 2.0.3
      fast-deep-equal: 3.1.3
      file-entry-cache: 6.0.1
      find-up: 5.0.0
      glob-parent: 6.0.2
      globals: 13.17.0
      grapheme-splitter: 1.0.4
      ignore: 5.2.0
      import-fresh: 3.3.0
      imurmurhash: 0.1.4
      is-glob: 4.0.3
      is-path-inside: 3.0.3
      js-sdsl: 4.1.4
      js-yaml: 4.1.0
      json-stable-stringify-without-jsonify: 1.0.1
      levn: 0.4.1
      lodash.merge: 4.6.2
      minimatch: 3.1.2
      natural-compare: 1.4.0
      optionator: 0.9.1
      regexpp: 3.2.0
      strip-ansi: 6.0.1
      strip-json-comments: 3.1.1
      text-table: 0.2.0
    transitivePeerDependencies:
      - supports-color
    dev: true

  /espree/9.4.0:
    resolution: {integrity: sha512-DQmnRpLj7f6TgN/NYb0MTzJXL+vJF9h3pHy4JhCIs3zwcgez8xmGg3sXHcEO97BrmO2OSvCwMdfdlyl+E9KjOw==}
    engines: {node: ^12.22.0 || ^14.17.0 || >=16.0.0}
    dependencies:
      acorn: 8.8.0
      acorn-jsx: 5.3.2_acorn@8.8.0
      eslint-visitor-keys: 3.3.0
    dev: true

  /esquery/1.4.0:
    resolution: {integrity: sha512-cCDispWt5vHHtwMY2YrAQ4ibFkAL8RbH5YGBnZBc90MolvvfkkQcJro/aZiAQUlQ3qgrYS6D6v8Gc5G5CQsc9w==}
    engines: {node: '>=0.10'}
    dependencies:
      estraverse: 5.3.0
    dev: true

  /esrecurse/4.3.0:
    resolution: {integrity: sha512-KmfKL3b6G+RXvP8N1vr3Tq1kL/oCFgn2NYXEtqP8/L3pKapUA4G8cFVaoF3SU323CD4XypR/ffioHmkti6/Tag==}
    engines: {node: '>=4.0'}
    dependencies:
      estraverse: 5.3.0
    dev: true

  /estraverse/4.3.0:
    resolution: {integrity: sha512-39nnKffWz8xN1BU/2c79n9nB9HDzo0niYUqx6xyqUnyoAnQyyWpOTdZEeiCch8BBu515t4wp9ZmgVfVhn9EBpw==}
    engines: {node: '>=4.0'}
    dev: true

  /estraverse/5.3.0:
    resolution: {integrity: sha512-MMdARuVEQziNTeJD8DgMqmhwR11BRQ/cBP+pLtYdSTnf3MIO8fFeiINEbX36ZdNlfU/7A9f3gUw49B3oQsvwBA==}
    engines: {node: '>=4.0'}
    dev: true

  /estree-walker/0.6.1:
    resolution: {integrity: sha512-SqmZANLWS0mnatqbSfRP5g8OXZC12Fgg1IwNtLsyHDzJizORW4khDfjPqJZsemPWBB2uqykUah5YpQ6epsqC/w==}
    dev: true

  /estree-walker/2.0.2:
    resolution: {integrity: sha512-Rfkk/Mp/DL7JVje3u18FxFujQlTNR2q6QfMSMB7AvCBx91NGj/ba3kCfza0f6dVDbw7YlRf/nDrn7pQrCCyQ/w==}
    dev: true

  /esutils/2.0.3:
    resolution: {integrity: sha512-kVscqXk4OCp68SZ0dkgEKVi6/8ij300KBWTJq32P/dYeWTSwK41WyTxalN1eRmA5Z9UU/LX9D7FWSmV9SAYx6g==}
    engines: {node: '>=0.10.0'}

  /etag/1.8.1:
    resolution: {integrity: sha512-aIL5Fx7mawVa300al2BnEE4iNvo1qETxLrPI/o05L7z6go7fCw1J6EQmbK4FmJ2AS7kgVF/KEZWufBfdClMcPg==}
    engines: {node: '>= 0.6'}
    dev: false

  /eth-block-tracker/4.4.3_@babel+core@7.20.5:
    resolution: {integrity: sha512-A8tG4Z4iNg4mw5tP1Vung9N9IjgMNqpiMoJ/FouSFwNCGHv2X0mmOYwtQOJzki6XN7r7Tyo01S29p7b224I4jw==}
    dependencies:
      '@babel/plugin-transform-runtime': 7.18.10_@babel+core@7.20.5
      '@babel/runtime': 7.18.9
      eth-query: 2.1.2
      json-rpc-random-id: 1.0.1
      pify: 3.0.0
      safe-event-emitter: 1.0.1
    transitivePeerDependencies:
      - '@babel/core'
      - supports-color
    dev: false

  /eth-json-rpc-filters/4.2.2:
    resolution: {integrity: sha512-DGtqpLU7bBg63wPMWg1sCpkKCf57dJ+hj/k3zF26anXMzkmtSBDExL8IhUu7LUd34f0Zsce3PYNO2vV2GaTzaw==}
    dependencies:
      '@metamask/safe-event-emitter': 2.0.0
      async-mutex: 0.2.6
      eth-json-rpc-middleware: 6.0.0
      eth-query: 2.1.2
      json-rpc-engine: 6.1.0
      pify: 5.0.0
    transitivePeerDependencies:
      - encoding
    dev: false

  /eth-json-rpc-middleware/6.0.0:
    resolution: {integrity: sha512-qqBfLU2Uq1Ou15Wox1s+NX05S9OcAEL4JZ04VZox2NS0U+RtCMjSxzXhLFWekdShUPZ+P8ax3zCO2xcPrp6XJQ==}
    dependencies:
      btoa: 1.2.1
      clone: 2.1.2
      eth-query: 2.1.2
      eth-rpc-errors: 3.0.0
      eth-sig-util: 1.4.2
      ethereumjs-util: 5.2.1
      json-rpc-engine: 5.4.0
      json-stable-stringify: 1.0.1
      node-fetch: 2.6.7
      pify: 3.0.0
      safe-event-emitter: 1.0.1
    transitivePeerDependencies:
      - encoding
    dev: false

  /eth-query/2.1.2:
    resolution: {integrity: sha512-srES0ZcvwkR/wd5OQBRA1bIJMww1skfGS0s8wlwK3/oNP4+wnds60krvu5R1QbpRQjMmpG5OMIWro5s7gvDPsA==}
    dependencies:
      json-rpc-random-id: 1.0.1
      xtend: 4.0.2
    dev: false

  /eth-rpc-errors/3.0.0:
    resolution: {integrity: sha512-iPPNHPrLwUlR9xCSYm7HHQjWBasor3+KZfRvwEWxMz3ca0yqnlBeJrnyphkGIXZ4J7AMAaOLmwy4AWhnxOiLxg==}
    dependencies:
      fast-safe-stringify: 2.1.1
    dev: false

  /eth-rpc-errors/4.0.2:
    resolution: {integrity: sha512-n+Re6Gu8XGyfFy1it0AwbD1x0MUzspQs0D5UiPs1fFPCr6WAwZM+vbIhXheBFrpgosqN9bs5PqlB4Q61U/QytQ==}
    dependencies:
      fast-safe-stringify: 2.1.1
    dev: false

  /eth-sig-util/1.4.2:
    resolution: {integrity: sha512-iNZ576iTOGcfllftB73cPB5AN+XUQAT/T8xzsILsghXC1o8gJUqe3RHlcDqagu+biFpYQ61KQrZZJza8eRSYqw==}
    deprecated: Deprecated in favor of '@metamask/eth-sig-util'
    dependencies:
      ethereumjs-abi: github.com/ethereumjs/ethereumjs-abi/ee3994657fa7a427238e6ba92a84d0b529bbcde0
      ethereumjs-util: 5.2.1
    dev: false

  /ethereum-cryptography/0.1.3:
    resolution: {integrity: sha512-w8/4x1SGGzc+tO97TASLja6SLd3fRIK2tLVcV2Gx4IB21hE19atll5Cq9o3d0ZmAYC/8aw0ipieTSiekAea4SQ==}
    dependencies:
      '@types/pbkdf2': 3.1.0
      '@types/secp256k1': 4.0.3
      blakejs: 1.2.1
      browserify-aes: 1.2.0
      bs58check: 2.1.2
      create-hash: 1.2.0
      create-hmac: 1.1.7
      hash.js: 1.1.7
      keccak: 3.0.2
      pbkdf2: 3.1.2
      randombytes: 2.1.0
      safe-buffer: 5.2.1
      scrypt-js: 3.0.1
      secp256k1: 4.0.3
      setimmediate: 1.0.5
    dev: false

  /ethereumjs-util/5.2.1:
    resolution: {integrity: sha512-v3kT+7zdyCm1HIqWlLNrHGqHGLpGYIhjeHxQjnDXjLT2FyGJDsd3LWMYUo7pAFRrk86CR3nUJfhC81CCoJNNGQ==}
    dependencies:
      bn.js: 4.12.0
      create-hash: 1.2.0
      elliptic: 6.5.4
      ethereum-cryptography: 0.1.3
      ethjs-util: 0.1.6
      rlp: 2.2.7
      safe-buffer: 5.2.1
    dev: false

  /ethereumjs-util/6.2.1:
    resolution: {integrity: sha512-W2Ktez4L01Vexijrm5EB6w7dg4n/TgpoYU4avuT5T3Vmnw/eCRtiBrJfQYS/DCSvDIOLn2k57GcHdeBcgVxAqw==}
    dependencies:
      '@types/bn.js': 4.11.6
      bn.js: 4.12.0
      create-hash: 1.2.0
      elliptic: 6.5.4
      ethereum-cryptography: 0.1.3
      ethjs-util: 0.1.6
      rlp: 2.2.7
    dev: false

  /ethers/5.7.2:
    resolution: {integrity: sha512-wswUsmWo1aOK8rR7DIKiWSw9DbLWe6x98Jrn8wcTflTVvaXhAMaB5zGAXy0GYQEQp9iO1iSHWVyARQm11zUtyg==}
    dependencies:
      '@ethersproject/abi': 5.7.0
      '@ethersproject/abstract-provider': 5.7.0
      '@ethersproject/abstract-signer': 5.7.0
      '@ethersproject/address': 5.7.0
      '@ethersproject/base64': 5.7.0
      '@ethersproject/basex': 5.7.0
      '@ethersproject/bignumber': 5.7.0
      '@ethersproject/bytes': 5.7.0
      '@ethersproject/constants': 5.7.0
      '@ethersproject/contracts': 5.7.0
      '@ethersproject/hash': 5.7.0
      '@ethersproject/hdnode': 5.7.0
      '@ethersproject/json-wallets': 5.7.0
      '@ethersproject/keccak256': 5.7.0
      '@ethersproject/logger': 5.7.0
      '@ethersproject/networks': 5.7.1
      '@ethersproject/pbkdf2': 5.7.0
      '@ethersproject/properties': 5.7.0
      '@ethersproject/providers': 5.7.2
      '@ethersproject/random': 5.7.0
      '@ethersproject/rlp': 5.7.0
      '@ethersproject/sha2': 5.7.0
      '@ethersproject/signing-key': 5.7.0
      '@ethersproject/solidity': 5.7.0
      '@ethersproject/strings': 5.7.0
      '@ethersproject/transactions': 5.7.0
      '@ethersproject/units': 5.7.0
      '@ethersproject/wallet': 5.7.0
      '@ethersproject/web': 5.7.1
      '@ethersproject/wordlists': 5.7.0
    transitivePeerDependencies:
      - bufferutil
      - utf-8-validate
    dev: false

  /ethjs-util/0.1.6:
    resolution: {integrity: sha512-CUnVOQq7gSpDHZVVrQW8ExxUETWrnrvXYvYz55wOU8Uj4VCgw56XC2B/fVqQN+f7gmrnRHSLVnFAwsCuNwji8w==}
    engines: {node: '>=6.5.0', npm: '>=3'}
    dependencies:
      is-hex-prefixed: 1.0.0
      strip-hex-prefix: 1.0.0
    dev: false

  /eventemitter3/4.0.7:
    resolution: {integrity: sha512-8guHBZCwKnFhYdHr2ysuRWErTwhoN2X8XELRlrRwpmfeY2jjuUN4taQMsULKUVo1K4DvZl+0pgfyoysHxvmvEw==}
    dev: false

  /events/3.3.0:
    resolution: {integrity: sha512-mQw+2fkQbALzQ7V0MY0IqdnXNOeTtP4r0lN9z7AAawCXgqea7bDii20AYrIBrFd/Hx0M2Ocz6S111CaFkUcb0Q==}
    engines: {node: '>=0.8.x'}
    dev: false

  /evp_bytestokey/1.0.3:
    resolution: {integrity: sha512-/f2Go4TognH/KvCISP7OUsHn85hT9nUkxxA9BEWxFn+Oj9o8ZNLm/40hdlgSLyuOimsrTKLUMEorQexp/aPQeA==}
    dependencies:
      md5.js: 1.3.5
      safe-buffer: 5.2.1
    dev: false

  /execa/0.2.2:
    resolution: {integrity: sha512-zmBGzLd3nhA/NB9P7VLoceAO6vyYPftvl809Vjwe5U2fYI9tYWbeKqP3wZlAw9WS+znnkogf/bhSU+Gcn2NbkQ==}
    engines: {node: '>=0.12'}
    dependencies:
      cross-spawn-async: 2.2.5
      npm-run-path: 1.0.0
      object-assign: 4.1.1
      path-key: 1.0.0
      strip-eof: 1.0.0
    dev: false

  /execa/5.1.1:
    resolution: {integrity: sha512-8uSpZZocAZRBAPIEINJj3Lo9HyGitllczc27Eh5YYojjMFMn8yHMDMaUHE2Jqfq05D/wucwI4JGURyXt1vchyg==}
    engines: {node: '>=10'}
    dependencies:
      cross-spawn: 7.0.3
      get-stream: 6.0.1
      human-signals: 2.1.0
      is-stream: 2.0.1
      merge-stream: 2.0.0
      npm-run-path: 4.0.1
      onetime: 5.1.2
      signal-exit: 3.0.7
      strip-final-newline: 2.0.0
    dev: false

  /express/4.18.1:
    resolution: {integrity: sha512-zZBcOX9TfehHQhtupq57OF8lFZ3UZi08Y97dwFCkD8p9d/d2Y3M+ykKcwaMDEL+4qyUolgBDX6AblpR3fL212Q==}
    engines: {node: '>= 0.10.0'}
    dependencies:
      accepts: 1.3.8
      array-flatten: 1.1.1
      body-parser: 1.20.0
      content-disposition: 0.5.4
      content-type: 1.0.4
      cookie: 0.5.0
      cookie-signature: 1.0.6
      debug: 2.6.9
      depd: 2.0.0
      encodeurl: 1.0.2
      escape-html: 1.0.3
      etag: 1.8.1
      finalhandler: 1.2.0
      fresh: 0.5.2
      http-errors: 2.0.0
      merge-descriptors: 1.0.1
      methods: 1.1.2
      on-finished: 2.4.1
      parseurl: 1.3.3
      path-to-regexp: 0.1.7
      proxy-addr: 2.0.7
      qs: 6.10.3
      range-parser: 1.2.1
      safe-buffer: 5.2.1
      send: 0.18.0
      serve-static: 1.15.0
      setprototypeof: 1.2.0
      statuses: 2.0.1
      type-is: 1.6.18
      utils-merge: 1.0.1
      vary: 1.1.2
    transitivePeerDependencies:
      - supports-color
    dev: false

  /extend/3.0.2:
    resolution: {integrity: sha512-fjquC59cD7CyW6urNXK0FBufkZcoiGG80wTuPujX590cB5Ttln20E2UB4S/WARVqhXffZl2LNgS+gQdPIIim/g==}
    dev: false

  /eyes/0.1.8:
    resolution: {integrity: sha512-GipyPsXO1anza0AOZdy69Im7hGFCNB7Y/NGjDlZGJ3GJJLtwNSb2vrzYrTYJRrRloVx7pl+bhUaTB8yiccPvFQ==}
    engines: {node: '> 0.1.90'}
    dev: false

  /fast-deep-equal/3.1.3:
    resolution: {integrity: sha512-f3qQ9oQy9j2AhBe/H9VC91wLmKBCCU/gDOnKNAYG5hswO7BLKj09Hc5HYNz9cGI++xlpDCIgDaitVs03ATR84Q==}

  /fast-diff/1.2.0:
    resolution: {integrity: sha512-xJuoT5+L99XlZ8twedaRf6Ax2TgQVxvgZOYoPKqZufmJib0tL2tegPBOZb1pVNgIhlqDlA0eO0c3wBvQcmzx4w==}
    dev: true

  /fast-equals/2.0.4:
    resolution: {integrity: sha512-caj/ZmjHljPrZtbzJ3kfH5ia/k4mTJe/qSiXAGzxZWRZgsgDV0cvNaQULqUX8t0/JVlzzEdYOwCN5DmzTxoD4w==}
    dev: false

  /fast-glob/3.2.12:
    resolution: {integrity: sha512-DVj4CQIYYow0BlaelwK1pHl5n5cRSJfM60UA0zK891sVInoPri2Ekj7+e1CT3/3qxXenpI+nBBmQAcJPJgaj4w==}
    engines: {node: '>=8.6.0'}
    dependencies:
      '@nodelib/fs.stat': 2.0.5
      '@nodelib/fs.walk': 1.2.8
      glob-parent: 5.1.2
      merge2: 1.4.1
      micromatch: 4.0.5

  /fast-json-stable-stringify/2.1.0:
    resolution: {integrity: sha512-lhd/wF+Lk98HZoTCtlVraHtfh5XYijIjalXck7saUtuanSDyLMxnHhSXEDJqHxD7msR8D0uCmqlkwjCV8xvwHw==}
    dev: true

  /fast-levenshtein/2.0.6:
    resolution: {integrity: sha512-DCXu6Ifhqcks7TZKY3Hxp3y6qphY5SJZmrWMDrKcERSOXWQdMhU9Ig/PYrzyw/ul9jOIyh0N4M0tbC5hodg8dw==}
    dev: true

  /fast-safe-stringify/2.1.1:
    resolution: {integrity: sha512-W+KJc2dmILlPplD/H4K9l9LcAHAfPtP6BY84uVLXQ6Evcz9Lcg33Y2z1IVblT6xdY54PXYVHEv+0Wpq8Io6zkA==}
    dev: false

  /fast-stable-stringify/1.0.0:
    resolution: {integrity: sha512-wpYMUmFu5f00Sm0cj2pfivpmawLZ0NKdviQ4w9zJeR8JVtOpOxHmLaJuj0vxvGqMJQWyP/COUkF75/57OKyRag==}
    dev: false

  /fastest-levenshtein/1.0.16:
    resolution: {integrity: sha512-eRnCtTTtGZFpQCwhJiUOuxPQWRXVKYDn0b2PeHfXL6/Zi53SLAzAHfVhVWK2AryC/WH05kGfxhFIPvTF0SXQzg==}
    engines: {node: '>= 4.9.1'}
    dev: true

  /fastq/1.13.0:
    resolution: {integrity: sha512-YpkpUnK8od0o1hmeSc7UUs/eB/vIPWJYjKck2QKIzAf71Vm1AAQ3EbuZB3g2JIy+pg+ERD0vqI79KyZiB2e2Nw==}
    dependencies:
      reusify: 1.0.4

  /figures/3.2.0:
    resolution: {integrity: sha512-yaduQFRKLXYOGgEn6AZau90j3ggSOyiqXU0F9JZfeXYhNa+Jk4X+s45A2zg5jns87GAFa34BBm2kXw4XpNcbdg==}
    engines: {node: '>=8'}
    dependencies:
      escape-string-regexp: 1.0.5
    dev: true

  /file-entry-cache/6.0.1:
    resolution: {integrity: sha512-7Gps/XWymbLk2QLYK4NzpMOrYjMhdIxXuIvy2QBsLE6ljuodKvdkWs/cpyJJ3CVIVpH0Oi1Hvg1ovbMzLdFBBg==}
    engines: {node: ^10.12.0 || >=12.0.0}
    dependencies:
      flat-cache: 3.0.4
    dev: true

  /file-saver/2.0.5:
    resolution: {integrity: sha512-P9bmyZ3h/PRG+Nzga+rbdI4OEpNDzAVyy74uVO9ATgzLK6VtAsYybF/+TOCvrc0MO793d6+42lLyZTw7/ArVzA==}
    dev: false

  /file-uri-to-path/1.0.0:
    resolution: {integrity: sha512-0Zt+s3L7Vf1biwWZ29aARiVYLx7iMGnEUl9x33fbB/j3jR81u/O2LbqK+Bm1CDSNDKVtJ/YjwY7TUd5SkeLQLw==}
    dev: false

  /fill-range/7.0.1:
    resolution: {integrity: sha512-qOo9F+dMUmC2Lcb4BbVvnKJxTPjCm+RRpe4gDuGrzkL7mEVl/djYSu2OdQ2Pa302N4oqkSg9ir6jaLWJ2USVpQ==}
    engines: {node: '>=8'}
    dependencies:
      to-regex-range: 5.0.1

  /filter-obj/1.1.0:
    resolution: {integrity: sha512-8rXg1ZnX7xzy2NGDVkBVaAy+lSlPNwad13BtgSlLuxfIslyt5Vg64U7tFcCt4WS1R0hvtnQybT/IyCkGZ3DpXQ==}
    engines: {node: '>=0.10.0'}
    dev: false

  /finalhandler/1.2.0:
    resolution: {integrity: sha512-5uXcUVftlQMFnWC9qu/svkWv3GTd2PfUhK/3PLkYNAe7FbqJMt3515HaxE6eRL74GdsriiwujiawdaB1BpEISg==}
    engines: {node: '>= 0.8'}
    dependencies:
      debug: 2.6.9
      encodeurl: 1.0.2
      escape-html: 1.0.3
      on-finished: 2.4.1
      parseurl: 1.3.3
      statuses: 2.0.1
      unpipe: 1.0.0
    transitivePeerDependencies:
      - supports-color
    dev: false

  /find-root/1.1.0:
    resolution: {integrity: sha512-NKfW6bec6GfKc0SGx1e07QZY9PE99u0Bft/0rzSD5k3sO/vwkVUpDUKVm5Gpp5Ue3YfShPFTX2070tDs5kB9Ng==}

  /find-up/2.1.0:
    resolution: {integrity: sha512-NWzkk0jSJtTt08+FBFMvXoeZnOJD+jTtsRmBYbAIzJdX6l7dLgR7CTubCM5/eDdPUBvLCeVasP1brfVR/9/EZQ==}
    engines: {node: '>=4'}
    dependencies:
      locate-path: 2.0.0
    dev: true

  /find-up/3.0.0:
    resolution: {integrity: sha512-1yD6RmLI1XBfxugvORwlck6f75tYL+iR0jqwsOrOxMZyGYqUuDhJ0l4AXdO1iX/FTs9cBAMEk1gWSEx1kSbylg==}
    engines: {node: '>=6'}
    dependencies:
      locate-path: 3.0.0

  /find-up/4.1.0:
    resolution: {integrity: sha512-PpOwAdQ/YlXQ2vj8a3h8IipDuYRi3wceVQQGYWxNINccq40Anw7BlsEXCMbt1Zt+OLA6Fq9suIpIWD0OsnISlw==}
    engines: {node: '>=8'}
    dependencies:
      locate-path: 5.0.0
      path-exists: 4.0.0

  /find-up/5.0.0:
    resolution: {integrity: sha512-78/PXT1wlLLDgTzDs7sjq9hzz0vXD+zn+7wypEe4fXQxCmdmqfGsEPQxmiCSQI3ajFV91bVSsvNtrJRiW6nGng==}
    engines: {node: '>=10'}
    dependencies:
      locate-path: 6.0.0
      path-exists: 4.0.0
    dev: true

  /flat-cache/3.0.4:
    resolution: {integrity: sha512-dm9s5Pw7Jc0GvMYbshN6zchCA9RgQlzzEZX3vylR9IqFfS8XciblUXOKfW6SiuJ0e13eDYZoZV5wdrev7P3Nwg==}
    engines: {node: ^10.12.0 || >=12.0.0}
    dependencies:
      flatted: 3.2.7
      rimraf: 3.0.2
    dev: true

  /flatted/3.2.7:
    resolution: {integrity: sha512-5nqDSxl8nn5BSNxyR3n4I6eDmbolI6WT+QqR547RwxQapgjQBmtktdP+HTBb/a/zLsbzERTONyUB5pefh5TtjQ==}
    dev: true

  /follow-redirects/1.15.1:
    resolution: {integrity: sha512-yLAMQs+k0b2m7cVxpS1VKJVvoz7SS9Td1zss3XRwXj+ZDH00RJgnuLx7E44wx02kQLrdM3aOOy+FpzS7+8OizA==}
    engines: {node: '>=4.0'}
    peerDependencies:
      debug: '*'
    peerDependenciesMeta:
      debug:
        optional: true
    dev: false

  /for-each/0.3.3:
    resolution: {integrity: sha512-jqYfLp7mo9vIyQf8ykW2v7A+2N4QjeCeI5+Dz9XraiO1ign81wjiH7Fb9vSOWvQfNtmSa4H2RoQTrrXivdUZmw==}
    dependencies:
      is-callable: 1.2.7
    dev: false

  /form-data/4.0.0:
    resolution: {integrity: sha512-ETEklSGi5t0QMZuiXoA/Q6vcnxcLQP5vdugSpuAyi6SVGi2clPPp+xgEhuMaHC+zGgn31Kd235W35f7Hykkaww==}
    engines: {node: '>= 6'}
    dependencies:
      asynckit: 0.4.0
      combined-stream: 1.0.8
      mime-types: 2.1.35
    dev: false

  /forwarded/0.2.0:
    resolution: {integrity: sha512-buRG0fpBtRHSTCOASe6hD258tEubFoRLb4ZNA6NxMVHNw2gOcwHo9wyablzMzOA5z9xA9L1KNjk/Nt6MT9aYow==}
    engines: {node: '>= 0.6'}
    dev: false

  /fraction.js/4.2.0:
    resolution: {integrity: sha512-MhLuK+2gUcnZe8ZHlaaINnQLl0xRIGRfcGk2yl8xoQAfHrSsL3rYu6FCmBdkdbhc9EPlwyGHewaRsvwRMJtAlA==}
    dev: true

  /framer-motion/7.6.18_biqbaboplfbrettd7655fr4n2y:
    resolution: {integrity: sha512-+njLqmMZBqf+GpIMRkuC7s9A9KrvOfMXm+B/yscKG+/SKAA+qdQFl/3ACU2tAhN7UFau1HuB/vBa/jrWBKVvDg==}
    peerDependencies:
      react: ^18.0.0
      react-dom: ^18.0.0
    dependencies:
      '@motionone/dom': 10.13.1
      framesync: 6.1.2
      hey-listen: 1.0.8
      react: 18.2.0
      react-dom: 18.2.0_react@18.2.0
      style-value-types: 5.1.2
      tslib: 2.4.0
    optionalDependencies:
      '@emotion/is-prop-valid': 0.8.8
    dev: false

  /framesync/6.1.2:
    resolution: {integrity: sha512-jBTqhX6KaQVDyus8muwZbBeGGP0XgujBRbQ7gM7BRdS3CadCZIHiawyzYLnafYcvZIh5j8WE7cxZKFn7dXhu9g==}
    dependencies:
      tslib: 2.4.0
    dev: false

  /fresh/0.5.2:
    resolution: {integrity: sha512-zJ2mQYM18rEFOudeV4GShTGIQ7RbzA7ozbU9I/XBpm7kqgMywgmylMwXHxZJmkVoYkna9d2pVXVXPdYTP9ej8Q==}
    engines: {node: '>= 0.6'}
    dev: false

  /fs.realpath/1.0.0:
    resolution: {integrity: sha512-OO0pH2lK6a0hZnAdau5ItzHPI6pUlvI7jMVnxUQRtw4owF2wk8lOSabtGDCTP4Ggrg2MbGnWO9X8K1t4+fGMDw==}
    dev: true

  /fsevents/2.3.2:
    resolution: {integrity: sha512-xiqMQR4xAeHTuB9uWm+fFRcIOgKBMiOBP+eXiyT7jsgVCq1bkVygt00oASowB7EdtpOHaaPgKt812P9ab+DDKA==}
    engines: {node: ^8.16.0 || ^10.6.0 || >=11.0.0}
    os: [darwin]
    requiresBuild: true
    optional: true

  /function-bind/1.1.1:
    resolution: {integrity: sha512-yIovAzMX49sF8Yl58fSCWJ5svSLuaibPxXQJFLmBObTuCr0Mf1KiPopGM9NiFjiYBCbfaa2Fh6breQ6ANVTI0A==}

  /function.prototype.name/1.1.5:
    resolution: {integrity: sha512-uN7m/BzVKQnCUF/iW8jYea67v++2u7m5UgENbHRtdDVclOUP+FMPlCNdmk0h/ysGyo2tavMJEDqJAkJdRa1vMA==}
    engines: {node: '>= 0.4'}
    dependencies:
      call-bind: 1.0.2
      define-properties: 1.1.4
      es-abstract: 1.20.1
      functions-have-names: 1.2.3

  /functions-have-names/1.2.3:
    resolution: {integrity: sha512-xckBUXyTIqT97tq2x2AMb+g163b5JFysYk0x4qxNFwbfQkmNZoiRHb6sPzI9/QV33WeuvVYBUIiD4NzNIyqaRQ==}

  /gensync/1.0.0-beta.2:
    resolution: {integrity: sha512-3hN7NaskYvMDLQY55gnW3NQ+mesEAepTqlg+VEbj7zzqEMBVNhzcGYYeqFo/TlYz6eQiFcp1HcsCZO+nGgS8zg==}
    engines: {node: '>=6.9.0'}

  /get-caller-file/2.0.5:
    resolution: {integrity: sha512-DyFP3BM/3YHTQOCUL/w0OZHR0lpKeGrxotcHWcqNEdnltqFwXVfhEBQ94eIo34AfQpo0rGki4cyIiftY06h2Fg==}
    engines: {node: 6.* || 8.* || >= 10.*}

  /get-intrinsic/1.1.2:
    resolution: {integrity: sha512-Jfm3OyCxHh9DJyc28qGk+JmfkpO41A4XkneDSujN9MDXrm4oDKdHvndhZ2dN94+ERNfkYJWDclW6k2L/ZGHjXA==}
    dependencies:
      function-bind: 1.1.1
      has: 1.0.3
      has-symbols: 1.0.3

  /get-intrinsic/1.1.3:
    resolution: {integrity: sha512-QJVz1Tj7MS099PevUG5jvnt9tSkXN8K14dxQlikJuPt4uD9hHAHjLyLBiLR5zELelBdD9QNRAXZzsJx0WaDL9A==}
    dependencies:
      function-bind: 1.1.1
      has: 1.0.3
      has-symbols: 1.0.3

  /get-pkg-repo/4.2.1:
    resolution: {integrity: sha512-2+QbHjFRfGB74v/pYWjd5OhU3TDIC2Gv/YKUTk/tCvAz0pkn/Mz6P3uByuBimLOcPvN2jYdScl3xGFSrx0jEcA==}
    engines: {node: '>=6.9.0'}
    hasBin: true
    dependencies:
      '@hutson/parse-repository-url': 3.0.2
      hosted-git-info: 4.1.0
      through2: 2.0.5
      yargs: 16.2.0
    dev: true

  /get-port/6.1.2:
    resolution: {integrity: sha512-BrGGraKm2uPqurfGVj/z97/zv8dPleC6x9JBNRTrDNtCkkRF4rPwrQXFgL7+I+q8QSdU4ntLQX2D7KIxSy8nGw==}
    engines: {node: ^12.20.0 || ^14.13.1 || >=16.0.0}
    dev: false

  /get-stream/6.0.1:
    resolution: {integrity: sha512-ts6Wi+2j3jQjqi70w5AlN8DFnkSwC+MqmxEzdEALB2qXZYV3X/b1CTfgPLGJNMeAWxdPfU8FO1ms3NUfaHCPYg==}
    engines: {node: '>=10'}
    dev: false

  /get-symbol-description/1.0.0:
    resolution: {integrity: sha512-2EmdH1YvIQiZpltCNgkuiUnyukzxM/R6NDJX31Ke3BG1Nq5b0S2PhX59UKi9vZpPDQVdqn+1IcaAwnzTT5vCjw==}
    engines: {node: '>= 0.4'}
    dependencies:
      call-bind: 1.0.2
      get-intrinsic: 1.1.2

  /git-raw-commits/2.0.11:
    resolution: {integrity: sha512-VnctFhw+xfj8Va1xtfEqCUD2XDrbAPSJx+hSrE5K7fGdjZruW7XV+QOrN7LF/RJyvspRiD2I0asWsxFp0ya26A==}
    engines: {node: '>=10'}
    hasBin: true
    dependencies:
      dargs: 7.0.0
      lodash: 4.17.21
      meow: 8.1.2
      split2: 3.2.2
      through2: 4.0.2
    dev: true

  /git-remote-origin-url/2.0.0:
    resolution: {integrity: sha512-eU+GGrZgccNJcsDH5LkXR3PB9M958hxc7sbA8DFJjrv9j4L2P/eZfKhM+QD6wyzpiv+b1BpK0XrYCxkovtjSLw==}
    engines: {node: '>=4'}
    dependencies:
      gitconfiglocal: 1.0.0
      pify: 2.3.0
    dev: true

  /git-semver-tags/4.1.1:
    resolution: {integrity: sha512-OWyMt5zBe7xFs8vglMmhM9lRQzCWL3WjHtxNNfJTMngGym7pC1kh8sP6jevfydJ6LP3ZvGxfb6ABYgPUM0mtsA==}
    engines: {node: '>=10'}
    hasBin: true
    dependencies:
      meow: 8.1.2
      semver: 6.3.0
    dev: true

  /gitconfiglocal/1.0.0:
    resolution: {integrity: sha512-spLUXeTAVHxDtKsJc8FkFVgFtMdEN9qPGpL23VfSHx4fP4+Ds097IXLvymbnDH8FnmxX5Nr9bPw3A+AQ6mWEaQ==}
    dependencies:
      ini: 1.3.8
    dev: true

  /glob-parent/5.1.2:
    resolution: {integrity: sha512-AOIgSQCepiJYwP3ARnGx+5VnTu2HBYdzbGP45eLw1vr3zB3vZLeyed1sC9hnbcOc9/SrMyM5RPQrkGz4aS9Zow==}
    engines: {node: '>= 6'}
    dependencies:
      is-glob: 4.0.3

  /glob-parent/6.0.2:
    resolution: {integrity: sha512-XxwI8EOhVQgWp6iDL+3b0r86f4d6AX6zSU55HfB4ydCEuXLXc5FcYeOu+nnGftS4TEju/11rt4KJPTMgbfmv4A==}
    engines: {node: '>=10.13.0'}
    dependencies:
      is-glob: 4.0.3
    dev: true

  /glob-regex/0.3.2:
    resolution: {integrity: sha512-m5blUd3/OqDTWwzBBtWBPrGlAzatRywHameHeekAZyZrskYouOGdNB8T/q6JucucvJXtOuyHIn0/Yia7iDasDw==}
    dev: false

  /glob/7.2.3:
    resolution: {integrity: sha512-nFR0zLpU2YCaRxwoCJvL6UvCH2JFyFVIvwTLsIf21AuHlMskA1hhTdk+LlYJtOlYt9v6dvszD2BGRqBL+iQK9Q==}
    dependencies:
      fs.realpath: 1.0.0
      inflight: 1.0.6
      inherits: 2.0.4
      minimatch: 3.1.2
      once: 1.4.0
      path-is-absolute: 1.0.1
    dev: true

  /glob/8.0.3:
    resolution: {integrity: sha512-ull455NHSHI/Y1FqGaaYFaLGkNMMJbavMrEGFXG/PGrg6y7sutWHUHrz6gy6WEBH6akM1M414dWKCNs+IhKdiQ==}
    engines: {node: '>=12'}
    dependencies:
      fs.realpath: 1.0.0
      inflight: 1.0.6
      inherits: 2.0.4
      minimatch: 5.1.0
      once: 1.4.0
    dev: true

  /global-modules/2.0.0:
    resolution: {integrity: sha512-NGbfmJBp9x8IxyJSd1P+otYK8vonoJactOogrVfFRIAEY1ukil8RSKDz2Yo7wh1oihl51l/r6W4epkeKJHqL8A==}
    engines: {node: '>=6'}
    dependencies:
      global-prefix: 3.0.0
    dev: true

  /global-prefix/3.0.0:
    resolution: {integrity: sha512-awConJSVCHVGND6x3tmMaKcQvwXLhjdkmomy2W+Goaui8YPgYgXJZewhg3fWC+DlfqqQuWg8AwqjGTD2nAPVWg==}
    engines: {node: '>=6'}
    dependencies:
      ini: 1.3.8
      kind-of: 6.0.3
      which: 1.3.1
    dev: true

  /globals/11.12.0:
    resolution: {integrity: sha512-WOBp/EEGUiIsJSp7wcv/y6MO+lV9UoncWqxuFfm8eBwzWNgyfBd6Gz+IeKQ9jCmyhoH99g15M3T+QaVHFjizVA==}
    engines: {node: '>=4'}

  /globals/13.17.0:
    resolution: {integrity: sha512-1C+6nQRb1GwGMKm2dH/E7enFAMxGTmGI7/dEdhy/DNelv85w9B72t3uc5frtMNXIbzrarJJ/lTCjcaZwbLJmyw==}
    engines: {node: '>=8'}
    dependencies:
      type-fest: 0.20.2
    dev: true

  /globby/11.1.0:
    resolution: {integrity: sha512-jhIXaOzy1sb8IyocaruWSn1TjmnBVs8Ayhcy83rmxNJ8q2uWKCAj3CnJY+KpGSXCueAPc0i05kVvVKtP1t9S3g==}
    engines: {node: '>=10'}
    dependencies:
      array-union: 2.1.0
      dir-glob: 3.0.1
      fast-glob: 3.2.12
      ignore: 5.2.0
      merge2: 1.4.1
      slash: 3.0.0
    dev: true

  /globby/13.1.2:
    resolution: {integrity: sha512-LKSDZXToac40u8Q1PQtZihbNdTYSNMuWe+K5l+oa6KgDzSvVrHXlJy40hUP522RjAIoNLJYBJi7ow+rbFpIhHQ==}
    engines: {node: ^12.20.0 || ^14.13.1 || >=16.0.0}
    dependencies:
      dir-glob: 3.0.1
      fast-glob: 3.2.12
      ignore: 5.2.0
      merge2: 1.4.1
      slash: 4.0.0
    dev: false

  /globjoin/0.1.4:
    resolution: {integrity: sha512-xYfnw62CKG8nLkZBfWbhWwDw02CHty86jfPcc2cr3ZfeuK9ysoVPPEUxf21bAD/rWAgk52SuBrLJlefNy8mvFg==}
    dev: true

  /globrex/0.1.2:
    resolution: {integrity: sha512-uHJgbwAMwNFf5mLst7IWLNg14x1CkeqglJb/K3doi4dw6q2IvAAmM/Y81kevy83wP+Sst+nutFTYOGg3d1lsxg==}
    dev: false

  /graceful-fs/4.2.10:
    resolution: {integrity: sha512-9ByhssR2fPVsNZj478qUUbKfmL0+t5BDVyjShtyZZLiK7ZDAArFFfopyOTj0M05wE2tJPisA4iTnnXl2YoPvOA==}
    dev: true

  /grapheme-splitter/1.0.4:
    resolution: {integrity: sha512-bzh50DW9kTPM00T8y4o8vQg89Di9oLJVLW/KaOGIXJWP/iqCN6WKYkbNOF04vFLJhwcpYUh9ydh/+5vpOqV4YQ==}
    dev: true

  /handlebars/4.7.7:
    resolution: {integrity: sha512-aAcXm5OAfE/8IXkcZvCepKU3VzW1/39Fb5ZuqMtgI/hT8X2YgoMvBY5dLhq/cpOvw7Lk1nK/UF71aLG/ZnVYRA==}
    engines: {node: '>=0.4.7'}
    hasBin: true
    dependencies:
      minimist: 1.2.6
      neo-async: 2.6.2
      source-map: 0.6.1
      wordwrap: 1.0.0
    optionalDependencies:
      uglify-js: 3.17.0
    dev: true

  /hard-rejection/2.1.0:
    resolution: {integrity: sha512-VIZB+ibDhx7ObhAe7OVtoEbuP4h/MuOTHJ+J8h/eBXotJYl0fBgR72xDFCKgIh22OJZIOVNxBMWuhAr10r8HdA==}
    engines: {node: '>=6'}
    dev: true

  /has-bigints/1.0.2:
    resolution: {integrity: sha512-tSvCKtBr9lkF0Ex0aQiP9N+OpV4zi2r/Nee5VkRDbaqv35RLYMzbwQfFSZZH0kR+Rd6302UJZ2p/bJCEoR3VoQ==}

  /has-flag/3.0.0:
    resolution: {integrity: sha512-sKJf1+ceQBr4SMkvQnBDNDtf4TXpVhVGateu0t918bl30FnbE2m4vNLX+VWe/dpjlb+HugGYzW7uQXH98HPEYw==}
    engines: {node: '>=4'}

  /has-flag/4.0.0:
    resolution: {integrity: sha512-EykJT/Q1KjTWctppgIAgfSO0tKVuZUjhgMr17kqTumMl6Afv3EISleU7qZUzoXDFTAHTDC4NOoG/ZxU3EvlMPQ==}
    engines: {node: '>=8'}
    dev: true

  /has-property-descriptors/1.0.0:
    resolution: {integrity: sha512-62DVLZGoiEBDHQyqG4w9xCuZ7eJEwNmJRWw2VY84Oedb7WFcA27fiEVe8oUQx9hAUJ4ekurquucTGwsyO1XGdQ==}
    dependencies:
      get-intrinsic: 1.1.2

  /has-symbols/1.0.3:
    resolution: {integrity: sha512-l3LCuF6MgDNwTDKkdYGEihYjt5pRPbEg46rtlmnSPlUbgmB8LOIrKJbYYFBSbnPaJexMKtiPO8hmeRjRz2Td+A==}
    engines: {node: '>= 0.4'}

  /has-tostringtag/1.0.0:
    resolution: {integrity: sha512-kFjcSNhnlGV1kyoGk7OXKSawH5JOb/LzUc5w9B02hOTO0dfFRjbHQKvg1d6cf3HbeUmtU9VbbV3qzZ2Teh97WQ==}
    engines: {node: '>= 0.4'}
    dependencies:
      has-symbols: 1.0.3

  /has/1.0.3:
    resolution: {integrity: sha512-f2dvO0VU6Oej7RkWJGrehjbzMAjFp5/VKPp5tTpWIV4JHHZK1/BxbFRtf/siA2SWTe09caDmVtYYzWEIbBS4zw==}
    engines: {node: '>= 0.4.0'}
    dependencies:
      function-bind: 1.1.1

  /hash-base/3.1.0:
    resolution: {integrity: sha512-1nmYp/rhMDiE7AYkDw+lLwlAzz0AntGIe51F3RfFfEqyQ3feY2eI/NcwC6umIQVOASPMsWJLJScWKSSvzL9IVA==}
    engines: {node: '>=4'}
    dependencies:
      inherits: 2.0.4
      readable-stream: 3.6.0
      safe-buffer: 5.2.1
    dev: false

  /hash.js/1.1.7:
    resolution: {integrity: sha512-taOaskGt4z4SOANNseOviYDvjEJinIkRgmp7LbKP2YTTmVxWBl87s/uzK9r+44BclBSp2X7K1hqeNfz9JbBeXA==}
    dependencies:
      inherits: 2.0.4
      minimalistic-assert: 1.0.1
    dev: false

  /hast-util-whitespace/2.0.0:
    resolution: {integrity: sha512-Pkw+xBHuV6xFeJprJe2BBEoDV+AvQySaz3pPDRUs5PNZEMQjpXJJueqrpcHIXxnWTcAGi/UOCgVShlkY6kLoqg==}
    dev: false

  /hex-rgb/5.0.0:
    resolution: {integrity: sha512-NQO+lgVUCtHxZ792FodgW0zflK+ozS9X9dwGp9XvvmPlH7pyxd588cn24TD3rmPm/N0AIRXF10Otah8yKqGw4w==}
    engines: {node: '>=12'}
    dev: false

  /hey-listen/1.0.8:
    resolution: {integrity: sha512-COpmrF2NOg4TBWUJ5UVyaCU2A88wEMkUPK4hNqyCkqHbxT92BbvfjoSozkAIIm6XhicGlJHhFdullInrdhwU8Q==}
    dev: false

  /history/5.3.0:
    resolution: {integrity: sha512-ZqaKwjjrAYUYfLG+htGaIIZ4nioX2L70ZUMIFysS3xvBsSG4x/n1V6TXV3N8ZYNuFGlDirFg32T7B6WOUPDYcQ==}
    dependencies:
      '@babel/runtime': 7.18.9
    dev: false

  /hmac-drbg/1.0.1:
    resolution: {integrity: sha512-Tti3gMqLdZfhOQY1Mzf/AanLiqh1WTiJgEj26ZuYQ9fbkLomzGchCws4FyrSd4VkpBfiNhaE1On+lOz894jvXg==}
    dependencies:
      hash.js: 1.1.7
      minimalistic-assert: 1.0.1
      minimalistic-crypto-utils: 1.0.1
    dev: false

  /hoist-non-react-statics/3.3.2:
    resolution: {integrity: sha512-/gGivxi8JPKWNm/W0jSmzcMPpfpPLc3dY/6GxhX2hQ9iGj3aDfklV4ET7NjKpSinLpJ5vafa9iiGIEZg10SfBw==}
    dependencies:
      react-is: 16.13.1

  /hosted-git-info/2.8.9:
    resolution: {integrity: sha512-mxIDAb9Lsm6DoOJ7xH+5+X4y1LU/4Hi50L9C5sIswK3JzULS4bwk1FvjdBgvYR4bzT4tuUQiC15FE2f5HbLvYw==}
    dev: true

  /hosted-git-info/4.1.0:
    resolution: {integrity: sha512-kyCuEOWjJqZuDbRHzL8V93NzQhwIB71oFWSyzVo+KPZI+pnQPPxucdkrOZvkLRnrf5URsQM+IJ09Dw29cRALIA==}
    engines: {node: '>=10'}
    dependencies:
      lru-cache: 6.0.0
    dev: true

  /html-parse-stringify/3.0.1:
    resolution: {integrity: sha512-KknJ50kTInJ7qIScF3jeaFRpMpE8/lfiTdzf/twXyPBLAGrLRTmkz3AdTnKeh40X8k9L2fdYwEp/42WGXIRGcg==}
    dependencies:
      void-elements: 3.1.0
    dev: false

  /html-tags/3.2.0:
    resolution: {integrity: sha512-vy7ClnArOZwCnqZgvv+ddgHgJiAFXe3Ge9ML5/mBctVJoUoYPCdxVucOywjDARn6CVoh3dRSFdPHy2sX80L0Wg==}
    engines: {node: '>=8'}
    dev: true

  /http-errors/2.0.0:
    resolution: {integrity: sha512-FtwrG/euBzaEjYeRqOgly7G0qviiXoJWnvEH2Z1plBdXgbyjv34pHTSb9zoeHMyDy33+DWy5Wt9Wo+TURtOYSQ==}
    engines: {node: '>= 0.8'}
    dependencies:
      depd: 2.0.0
      inherits: 2.0.4
      setprototypeof: 1.2.0
      statuses: 2.0.1
      toidentifier: 1.0.1
    dev: false

  /human-signals/2.1.0:
    resolution: {integrity: sha512-B4FFZ6q/T2jhhksgkbEW3HBvWIfDW85snkQgawt07S7J5QXTk6BkNV+0yAeZrM5QpMAdYlocGoljn0sJ/WQkFw==}
    engines: {node: '>=10.17.0'}
    dev: false

  /i18next/21.9.2:
    resolution: {integrity: sha512-00fVrLQOwy45nm3OtC9l1WiLK3nJlIYSljgCt0qzTaAy65aciMdRy9GsuW+a2AtKtdg9/njUGfRH30LRupV7ZQ==}
    dependencies:
      '@babel/runtime': 7.18.9
    dev: false

  /iconv-lite/0.4.24:
    resolution: {integrity: sha512-v3MXnZAcvnywkTUEZomIActle7RXXeedOR31wwl7VlyoXO4Qi9arvSenNQWne1TcRwhCL1HwLI21bEqdpj8/rA==}
    engines: {node: '>=0.10.0'}
    dependencies:
      safer-buffer: 2.1.2
    dev: false

  /ieee754/1.2.1:
    resolution: {integrity: sha512-dcyqhDvX1C46lXZcVqCpK+FtMRQVdIMN6/Df5js2zouUsqG7I6sFxitIC+7KYK29KdXOLHdu9zL4sFnoVQnqaA==}
    dev: false

  /ignore/5.2.0:
    resolution: {integrity: sha512-CmxgYGiEPCLhfLnpPp1MoRmifwEIOgjcHXxOBjv7mY96c+eWScsOP9c112ZyLdWHi0FxHjI+4uVhKYp/gcdRmQ==}
    engines: {node: '>= 4'}

  /immutable/4.1.0:
    resolution: {integrity: sha512-oNkuqVTA8jqG1Q6c+UglTOD1xhC1BtjKI7XkCXRkZHrN5m18/XsnUp8Q89GkQO/z+0WjonSvl0FLhDYftp46nQ==}

  /import-fresh/3.3.0:
    resolution: {integrity: sha512-veYYhQa+D1QBKznvhUHxb8faxlrwUnxseDAbAp457E0wLNio2bOSKnjYDhMj+YiAq61xrMGhQk9iXVk5FzgQMw==}
    engines: {node: '>=6'}
    dependencies:
      parent-module: 1.0.1
      resolve-from: 4.0.0

  /import-lazy/4.0.0:
    resolution: {integrity: sha512-rKtvo6a868b5Hu3heneU+L4yEQ4jYKLtjpnPeUdK7h0yzXGmyBTypknlkCvHFBqfX9YlorEiMM6Dnq/5atfHkw==}
    engines: {node: '>=8'}
    dev: true

  /imurmurhash/0.1.4:
    resolution: {integrity: sha512-JmXMZ6wuvDmLiHEml9ykzqO6lwFbof0GG4IkcGaENdCRDDmMVnny7s5HsIgHCbaq0w2MyPhDqkhTUgS2LU2PHA==}
    engines: {node: '>=0.8.19'}
    dev: true

  /indent-string/4.0.0:
    resolution: {integrity: sha512-EdDDZu4A2OyIK7Lr/2zG+w5jmbuk1DVBnEwREQvBzspBJkCEbRa8GxU1lghYcaGJCnRWibjDXlq779X1/y5xwg==}
    engines: {node: '>=8'}
    dev: true

  /inflight/1.0.6:
    resolution: {integrity: sha512-k92I/b08q4wvFscXCLvqfsHCrjrF7yiXsQuIVvVE7N82W3+aqpzuUdBbfhWcy/FZR3/4IgflMgKLOsvPDrGCJA==}
    dependencies:
      once: 1.4.0
      wrappy: 1.0.2
    dev: true

  /inherits/2.0.4:
    resolution: {integrity: sha512-k/vGaX4/Yla3WzyMCvTQOXYeIHvqOKtnqBduzTHpzpQZzAskKMhZ2K+EnBiSM9zGSoIFeMpXKxa4dYeZIQqewQ==}

  /ini/1.3.8:
    resolution: {integrity: sha512-JV/yugV2uzW5iMRSiZAyDtQd+nxtUnjeLt0acNdw98kKLrvuRVyB80tsREOE7yvGVgalhZ6RNXCmEHkUKBKxew==}
    dev: true

  /inline-style-parser/0.1.1:
    resolution: {integrity: sha512-7NXolsK4CAS5+xvdj5OMMbI962hU/wvwoxk+LWR9Ek9bVtyuuYScDN6eS0rUm6TxApFpw7CX1o4uJzcd4AyD3Q==}
    dev: false

  /internal-slot/1.0.3:
    resolution: {integrity: sha512-O0DB1JC/sPyZl7cIo78n5dR7eUSwwpYPiXRhTzNxZVAMUuB8vlnRFyLxdrVToks6XPLVnFfbzaVd5WLjhgg+vA==}
    engines: {node: '>= 0.4'}
    dependencies:
      get-intrinsic: 1.1.2
      has: 1.0.3
      side-channel: 1.0.4

  /internmap/1.0.1:
    resolution: {integrity: sha512-lDB5YccMydFBtasVtxnZ3MRBHuaoE8GKsppq+EchKL2U4nK/DmEpPHNH8MZe5HkMtpSiTSOZwfN0tzYjO/lJEw==}
    dev: false

  /ipaddr.js/1.9.1:
    resolution: {integrity: sha512-0KI/607xoxSToH7GjN1FfSbLoU0+btTicjsQSWQlh/hZykN8KpmMf7uYwPW3R+akZ6R/w18ZlXSHBYXiYUPO3g==}
    engines: {node: '>= 0.10'}
    dev: false

  /is-arguments/1.1.1:
    resolution: {integrity: sha512-8Q7EARjzEnKpt/PCD7e1cgUS0a6X8u5tdSiMqXhojOdoV9TsMsiO+9VLC5vAmO8N7/GmXn7yjR8qnA6bVAEzfA==}
    engines: {node: '>= 0.4'}
    dependencies:
      call-bind: 1.0.2
      has-tostringtag: 1.0.0
    dev: false

  /is-arrayish/0.2.1:
    resolution: {integrity: sha512-zz06S8t0ozoDXMG+ube26zeCTNXcKIPJZJi8hBrF4idCLms4CG9QtK7qBl1boi5ODzFpjswb5JPmHCbMpjaYzg==}

  /is-bigint/1.0.4:
    resolution: {integrity: sha512-zB9CruMamjym81i2JZ3UMn54PKGsQzsJeo6xvN3HJJ4CAsQNB6iRutp2To77OfCNuoxspsIhzaPoO1zyCEhFOg==}
    dependencies:
      has-bigints: 1.0.2

  /is-binary-path/2.1.0:
    resolution: {integrity: sha512-ZMERYes6pDydyuGidse7OsHxtbI7WVeUEozgR/g7rd0xUimYNlvZRE/K2MgZTjWy725IfelLeVcEM97mmtRGXw==}
    engines: {node: '>=8'}
    dependencies:
      binary-extensions: 2.2.0

  /is-boolean-object/1.1.2:
    resolution: {integrity: sha512-gDYaKHJmnj4aWxyj6YHyXVpdQawtVLHU5cb+eztPGczf6cjuTdwve5ZIEfgXqH4e57An1D1AKf8CZ3kYrQRqYA==}
    engines: {node: '>= 0.4'}
    dependencies:
      call-bind: 1.0.2
      has-tostringtag: 1.0.0

  /is-buffer/2.0.5:
    resolution: {integrity: sha512-i2R6zNFDwgEHJyQUtJEk0XFi1i0dPFn/oqjK3/vPCcDeJvW5NQ83V8QbicfF1SupOaB0h8ntgBC2YiE7dfyctQ==}
    engines: {node: '>=4'}
    dev: false

  /is-callable/1.2.4:
    resolution: {integrity: sha512-nsuwtxZfMX67Oryl9LCQ+upnC0Z0BgpwntpS89m1H/TLF0zNfzfLMV/9Wa/6MZsj0acpEjAO0KF1xT6ZdLl95w==}
    engines: {node: '>= 0.4'}

  /is-callable/1.2.7:
    resolution: {integrity: sha512-1BC0BVFhS/p0qtw6enp8e+8OD0UrK0oFLztSjNzhcKA3WDuJxxAPXzPuPtKkjEY9UUoEWlX/8fgKeu2S8i9JTA==}
    engines: {node: '>= 0.4'}

  /is-core-module/2.10.0:
    resolution: {integrity: sha512-Erxj2n/LDAZ7H8WNJXd9tw38GYM3dv8rk8Zcs+jJuxYTW7sozH+SS8NtrSjVL1/vpLvWi1hxy96IzjJ3EHTJJg==}
    dependencies:
      has: 1.0.3

  /is-date-object/1.0.5:
    resolution: {integrity: sha512-9YQaSxsAiSwcvS33MBk3wTCVnWK+HhF8VZR2jRxehM16QcVOdHqPn4VPHmRK4lSr38n9JriurInLcP90xsYNfQ==}
    engines: {node: '>= 0.4'}
    dependencies:
      has-tostringtag: 1.0.0

  /is-docker/2.2.1:
    resolution: {integrity: sha512-F+i2BKsFrH66iaUFc0woD8sLy8getkwTwtOBjvs56Cx4CgJDeKQeqfz8wAYiSb8JOprWhHH5p77PbmYCvvUuXQ==}
    engines: {node: '>=8'}
    hasBin: true
    dev: false

  /is-extglob/2.1.1:
    resolution: {integrity: sha512-SbKbANkN603Vi4jEZv49LeVJMn4yGwsbzZworEoyEiutsN3nJYdbO36zfhGJ6QEDpOZIFkDtnq5JRxmvl3jsoQ==}
    engines: {node: '>=0.10.0'}

  /is-fullwidth-code-point/2.0.0:
    resolution: {integrity: sha512-VHskAKYM8RfSFXwee5t5cbN5PZeq1Wrh6qd5bkyiXIf6UQcN6w/A0eXM9r6t8d+GYOh+o6ZhiEnb88LN/Y8m2w==}
    engines: {node: '>=4'}
    dev: false

  /is-fullwidth-code-point/3.0.0:
    resolution: {integrity: sha512-zymm5+u+sCsSWyD9qNaejV3DFvhCKclKdizYaJUuHA83RLjb7nSuGnddCHGv0hk+KY7BMAlsWeK4Ueg6EV6XQg==}
    engines: {node: '>=8'}

  /is-generator-function/1.0.10:
    resolution: {integrity: sha512-jsEjy9l3yiXEQ+PsXdmBwEPcOxaXWLspKdplFUVI9vq1iZgIekeC0L167qeu86czQaxed3q/Uzuw0swL0irL8A==}
    engines: {node: '>= 0.4'}
    dependencies:
      has-tostringtag: 1.0.0
    dev: false

  /is-glob/4.0.3:
    resolution: {integrity: sha512-xelSayHH36ZgE7ZWhli7pW34hNbNl8Ojv5KVmkJD4hBdD3th8Tfk9vYasLM+mXWOZhFkgZfxhLSnrwRr4elSSg==}
    engines: {node: '>=0.10.0'}
    dependencies:
      is-extglob: 2.1.1

  /is-hex-prefixed/1.0.0:
    resolution: {integrity: sha512-WvtOiug1VFrE9v1Cydwm+FnXd3+w9GaeVUss5W4v/SLy3UW00vP+6iNF2SdnfiBoLy4bTqVdkftNGTUeOFVsbA==}
    engines: {node: '>=6.5.0', npm: '>=3'}
    dev: false

  /is-negative-zero/2.0.2:
    resolution: {integrity: sha512-dqJvarLawXsFbNDeJW7zAz8ItJ9cd28YufuuFzh0G8pNHjJMnY08Dv7sYX2uF5UpQOwieAeOExEYAWWfu7ZZUA==}
    engines: {node: '>= 0.4'}

  /is-number-object/1.0.7:
    resolution: {integrity: sha512-k1U0IRzLMo7ZlYIfzRu23Oh6MiIFasgpb9X76eqfFZAqwH44UI4KTBvBYIZ1dSL9ZzChTB9ShHfLkR4pdW5krQ==}
    engines: {node: '>= 0.4'}
    dependencies:
      has-tostringtag: 1.0.0

  /is-number/7.0.0:
    resolution: {integrity: sha512-41Cifkg6e8TylSpdtTpeLVMqvSBEVzTttHvERD741+pnZ8ANv0004MRL43QKPDlK9cGvNp6NZWZUBlbGXYxxng==}
    engines: {node: '>=0.12.0'}

  /is-obj/2.0.0:
    resolution: {integrity: sha512-drqDG3cbczxxEJRoOXcOjtdp1J/lyp1mNn0xaznRs8+muBhgQcrnbspox5X5fOw0HnMnbfDzvnEMEtqDEJEo8w==}
    engines: {node: '>=8'}
    dev: true

  /is-path-inside/3.0.3:
    resolution: {integrity: sha512-Fd4gABb+ycGAmKou8eMftCupSir5lRxqf4aD/vd0cD2qc4HL07OjCeuHMr8Ro4CoMaeCKDB0/ECBOVWjTwUvPQ==}
    engines: {node: '>=8'}
    dev: true

  /is-plain-obj/1.1.0:
    resolution: {integrity: sha512-yvkRyxmFKEOQ4pNXCmJG5AEQNlXJS5LaONXo5/cLdTZdWvsZ1ioJEonLGAosKlMWE8lwUy/bJzMjcw8az73+Fg==}
    engines: {node: '>=0.10.0'}
    dev: true

  /is-plain-obj/4.1.0:
    resolution: {integrity: sha512-+Pgi+vMuUNkJyExiMBt5IlFoMyKnr5zhJ4Uspz58WOhBF5QoIZkFyNHIbBAtHwzVAgk5RtndVNsDRN61/mmDqg==}
    engines: {node: '>=12'}
    dev: false

  /is-plain-object/5.0.0:
    resolution: {integrity: sha512-VRSzKkbMm5jMDoKLbltAkFQ5Qr7VDiTFGXxYFXXowVj387GeGNOCsOH6Msy00SGZ3Fp84b1Naa1psqgcCIEP5Q==}
    engines: {node: '>=0.10.0'}
    dev: true

  /is-regex/1.1.4:
    resolution: {integrity: sha512-kvRdxDsxZjhzUX07ZnLydzS1TU/TJlTUHHY4YLL87e37oUA49DfkLqgy+VjFocowy29cKvcSiu+kIv728jTTVg==}
    engines: {node: '>= 0.4'}
    dependencies:
      call-bind: 1.0.2
      has-tostringtag: 1.0.0

  /is-shared-array-buffer/1.0.2:
    resolution: {integrity: sha512-sqN2UDu1/0y6uvXyStCOzyhAjCSlHceFoMKJW8W9EU9cvic/QdsZ0kEU93HEy3IUEFZIiH/3w+AH/UQbPHNdhA==}
    dependencies:
      call-bind: 1.0.2

  /is-stream/2.0.1:
    resolution: {integrity: sha512-hFoiJiTl63nn+kstHGBtewWSKnQLpyb155KHheA1l39uvtO9nWIop1p3udqPcUd/xbF1VLMO4n7OI6p7RbngDg==}
    engines: {node: '>=8'}
    dev: false

  /is-string/1.0.7:
    resolution: {integrity: sha512-tE2UXzivje6ofPW7l23cjDOMa09gb7xlAqG6jG5ej6uPV32TlWP3NKPigtaGeHNu9fohccRYvIiZMfOOnOYUtg==}
    engines: {node: '>= 0.4'}
    dependencies:
      has-tostringtag: 1.0.0

  /is-symbol/1.0.4:
    resolution: {integrity: sha512-C/CPBqKWnvdcxqIARxyOh4v1UUEOCHpgDa0WYgpKDFMszcrPcffg5uhwSgPCLD2WWxmq6isisz87tzT01tuGhg==}
    engines: {node: '>= 0.4'}
    dependencies:
      has-symbols: 1.0.3

  /is-text-path/1.0.1:
    resolution: {integrity: sha512-xFuJpne9oFz5qDaodwmmG08e3CawH/2ZV8Qqza1Ko7Sk8POWbkRdwIoAWVhqvq0XeUzANEhKo2n0IXUGBm7A/w==}
    engines: {node: '>=0.10.0'}
    dependencies:
      text-extensions: 1.9.0
    dev: true

  /is-typed-array/1.1.9:
    resolution: {integrity: sha512-kfrlnTTn8pZkfpJMUgYD7YZ3qzeJgWUn8XfVYBARc4wnmNOmLbmuuaAs3q5fvB0UJOn6yHAKaGTPM7d6ezoD/A==}
    engines: {node: '>= 0.4'}
    dependencies:
      available-typed-arrays: 1.0.5
      call-bind: 1.0.2
      es-abstract: 1.20.4
      for-each: 0.3.3
      has-tostringtag: 1.0.0
    dev: false

  /is-typedarray/1.0.0:
    resolution: {integrity: sha512-cyA56iCMHAh5CdzjJIa4aohJyeO1YbwLi3Jc35MmRU6poroFjIGZzUzupGiRPOjgHg9TLu43xbpwXk523fMxKA==}
    dev: false

  /is-weakref/1.0.2:
    resolution: {integrity: sha512-qctsuLZmIQ0+vSSMfoVvyFe2+GSEvnmZ2ezTup1SBse9+twCCeial6EEi3Nc2KFcf6+qz2FBPnjXsk8xhKSaPQ==}
    dependencies:
      call-bind: 1.0.2

  /is-wsl/2.2.0:
    resolution: {integrity: sha512-fKzAra0rGJUUBwGBgNkHZuToZcn+TtXHpeCgmkMJMMYx1sQDYaCSyjJBSCa2nH1DGm7s3n1oBnohoVTBaN7Lww==}
    engines: {node: '>=8'}
    dependencies:
      is-docker: 2.2.1
    dev: false

  /isarray/1.0.0:
    resolution: {integrity: sha512-VLghIWNM6ELQzo7zwmcg0NmTVyWKYjvIeM83yjp0wRDTmUnrM678fQbcKBo6n2CJEF0szoG//ytg+TKla89ALQ==}
    dev: true

  /isarray/2.0.5:
    resolution: {integrity: sha512-xHjhDr3cNBK0BzdUJSPXZntQUx/mwMS5Rw4A7lPJ90XGAO6ISP/ePDNuo0vhqOZU+UD5JoodwCAAoZQd3FeAKw==}
    dev: false

  /isexe/2.0.0:
    resolution: {integrity: sha512-RHxMLp9lnKHGHRng9QFhRCMbYAcVpn69smSGcq3f36xjgVVWThj4qqLbTLlq7Ssj8B+fIQ1EuCEGI2lKsyQeIw==}

  /isomorphic-ws/4.0.1_ws@7.5.9:
    resolution: {integrity: sha512-BhBvN2MBpWTaSHdWRb/bwdZJ1WaehQ2L1KngkCkfLUGF0mAWAT1sQUQacEmQ0jXkFw/czDXPNQSL5u2/Krsz1w==}
    peerDependencies:
      ws: '*'
    dependencies:
      ws: 7.5.9
    dev: false

  /itertools/1.7.1:
    resolution: {integrity: sha512-0sC8t0HYOH0wb/mU5eLmp2g19yfhqho12Q6kCX6MGkNEEJQz97LIXzZ2bbIDyzBnQGcMixmcAtByzKjiaFkw8Q==}
    dependencies:
      '@babel/runtime': 7.18.9
    dev: false

  /jayson/3.7.0:
    resolution: {integrity: sha512-tfy39KJMrrXJ+mFcMpxwBvFDetS8LAID93+rycFglIQM4kl3uNR3W4lBLE/FFhsoUCEox5Dt2adVpDm/XtebbQ==}
    engines: {node: '>=8'}
    hasBin: true
    dependencies:
      '@types/connect': 3.4.35
      '@types/node': 12.20.55
      '@types/ws': 7.4.7
      JSONStream: 1.3.5
      commander: 2.20.3
      delay: 5.0.0
      es6-promisify: 5.0.0
      eyes: 0.1.8
      isomorphic-ws: 4.0.1_ws@7.5.9
      json-stringify-safe: 5.0.1
      lodash: 4.17.21
      uuid: 8.3.2
      ws: 7.5.9
    transitivePeerDependencies:
      - bufferutil
      - utf-8-validate
    dev: false

  /js-sdsl/4.1.4:
    resolution: {integrity: sha512-Y2/yD55y5jteOAmY50JbUZYwk3CP3wnLPEZnlR1w9oKhITrBEtAxwuWKebFf8hMrPMgbYwFoWK/lH2sBkErELw==}
    dev: true

  /js-sha3/0.8.0:
    resolution: {integrity: sha512-gF1cRrHhIzNfToc802P800N8PpXS+evLLXfsVpowqmAFR9uwbi89WvXg2QspOmXL8QL86J4T1EpFu+yUkwJY3Q==}
    dev: false

  /js-tokens/4.0.0:
    resolution: {integrity: sha512-RdJUflcE3cUzKiMqQgsCu06FPu9UdIJO0beYbPhHN4k6apgJtifcoCtT9bcxOpYBtpD2kCM6Sbzg4CausW/PKQ==}

  /js-yaml/4.1.0:
    resolution: {integrity: sha512-wpxZs9NoxZaJESJGIZTyDEaYpl0FKSA+FB9aJiyemKhMwkxQg63h4T1KJgUGHpTqPDNRcmmYLugrRjJlBtWvRA==}
    hasBin: true
    dependencies:
      argparse: 2.0.1
    dev: true

  /jsesc/0.5.0:
    resolution: {integrity: sha512-uZz5UnB7u4T9LvwmFqXii7pZSouaRPorGs5who1Ip7VO0wxanFvBL7GkM6dTHlgX+jhBApRetaWpnDabOeTcnA==}
    hasBin: true
    dev: false

  /jsesc/2.5.2:
    resolution: {integrity: sha512-OYu7XEzjkCQ3C5Ps3QIZsQfNpqoJyZZA99wd9aWd05NCtC5pWOkShK2mkL6HXQR6/Cy2lbNdPlZBpuQHXE63gA==}
    engines: {node: '>=4'}
    hasBin: true

  /json-parse-better-errors/1.0.2:
    resolution: {integrity: sha512-mrqyZKfX5EhL7hvqcV6WG1yYjnjeuYDzDhhcAAUrq8Po85NBQBJP+ZDUT75qZQ98IkUoBqdkExkukOU7Ts2wrw==}
    dev: true

  /json-parse-even-better-errors/2.3.1:
    resolution: {integrity: sha512-xyFwyhro/JEof6Ghe2iz2NcXoj2sloNsWr/XsERDK/oiPCfaNhl5ONfp+jQdAZRQQ0IJWNzH9zIZF7li91kh2w==}

  /json-rpc-engine/5.4.0:
    resolution: {integrity: sha512-rAffKbPoNDjuRnXkecTjnsE3xLLrb00rEkdgalINhaYVYIxDwWtvYBr9UFbhTvPB1B2qUOLoFd/cV6f4Q7mh7g==}
    dependencies:
      eth-rpc-errors: 3.0.0
      safe-event-emitter: 1.0.1
    dev: false

  /json-rpc-engine/6.1.0:
    resolution: {integrity: sha512-NEdLrtrq1jUZyfjkr9OCz9EzCNhnRyWtt1PAnvnhwy6e8XETS0Dtc+ZNCO2gvuAoKsIn2+vCSowXTYE4CkgnAQ==}
    engines: {node: '>=10.0.0'}
    dependencies:
      '@metamask/safe-event-emitter': 2.0.0
      eth-rpc-errors: 4.0.2
    dev: false

  /json-rpc-random-id/1.0.1:
    resolution: {integrity: sha512-RJ9YYNCkhVDBuP4zN5BBtYAzEl03yq/jIIsyif0JY9qyJuQQZNeDK7anAPKKlyEtLSj2s8h6hNh2F8zO5q7ScA==}
    dev: false

  /json-schema-traverse/0.4.1:
    resolution: {integrity: sha512-xbbCH5dCYU5T8LcEhhuh7HJ88HXuW3qsI3Y0zOZFKfZEHcpWiHU/Jxzk629Brsab/mMiHQti9wMP+845RPe3Vg==}
    dev: true

  /json-schema-traverse/1.0.0:
    resolution: {integrity: sha512-NM8/P9n3XjXhIZn1lLhkFaACTOURQXjWhV4BA/RnOv8xvgqtqpAX9IO4mRQxSx1Rlo4tqzeqb0sOlruaOy3dug==}
    dev: true

  /json-stable-stringify-without-jsonify/1.0.1:
    resolution: {integrity: sha512-Bdboy+l7tA3OGW6FjyFHWkP5LuByj1Tk33Ljyq0axyzdk9//JSi2u3fP1QSmd1KNwq6VOKYGlAu87CisVir6Pw==}
    dev: true

  /json-stable-stringify/1.0.1:
    resolution: {integrity: sha512-i/J297TW6xyj7sDFa7AmBPkQvLIxWr2kKPWI26tXydnZrzVAocNqn5DMNT1Mzk0vit1V5UkRM7C1KdVNp7Lmcg==}
    dependencies:
      jsonify: 0.0.0
    dev: false

  /json-stringify-safe/5.0.1:
    resolution: {integrity: sha512-ZClg6AaYvamvYEE82d3Iyd3vSSIjQ+odgjaTzRuO3s7toCdFKczob2i0zCh7JE8kWn17yvAWhUVxvqGwUalsRA==}

  /json5/1.0.1:
    resolution: {integrity: sha512-aKS4WQjPenRxiQsC93MNfjx+nbF4PAdYzmd/1JIj8HYzqfbu86beTuNgXDzPknWk0n0uARlyewZo4s++ES36Ow==}
    hasBin: true
    dependencies:
      minimist: 1.2.6
    dev: true

  /json5/2.2.1:
    resolution: {integrity: sha512-1hqLFMSrGHRHxav9q9gNjJ5EXznIxGVO09xQRrwplcS8qs28pZ8s8hupZAmqDwZUmVZ2Qb2jnyPOWcDH8m8dlA==}
    engines: {node: '>=6'}
    hasBin: true

  /jsonc-parser/3.1.0:
    resolution: {integrity: sha512-DRf0QjnNeCUds3xTjKlQQ3DpJD51GvDjJfnxUVWg6PZTo2otSm+slzNAxU/35hF8/oJIKoG9slq30JYOsF2azg==}
    dev: true

  /jsonify/0.0.0:
    resolution: {integrity: sha512-trvBk1ki43VZptdBI5rIlG4YOzyeH/WefQt5rj1grasPn4iiZWKet8nkgc4GlsAylaztn0qZfUYOiTsASJFdNA==}
    dev: false

  /jsonparse/1.3.1:
    resolution: {integrity: sha512-POQXvpdL69+CluYsillJ7SUhKvytYjW9vG/GKpnf+xP8UWgYEM/RaMzHHofbALDiKbbP1W8UEYmgGl39WkPZsg==}
    engines: {'0': node >= 0.2.0}

  /jsx-ast-utils/3.3.3:
    resolution: {integrity: sha512-fYQHZTZ8jSfmWZ0iyzfwiU4WDX4HpHbMCZ3gPlWYiCl3BoeOTsqKBqnTVfH2rYT7eP5c3sVbeSPHnnJOaTrWiw==}
    engines: {node: '>=4.0'}
    dependencies:
      array-includes: 3.1.5
      object.assign: 4.1.4
    dev: true

  /keccak/3.0.2:
    resolution: {integrity: sha512-PyKKjkH53wDMLGrvmRGSNWgmSxZOUqbnXwKL9tmgbFYA1iAYqW21kfR7mZXV0MlESiefxQQE9X9fTa3X+2MPDQ==}
    engines: {node: '>=10.0.0'}
    requiresBuild: true
    dependencies:
      node-addon-api: 2.0.2
      node-gyp-build: 4.5.0
      readable-stream: 3.6.0
    dev: false

  /keyvaluestorage-interface/1.0.0:
    resolution: {integrity: sha512-8t6Q3TclQ4uZynJY9IGr2+SsIGwK9JHcO6ootkHCGA0CrQCRy+VkouYNO2xicET6b9al7QKzpebNow+gkpCL8g==}
    dev: false

  /kind-of/6.0.3:
    resolution: {integrity: sha512-dcS1ul+9tmeD95T+x28/ehLgd9mENa3LsvDTtzm3vyBEO7RPptvAD+t44WVXaUjTBRcrpFeFlC8WCruUR456hw==}
    engines: {node: '>=0.10.0'}
    dev: true

  /kleur/4.1.5:
    resolution: {integrity: sha512-o+NO+8WrRiQEE4/7nwRJhN1HWpVmJm511pBHUxPLtp0BUISzlBplORYSmTclCnJvQq2tKu/sgl3xVpkc7ZWuQQ==}
    engines: {node: '>=6'}
    dev: false

  /known-css-properties/0.26.0:
    resolution: {integrity: sha512-5FZRzrZzNTBruuurWpvZnvP9pum+fe0HcK8z/ooo+U+Hmp4vtbyp1/QDsqmufirXy4egGzbaH/y2uCZf+6W5Kg==}
    dev: true

  /language-subtag-registry/0.3.22:
    resolution: {integrity: sha512-tN0MCzyWnoz/4nHS6uxdlFWoUZT7ABptwKPQ52Ea7URk6vll88bWBVhodtnlfEuCcKWNGoc+uGbw1cwa9IKh/w==}
    dev: true

  /language-tags/1.0.5:
    resolution: {integrity: sha512-qJhlO9cGXi6hBGKoxEG/sKZDAHD5Hnu9Hs4WbOY3pCWXDhw0N8x1NenNzm2EnNLkLkk7J2SdxAkDSbb6ftT+UQ==}
    dependencies:
      language-subtag-registry: 0.3.22
    dev: true

  /levn/0.4.1:
    resolution: {integrity: sha512-+bT2uH4E5LGE7h/n3evcS/sQlJXCpIp6ym8OWJ5eV6+67Dsql/LaaT7qJBAt2rzfoa/5QBGBhxDix1dMt2kQKQ==}
    engines: {node: '>= 0.8.0'}
    dependencies:
      prelude-ls: 1.2.1
      type-check: 0.4.0
    dev: true

  /lines-and-columns/1.2.4:
    resolution: {integrity: sha512-7ylylesZQ/PV29jhEDl3Ufjo6ZX7gCqJr5F7PKrqc93v7fzSymt1BpwEU8nAUXs8qzzvqhbjhK5QZg6Mt/HkBg==}

  /little-state-machine/4.4.1_react@18.2.0:
    resolution: {integrity: sha512-ZIBJz3dYmLBThE695yScD5biTdoG0qC+roWB6LFztWUhmxta6L9yjWdlBAyX/5cOB/rUPgWLT+5sPK+ZjAfeZw==}
    peerDependencies:
      react: ^16.8.0 || ^17 || ^18
    dependencies:
      react: 18.2.0
    dev: true

  /load-json-file/4.0.0:
    resolution: {integrity: sha512-Kx8hMakjX03tiGTLAIdJ+lL0htKnXjEZN6hk/tozf/WOuYGdZBJrZ+rCJRbVCugsjB3jMLn9746NsQIf5VjBMw==}
    engines: {node: '>=4'}
    dependencies:
      graceful-fs: 4.2.10
      parse-json: 4.0.0
      pify: 3.0.0
      strip-bom: 3.0.0
    dev: true

  /locate-path/2.0.0:
    resolution: {integrity: sha512-NCI2kiDkyR7VeEKm27Kda/iQHyKJe1Bu0FlTbYp3CqJu+9IFe9bLyAjMxf5ZDDbEg+iMPzB5zYyUTSm8wVTKmA==}
    engines: {node: '>=4'}
    dependencies:
      p-locate: 2.0.0
      path-exists: 3.0.0
    dev: true

  /locate-path/3.0.0:
    resolution: {integrity: sha512-7AO748wWnIhNqAuaty2ZWHkQHRSNfPVIsPIfwEOWO22AmaoVrWavlOcMR5nzTLNYvp36X220/maaRsrec1G65A==}
    engines: {node: '>=6'}
    dependencies:
      p-locate: 3.0.0
      path-exists: 3.0.0

  /locate-path/5.0.0:
    resolution: {integrity: sha512-t7hw9pI+WvuwNJXwk5zVHpyhIqzg2qTlklJOf0mVxGSbe3Fp2VieZcduNYjaLDoy6p9uGpQEGWG87WpMKlNq8g==}
    engines: {node: '>=8'}
    dependencies:
      p-locate: 4.1.0

  /locate-path/6.0.0:
    resolution: {integrity: sha512-iPZK6eYjbxRu3uB4/WZ3EsEIMJFMqAoopl3R+zuq0UjcAm/MO6KCweDgPfP3elTztoKP3KtnVHxTn2NHBSDVUw==}
    engines: {node: '>=10'}
    dependencies:
      p-locate: 5.0.0
    dev: true

  /lodash-es/4.17.21:
    resolution: {integrity: sha512-mKnC+QJ9pWVzv+C4/U3rRsHapFfHvQFoFB92e52xeyGMcX6/OlIl78je1u8vePzYZSkkogMPJ2yjxxsb89cxyw==}
    dev: false

  /lodash.debounce/4.0.8:
    resolution: {integrity: sha512-FT1yDzDYEoYWhnSGnpE/4Kj1fLZkDFyqRb7fNt6FdYOSxlUWAtp42Eh6Wb0rGIv/m9Bgo7x4GhQbm5Ys4SG5ow==}
    dev: false

  /lodash.ismatch/4.4.0:
    resolution: {integrity: sha512-fPMfXjGQEV9Xsq/8MTSgUf255gawYRbjwMyDbcvDhXgV7enSZA0hynz6vMPnpAb5iONEzBHBPsT+0zes5Z301g==}
    dev: true

  /lodash.merge/4.6.2:
    resolution: {integrity: sha512-0KpjqXRVvrYyCsX1swR/XTK0va6VQkQM6MNo7PqW77ByjAhoARA8EfrP1N4+KlKj8YS0ZUCtRT/YUuhyYDujIQ==}

  /lodash.truncate/4.4.2:
    resolution: {integrity: sha512-jttmRe7bRse52OsWIMDLaXxWqRAmtIUccAQ3garviCqJjafXOfNMO0yMfNpdD6zbGaTU0P5Nz7e7gAT6cKmJRw==}
    dev: true

  /lodash/4.17.21:
    resolution: {integrity: sha512-v2kDEe57lecTulaDIuNTPy3Ry4gLGJ6Z1O3vE1krgXZNrsQ+LFTGHVxVjcXPs17LhbZVGedAJv8XZ1tvj5FvSg==}

  /loose-envify/1.4.0:
    resolution: {integrity: sha512-lyuxPGr/Wfhrlem2CL/UcnUc1zcqKAImBDzukY7Y5F/yQiNdko6+fRLevlw1HgMySw7f611UIY408EtxRSoK3Q==}
    hasBin: true
    dependencies:
      js-tokens: 4.0.0

  /lru-cache/4.1.5:
    resolution: {integrity: sha512-sWZlbEP2OsHNkXrMl5GYk/jKk70MBng6UU4YI/qGDYbgf6YbP4EvmqISbXCoJiRKs+1bSpFHVgQxvJ17F2li5g==}
    dependencies:
      pseudomap: 1.0.2
      yallist: 2.1.2
    dev: false

  /lru-cache/6.0.0:
    resolution: {integrity: sha512-Jo6dJ04CmSjuznwJSS3pUeWmd/H0ffTlkXXgwZi+eq1UCmqQwCh+eLsYOYCwY991i2Fah4h1BEMCx4qThGbsiA==}
    engines: {node: '>=10'}
    dependencies:
      yallist: 4.0.0
    dev: true

  /lunr/2.3.9:
    resolution: {integrity: sha512-zTU3DaZaF3Rt9rhN3uBMGQD3dD2/vFQqnvZCDv4dl5iOzq2IZQqTxu90r4E5J+nP70J3ilqVCrbho2eWaeW8Ow==}
    dev: true

  /magic-string/0.25.9:
    resolution: {integrity: sha512-RmF0AsMzgt25qzqqLc1+MbHmhdx0ojF2Fvs4XnOqz2ZOBXzzkEwc/dJQZCYHAn7v1jbVOjAZfK8msRn4BxO4VQ==}
    dependencies:
      sourcemap-codec: 1.4.8
    dev: true

  /magic-string/0.26.7:
    resolution: {integrity: sha512-hX9XH3ziStPoPhJxLq1syWuZMxbDvGNbVchfrdCtanC7D13888bMFow61x8axrx+GfHLtVeAx2kxL7tTGRl+Ow==}
    engines: {node: '>=12'}
    dependencies:
      sourcemap-codec: 1.4.8

  /map-obj/1.0.1:
    resolution: {integrity: sha512-7N/q3lyZ+LVCp7PzuxrJr4KMbBE2hW7BT7YNia330OFxIf4d3r5zVpicP2650l7CPN6RM9zOJRl3NGpqSiw3Eg==}
    engines: {node: '>=0.10.0'}
    dev: true

  /map-obj/4.3.0:
    resolution: {integrity: sha512-hdN1wVrZbb29eBGiGjJbeP8JbKjq1urkHJ/LIP/NY48MZ1QVXUsQBV1G1zvYFHn1XE06cwjBsOI2K3Ulnj1YXQ==}
    engines: {node: '>=8'}
    dev: true

  /marked/4.0.19:
    resolution: {integrity: sha512-rgQF/OxOiLcvgUAj1Q1tAf4Bgxn5h5JZTp04Fx4XUkVhs7B+7YA9JEWJhJpoO8eJt8MkZMwqLCNeNqj1bCREZQ==}
    engines: {node: '>= 12'}
    hasBin: true
    dev: true

  /mathml-tag-names/2.1.3:
    resolution: {integrity: sha512-APMBEanjybaPzUrfqU0IMU5I0AswKMH7k8OTLs0vvV4KZpExkTkY87nR/zpbuTPj+gARop7aGUbl11pnDfW6xg==}
    dev: true

  /md5.js/1.3.5:
    resolution: {integrity: sha512-xitP+WxNPcTTOgnTJcrhM0xvdPepipPSf3I8EIpGKeFLjt3PlJLIDG3u8EX53ZIubkb+5U2+3rELYpEhHhzdkg==}
    dependencies:
      hash-base: 3.1.0
      inherits: 2.0.4
      safe-buffer: 5.2.1
    dev: false

  /mdast-util-definitions/5.1.1:
    resolution: {integrity: sha512-rQ+Gv7mHttxHOBx2dkF4HWTg+EE+UR78ptQWDylzPKaQuVGdG4HIoY3SrS/pCp80nZ04greFvXbVFHT+uf0JVQ==}
    dependencies:
      '@types/mdast': 3.0.10
      '@types/unist': 2.0.6
      unist-util-visit: 4.1.1
    dev: false

  /mdast-util-from-markdown/1.2.0:
    resolution: {integrity: sha512-iZJyyvKD1+K7QX1b5jXdE7Sc5dtoTry1vzV28UZZe8Z1xVnB/czKntJ7ZAkG0tANqRnBF6p3p7GpU1y19DTf2Q==}
    dependencies:
      '@types/mdast': 3.0.10
      '@types/unist': 2.0.6
      decode-named-character-reference: 1.0.2
      mdast-util-to-string: 3.1.0
      micromark: 3.1.0
      micromark-util-decode-numeric-character-reference: 1.0.0
      micromark-util-decode-string: 1.0.2
      micromark-util-normalize-identifier: 1.0.0
      micromark-util-symbol: 1.0.1
      micromark-util-types: 1.0.2
      unist-util-stringify-position: 3.0.2
      uvu: 0.5.6
    transitivePeerDependencies:
      - supports-color
    dev: false

  /mdast-util-to-hast/12.2.4:
    resolution: {integrity: sha512-a21xoxSef1l8VhHxS1Dnyioz6grrJkoaCUgGzMD/7dWHvboYX3VW53esRUfB5tgTyz4Yos1n25SPcj35dJqmAg==}
    dependencies:
      '@types/hast': 2.3.4
      '@types/mdast': 3.0.10
      mdast-util-definitions: 5.1.1
      micromark-util-sanitize-uri: 1.1.0
      trim-lines: 3.0.1
      unist-builder: 3.0.0
      unist-util-generated: 2.0.0
      unist-util-position: 4.0.3
      unist-util-visit: 4.1.1
    dev: false

  /mdast-util-to-string/3.1.0:
    resolution: {integrity: sha512-n4Vypz/DZgwo0iMHLQL49dJzlp7YtAJP+N07MZHpjPf/5XJuHUWstviF4Mn2jEiR/GNmtnRRqnwsXExk3igfFA==}
    dev: false

  /mdn-data/2.0.14:
    resolution: {integrity: sha512-dn6wd0uw5GsdswPFfsgMp5NSB0/aDe6fK94YJV/AJDYXL6HVLWBsxeq7js7Ad+mU2K9LAlwpk6kN2D5mwCPVow==}
    dev: true

  /media-typer/0.3.0:
    resolution: {integrity: sha512-dq+qelQ9akHpcOl/gUVRTxVIOkAJ1wR3QAvb4RsVjS8oVoFjDGTc679wJYmUmknUF5HwMLOgb5O+a3KxfWapPQ==}
    engines: {node: '>= 0.6'}
    dev: false

  /memoize-one/5.2.1:
    resolution: {integrity: sha512-zYiwtZUcYyXKo/np96AGZAckk+FWWsUdJ3cHGGmld7+AhvcWmQyGCYUh1hc4Q/pkOhb65dQR/pqCyK0cOaHz4Q==}
    dev: false

  /memoize-one/6.0.0:
    resolution: {integrity: sha512-rkpe71W0N0c0Xz6QD0eJETuWAJGnJ9afsl1srmwPrI+yBCkge5EycXXbYRyvL29zZVUWQCY7InPRCv3GDXuZNw==}
    dev: false

  /meow/8.1.2:
    resolution: {integrity: sha512-r85E3NdZ+mpYk1C6RjPFEMSE+s1iZMuHtsHAqY0DT3jZczl0diWUZ8g6oU7h0M9cD2EL+PzaYghhCLzR0ZNn5Q==}
    engines: {node: '>=10'}
    dependencies:
      '@types/minimist': 1.2.2
      camelcase-keys: 6.2.2
      decamelize-keys: 1.1.0
      hard-rejection: 2.1.0
      minimist-options: 4.1.0
      normalize-package-data: 3.0.3
      read-pkg-up: 7.0.1
      redent: 3.0.0
      trim-newlines: 3.0.1
      type-fest: 0.18.1
      yargs-parser: 20.2.9
    dev: true

  /meow/9.0.0:
    resolution: {integrity: sha512-+obSblOQmRhcyBt62furQqRAQpNyWXo8BuQ5bN7dG8wmwQ+vwHKp/rCFD4CrTP8CsDQD1sjoZ94K417XEUk8IQ==}
    engines: {node: '>=10'}
    dependencies:
      '@types/minimist': 1.2.2
      camelcase-keys: 6.2.2
      decamelize: 1.2.0
      decamelize-keys: 1.1.0
      hard-rejection: 2.1.0
      minimist-options: 4.1.0
      normalize-package-data: 3.0.3
      read-pkg-up: 7.0.1
      redent: 3.0.0
      trim-newlines: 3.0.1
      type-fest: 0.18.1
      yargs-parser: 20.2.9
    dev: true

  /merge-descriptors/1.0.1:
    resolution: {integrity: sha512-cCi6g3/Zr1iqQi6ySbseM1Xvooa98N0w31jzUYrXPX2xqObmFGHJ0tQ5u74H3mVh7wLouTseZyYIq39g8cNp1w==}
    dev: false

  /merge-stream/2.0.0:
    resolution: {integrity: sha512-abv/qOcuPfk3URPfDzmZU1LKmuw8kT+0nIHvKrKgFrwifol/doWcdA4ZqsWQ8ENrFKkd67Mfpo/LovbIUsbt3w==}
    dev: false

  /merge2/1.4.1:
    resolution: {integrity: sha512-8q7VEgMJW4J8tcfVPy8g09NcQwZdbwFEqhe/WZkoIzjn/3TGDwtOCYtXGxA3O8tPzpczCCDgv+P2P5y00ZJOOg==}
    engines: {node: '>= 8'}

  /methods/1.1.2:
    resolution: {integrity: sha512-iclAHeNqNm68zFtnZ0e+1L2yUIdvzNoauKU4WBA3VvH/vPFieF7qfRlwUZU+DA9P9bPXIS90ulxoUoCH23sV2w==}
    engines: {node: '>= 0.6'}
    dev: false

  /micromark-core-commonmark/1.0.6:
    resolution: {integrity: sha512-K+PkJTxqjFfSNkfAhp4GB+cZPfQd6dxtTXnf+RjZOV7T4EEXnvgzOcnp+eSTmpGk9d1S9sL6/lqrgSNn/s0HZA==}
    dependencies:
      decode-named-character-reference: 1.0.2
      micromark-factory-destination: 1.0.0
      micromark-factory-label: 1.0.2
      micromark-factory-space: 1.0.0
      micromark-factory-title: 1.0.2
      micromark-factory-whitespace: 1.0.0
      micromark-util-character: 1.1.0
      micromark-util-chunked: 1.0.0
      micromark-util-classify-character: 1.0.0
      micromark-util-html-tag-name: 1.1.0
      micromark-util-normalize-identifier: 1.0.0
      micromark-util-resolve-all: 1.0.0
      micromark-util-subtokenize: 1.0.2
      micromark-util-symbol: 1.0.1
      micromark-util-types: 1.0.2
      uvu: 0.5.6
    dev: false

  /micromark-factory-destination/1.0.0:
    resolution: {integrity: sha512-eUBA7Rs1/xtTVun9TmV3gjfPz2wEwgK5R5xcbIM5ZYAtvGF6JkyaDsj0agx8urXnO31tEO6Ug83iVH3tdedLnw==}
    dependencies:
      micromark-util-character: 1.1.0
      micromark-util-symbol: 1.0.1
      micromark-util-types: 1.0.2
    dev: false

  /micromark-factory-label/1.0.2:
    resolution: {integrity: sha512-CTIwxlOnU7dEshXDQ+dsr2n+yxpP0+fn271pu0bwDIS8uqfFcumXpj5mLn3hSC8iw2MUr6Gx8EcKng1dD7i6hg==}
    dependencies:
      micromark-util-character: 1.1.0
      micromark-util-symbol: 1.0.1
      micromark-util-types: 1.0.2
      uvu: 0.5.6
    dev: false

  /micromark-factory-space/1.0.0:
    resolution: {integrity: sha512-qUmqs4kj9a5yBnk3JMLyjtWYN6Mzfcx8uJfi5XAveBniDevmZasdGBba5b4QsvRcAkmvGo5ACmSUmyGiKTLZew==}
    dependencies:
      micromark-util-character: 1.1.0
      micromark-util-types: 1.0.2
    dev: false

  /micromark-factory-title/1.0.2:
    resolution: {integrity: sha512-zily+Nr4yFqgMGRKLpTVsNl5L4PMu485fGFDOQJQBl2NFpjGte1e86zC0da93wf97jrc4+2G2GQudFMHn3IX+A==}
    dependencies:
      micromark-factory-space: 1.0.0
      micromark-util-character: 1.1.0
      micromark-util-symbol: 1.0.1
      micromark-util-types: 1.0.2
      uvu: 0.5.6
    dev: false

  /micromark-factory-whitespace/1.0.0:
    resolution: {integrity: sha512-Qx7uEyahU1lt1RnsECBiuEbfr9INjQTGa6Err+gF3g0Tx4YEviPbqqGKNv/NrBaE7dVHdn1bVZKM/n5I/Bak7A==}
    dependencies:
      micromark-factory-space: 1.0.0
      micromark-util-character: 1.1.0
      micromark-util-symbol: 1.0.1
      micromark-util-types: 1.0.2
    dev: false

  /micromark-util-character/1.1.0:
    resolution: {integrity: sha512-agJ5B3unGNJ9rJvADMJ5ZiYjBRyDpzKAOk01Kpi1TKhlT1APx3XZk6eN7RtSz1erbWHC2L8T3xLZ81wdtGRZzg==}
    dependencies:
      micromark-util-symbol: 1.0.1
      micromark-util-types: 1.0.2
    dev: false

  /micromark-util-chunked/1.0.0:
    resolution: {integrity: sha512-5e8xTis5tEZKgesfbQMKRCyzvffRRUX+lK/y+DvsMFdabAicPkkZV6gO+FEWi9RfuKKoxxPwNL+dFF0SMImc1g==}
    dependencies:
      micromark-util-symbol: 1.0.1
    dev: false

  /micromark-util-classify-character/1.0.0:
    resolution: {integrity: sha512-F8oW2KKrQRb3vS5ud5HIqBVkCqQi224Nm55o5wYLzY/9PwHGXC01tr3d7+TqHHz6zrKQ72Okwtvm/xQm6OVNZA==}
    dependencies:
      micromark-util-character: 1.1.0
      micromark-util-symbol: 1.0.1
      micromark-util-types: 1.0.2
    dev: false

  /micromark-util-combine-extensions/1.0.0:
    resolution: {integrity: sha512-J8H058vFBdo/6+AsjHp2NF7AJ02SZtWaVUjsayNFeAiydTxUwViQPxN0Hf8dp4FmCQi0UUFovFsEyRSUmFH3MA==}
    dependencies:
      micromark-util-chunked: 1.0.0
      micromark-util-types: 1.0.2
    dev: false

  /micromark-util-decode-numeric-character-reference/1.0.0:
    resolution: {integrity: sha512-OzO9AI5VUtrTD7KSdagf4MWgHMtET17Ua1fIpXTpuhclCqD8egFWo85GxSGvxgkGS74bEahvtM0WP0HjvV0e4w==}
    dependencies:
      micromark-util-symbol: 1.0.1
    dev: false

  /micromark-util-decode-string/1.0.2:
    resolution: {integrity: sha512-DLT5Ho02qr6QWVNYbRZ3RYOSSWWFuH3tJexd3dgN1odEuPNxCngTCXJum7+ViRAd9BbdxCvMToPOD/IvVhzG6Q==}
    dependencies:
      decode-named-character-reference: 1.0.2
      micromark-util-character: 1.1.0
      micromark-util-decode-numeric-character-reference: 1.0.0
      micromark-util-symbol: 1.0.1
    dev: false

  /micromark-util-encode/1.0.1:
    resolution: {integrity: sha512-U2s5YdnAYexjKDel31SVMPbfi+eF8y1U4pfiRW/Y8EFVCy/vgxk/2wWTxzcqE71LHtCuCzlBDRU2a5CQ5j+mQA==}
    dev: false

  /micromark-util-html-tag-name/1.1.0:
    resolution: {integrity: sha512-BKlClMmYROy9UiV03SwNmckkjn8QHVaWkqoAqzivabvdGcwNGMMMH/5szAnywmsTBUzDsU57/mFi0sp4BQO6dA==}
    dev: false

  /micromark-util-normalize-identifier/1.0.0:
    resolution: {integrity: sha512-yg+zrL14bBTFrQ7n35CmByWUTFsgst5JhA4gJYoty4Dqzj4Z4Fr/DHekSS5aLfH9bdlfnSvKAWsAgJhIbogyBg==}
    dependencies:
      micromark-util-symbol: 1.0.1
    dev: false

  /micromark-util-resolve-all/1.0.0:
    resolution: {integrity: sha512-CB/AGk98u50k42kvgaMM94wzBqozSzDDaonKU7P7jwQIuH2RU0TeBqGYJz2WY1UdihhjweivStrJ2JdkdEmcfw==}
    dependencies:
      micromark-util-types: 1.0.2
    dev: false

  /micromark-util-sanitize-uri/1.1.0:
    resolution: {integrity: sha512-RoxtuSCX6sUNtxhbmsEFQfWzs8VN7cTctmBPvYivo98xb/kDEoTCtJQX5wyzIYEmk/lvNFTat4hL8oW0KndFpg==}
    dependencies:
      micromark-util-character: 1.1.0
      micromark-util-encode: 1.0.1
      micromark-util-symbol: 1.0.1
    dev: false

  /micromark-util-subtokenize/1.0.2:
    resolution: {integrity: sha512-d90uqCnXp/cy4G881Ub4psE57Sf8YD0pim9QdjCRNjfas2M1u6Lbt+XZK9gnHL2XFhnozZiEdCa9CNfXSfQ6xA==}
    dependencies:
      micromark-util-chunked: 1.0.0
      micromark-util-symbol: 1.0.1
      micromark-util-types: 1.0.2
      uvu: 0.5.6
    dev: false

  /micromark-util-symbol/1.0.1:
    resolution: {integrity: sha512-oKDEMK2u5qqAptasDAwWDXq0tG9AssVwAx3E9bBF3t/shRIGsWIRG+cGafs2p/SnDSOecnt6hZPCE2o6lHfFmQ==}
    dev: false

  /micromark-util-types/1.0.2:
    resolution: {integrity: sha512-DCfg/T8fcrhrRKTPjRrw/5LLvdGV7BHySf/1LOZx7TzWZdYRjogNtyNq885z3nNallwr3QUKARjqvHqX1/7t+w==}
    dev: false

  /micromark/3.1.0:
    resolution: {integrity: sha512-6Mj0yHLdUZjHnOPgr5xfWIMqMWS12zDN6iws9SLuSz76W8jTtAv24MN4/CL7gJrl5vtxGInkkqDv/JIoRsQOvA==}
    dependencies:
      '@types/debug': 4.1.7
      debug: 4.3.4
      decode-named-character-reference: 1.0.2
      micromark-core-commonmark: 1.0.6
      micromark-factory-space: 1.0.0
      micromark-util-character: 1.1.0
      micromark-util-chunked: 1.0.0
      micromark-util-combine-extensions: 1.0.0
      micromark-util-decode-numeric-character-reference: 1.0.0
      micromark-util-encode: 1.0.1
      micromark-util-normalize-identifier: 1.0.0
      micromark-util-resolve-all: 1.0.0
      micromark-util-sanitize-uri: 1.1.0
      micromark-util-subtokenize: 1.0.2
      micromark-util-symbol: 1.0.1
      micromark-util-types: 1.0.2
      uvu: 0.5.6
    transitivePeerDependencies:
      - supports-color
    dev: false

  /micromatch/4.0.5:
    resolution: {integrity: sha512-DMy+ERcEW2q8Z2Po+WNXuw3c5YaUSFjAO5GsJqfEl7UjvtIuFKO6ZrKvcItdy98dwFI2N1tg3zNIdKaQT+aNdA==}
    engines: {node: '>=8.6'}
    dependencies:
      braces: 3.0.2
      picomatch: 2.3.1

  /mime-db/1.52.0:
    resolution: {integrity: sha512-sPU4uV7dYlvtWJxwwxHD0PuihVNiE7TyAbQ5SWxDCB9mUYvOgroQOwYQQOKPJ8CIbE+1ETVlOoK1UC2nU3gYvg==}
    engines: {node: '>= 0.6'}
    dev: false

  /mime-types/2.1.35:
    resolution: {integrity: sha512-ZDY+bPm5zTTF+YpCrAU9nK0UgICYPT0QtT1NZWFv4s++TNkcgVaT0g6+4R2uI4MjQjzysHB1zxuWL50hzaeXiw==}
    engines: {node: '>= 0.6'}
    dependencies:
      mime-db: 1.52.0
    dev: false

  /mime/1.6.0:
    resolution: {integrity: sha512-x0Vn8spI+wuJ1O6S7gnbaQg8Pxh4NNHb7KSINmEWKiPE4RKOplvijn+NkmYmmRgP68mc70j2EbeTFRsrswaQeg==}
    engines: {node: '>=4'}
    hasBin: true
    dev: false

  /mimic-fn/2.1.0:
    resolution: {integrity: sha512-OqbOk5oEQeAZ8WXWydlu9HJjz9WVdEIvamMCcXmuqUYjTknH/sqsWvhQ3vgwKFRR1HpjvNBKQ37nbJgYzGqGcg==}
    engines: {node: '>=6'}
    dev: false

  /min-indent/1.0.1:
    resolution: {integrity: sha512-I9jwMn07Sy/IwOj3zVkVik2JTvgpaykDZEigL6Rx6N9LbMywwUSMtxET+7lVoDLLd3O3IXwJwvuuns8UB/HeAg==}
    engines: {node: '>=4'}
    dev: true

  /minimalistic-assert/1.0.1:
    resolution: {integrity: sha512-UtJcAD4yEaGtjPezWuO9wC4nwUnVH/8/Im3yEHQP4b67cXlD/Qr9hdITCU1xDbSEXg2XKNaP8jsReV7vQd00/A==}
    dev: false

  /minimalistic-crypto-utils/1.0.1:
    resolution: {integrity: sha512-JIYlbt6g8i5jKfJ3xz7rF0LXmv2TkDxBLUkiBeZ7bAx4GnnNMr8xFpGnOxn6GhTEHx3SjRrZEoU+j04prX1ktg==}
    dev: false

  /minimatch/3.1.2:
    resolution: {integrity: sha512-J7p63hRiAjw1NDEww1W7i37+ByIrOWO5XQQAzZ3VOcL0PNybwpfmV/N05zFAzwQ9USyEcX6t3UO+K5aqBQOIHw==}
    dependencies:
      brace-expansion: 1.1.11
    dev: true

  /minimatch/5.1.0:
    resolution: {integrity: sha512-9TPBGGak4nHfGZsPBohm9AWg6NoT7QTCehS3BIJABslyZbzxfV78QM2Y6+i741OPZIafFAaiiEMh5OyIrJPgtg==}
    engines: {node: '>=10'}
    dependencies:
      brace-expansion: 2.0.1
    dev: true

  /minimist-options/4.1.0:
    resolution: {integrity: sha512-Q4r8ghd80yhO/0j1O3B2BjweX3fiHg9cdOwjJd2J76Q135c+NDxGCqdYKQ1SKBuFfgWbAUzBfvYjPUEeNgqN1A==}
    engines: {node: '>= 6'}
    dependencies:
      arrify: 1.0.1
      is-plain-obj: 1.1.0
      kind-of: 6.0.3
    dev: true

  /minimist/1.2.6:
    resolution: {integrity: sha512-Jsjnk4bw3YJqYzbdyBiNsPWHPfO++UGG749Cxs6peCu5Xg4nrena6OVxOYxrQTqww0Jmwt+Ref8rggumkTLz9Q==}

  /modify-values/1.0.1:
    resolution: {integrity: sha512-xV2bxeN6F7oYjZWTe/YPAy6MN2M+sL4u/Rlm2AHCIVGfo2p1yGmBHQ6vHehl4bRTZBdHu3TSkWdYgkwpYzAGSw==}
    engines: {node: '>=0.10.0'}
    dev: true

  /mri/1.2.0:
    resolution: {integrity: sha512-tzzskb3bG8LvYGFF/mDTpq3jpI6Q9wc3LEmBaghu+DdCssd1FakN7Bc0hVNmEyGq1bq3RgfkCb3cmQLpNPOroA==}
    engines: {node: '>=4'}
    dev: false

  /ms/2.0.0:
    resolution: {integrity: sha512-Tpp60P6IUJDTuOq/5Z8cdskzJujfwqfOTkrwIwj7IRISpnkJnT6SyJ4PCPnGMoFjC9ddhal5KVIYtAt97ix05A==}

  /ms/2.1.2:
    resolution: {integrity: sha512-sGkPx+VjMtmA6MX27oA4FBFELFCZZ4S4XqeGOXCv68tT+jb3vk/RyaKWP0PTKyWtmLSM0b+adUTEvbs1PEaH2w==}

  /ms/2.1.3:
    resolution: {integrity: sha512-6FlzubTLZG3J2a/NVCAleEhjzq5oxgHyaCU9yYXvcLsvoVaHJq/s5xXI6/XXP6tz7R9xAOtHnSO/tXtF3WRTlA==}

  /nanoclone/0.2.1:
    resolution: {integrity: sha512-wynEP02LmIbLpcYw8uBKpcfF6dmg2vcpKqxeH5UcoKEYdExslsdUA4ugFauuaeYdTB76ez6gJW8XAZ6CgkXYxA==}
    dev: false

  /nanoid/3.3.4:
    resolution: {integrity: sha512-MqBkQh/OHTS2egovRtLk45wEyNXwF+cokD+1YPf9u5VfJiRdAiRwB2froX5Co9Rh20xs4siNPm8naNotSD6RBw==}
    engines: {node: ^10 || ^12 || ^13.7 || ^14 || >=15.0.1}
    hasBin: true

  /natural-compare-lite/1.4.0:
    resolution: {integrity: sha512-Tj+HTDSJJKaZnfiuw+iaF9skdPpTo2GtEly5JHnWV/hfv2Qj/9RKsGISQtLh2ox3l5EAGw487hnBee0sIJ6v2g==}
    dev: true

  /natural-compare/1.4.0:
    resolution: {integrity: sha512-OWND8ei3VtNC9h7V60qff3SVobHr996CTwgxubgyQYEpg290h9J0buyECNNJexkFm5sOajh5G116RYA1c8ZMSw==}
    dev: true

  /negotiator/0.6.3:
    resolution: {integrity: sha512-+EUsqGPLsM+j/zdChZjsnX51g4XrHFOIXwfnCVPGlQk/k5giakcKsuxCObBRu6DSm9opw/O6slWbJdghQM4bBg==}
    engines: {node: '>= 0.6'}
    dev: false

  /neo-async/2.6.2:
    resolution: {integrity: sha512-Yd3UES5mWCSqR+qNT93S3UoYUkqAZ9lLg8a7g9rimsWmYGK8cVToA4/sF3RrshdyV3sAGMXVUmpMYOw+dLpOuw==}
    dev: true

  /node-addon-api/2.0.2:
    resolution: {integrity: sha512-Ntyt4AIXyaLIuMHF6IOoTakB3K+RWxwtsHNRxllEoA6vPwP9o4866g6YWDLUdnucilZhmkxiHwHr11gAENw+QA==}
    dev: false

  /node-fetch/2.6.7:
    resolution: {integrity: sha512-ZjMPFEfVx5j+y2yF35Kzx5sF7kDzxuDj6ziH4FFbOp87zKDZNx8yExJIb05OGF4Nlt9IHFIMBkRl41VdvcNdbQ==}
    engines: {node: 4.x || >=6.0.0}
    peerDependencies:
      encoding: ^0.1.0
    peerDependenciesMeta:
      encoding:
        optional: true
    dependencies:
      whatwg-url: 5.0.0
    dev: false

  /node-gyp-build/4.5.0:
    resolution: {integrity: sha512-2iGbaQBV+ITgCz76ZEjmhUKAKVf7xfY1sRl4UiKQspfZMH2h06SyhNsnSVy50cwkFQDGLyif6m/6uFXHkOZ6rg==}
    hasBin: true
    dev: false

  /node-releases/2.0.6:
    resolution: {integrity: sha512-PiVXnNuFm5+iYkLBNeq5211hvO38y63T0i2KKh2KnUs3RpzJ+JtODFjkD8yjLwnDkTYF1eKXheUwdssR+NRZdg==}

  /normalize-package-data/2.5.0:
    resolution: {integrity: sha512-/5CMN3T0R4XTj4DcGaexo+roZSdSFW/0AOOTROrjxzCG1wrWXEsGbRKevjlIL+ZDE4sZlJr5ED4YW0yqmkK+eA==}
    dependencies:
      hosted-git-info: 2.8.9
      resolve: 1.22.1
      semver: 5.7.1
      validate-npm-package-license: 3.0.4
    dev: true

  /normalize-package-data/3.0.3:
    resolution: {integrity: sha512-p2W1sgqij3zMMyRC067Dg16bfzVH+w7hyegmpIvZ4JNjqtGOVAIvLmjBx3yP7YTe9vKJgkoNOPjwQGogDoMXFA==}
    engines: {node: '>=10'}
    dependencies:
      hosted-git-info: 4.1.0
      is-core-module: 2.10.0
      semver: 7.3.7
      validate-npm-package-license: 3.0.4
    dev: true

  /normalize-path/3.0.0:
    resolution: {integrity: sha512-6eZs5Ls3WtCisHWp9S2GUy8dqkpGi4BVSz3GaqiE6ezub0512ESztXUwUB6C6IKbQkY2Pnb/mD4WYojCRwcwLA==}
    engines: {node: '>=0.10.0'}

  /normalize-range/0.1.2:
    resolution: {integrity: sha512-bdok/XvKII3nUpklnV6P2hxtMNrCboOjAcyBuQnWEhO665FwrSNRxU+AqpsyvO6LgGYPspN+lu5CLtw4jPRKNA==}
    engines: {node: '>=0.10.0'}
    dev: true

  /npm-run-path/1.0.0:
    resolution: {integrity: sha512-PrGAi1SLlqNvKN5uGBjIgnrTb8fl0Jz0a3JJmeMcGnIBh7UE9Gc4zsAMlwDajOMg2b1OgP6UPvoLUboTmMZPFA==}
    engines: {node: '>=0.10.0'}
    dependencies:
      path-key: 1.0.0
    dev: false

  /npm-run-path/4.0.1:
    resolution: {integrity: sha512-S48WzZW777zhNIrn7gxOlISNAqi9ZC/uQFnRdbeIHhZhCA6UqpkOT8T1G7BvfdgP4Er8gF4sUbaS0i7QvIfCWw==}
    engines: {node: '>=8'}
    dependencies:
      path-key: 3.1.1
    dev: false

  /nth-check/2.1.1:
    resolution: {integrity: sha512-lqjrjmaOoAnWfMmBPL+XNnynZh2+swxiX3WUE0s4yEHI6m+AwrK2UZOimIRl3X/4QctVqS8AiZjFqyOGrMXb/w==}
    dependencies:
      boolbase: 1.0.0
    dev: true

  /object-assign/4.1.1:
    resolution: {integrity: sha512-rJgTQnkUnH1sFw8yT6VSU3zD3sWmu6sZhIseY8VX+GRu3P6F7Fu+JNDoXfklElbLJSnc3FUQHVe4cU5hj+BcUg==}
    engines: {node: '>=0.10.0'}

  /object-inspect/1.12.2:
    resolution: {integrity: sha512-z+cPxW0QGUp0mcqcsgQyLVRDoXFQbXOwBaqyF7VIgI4TWNQsDHrBpUQslRmIfAoYWdYzs6UlKJtB2XJpTaNSpQ==}

  /object-keys/1.1.1:
    resolution: {integrity: sha512-NuAESUOUMrlIXOfHKzD6bpPu3tYt3xvjNdRIQ+FeT0lNb4K8WR70CaDxhuNguS2XG+GjkyMwOzsN5ZktImfhLA==}
    engines: {node: '>= 0.4'}

  /object.assign/4.1.4:
    resolution: {integrity: sha512-1mxKf0e58bvyjSCtKYY4sRe9itRk3PJpquJOjeIkz885CczcI4IvJJDLPS72oowuSh+pBxUFROpX+TU++hxhZQ==}
    engines: {node: '>= 0.4'}
    dependencies:
      call-bind: 1.0.2
      define-properties: 1.1.4
      has-symbols: 1.0.3
      object-keys: 1.1.1

  /object.entries/1.1.6:
    resolution: {integrity: sha512-leTPzo4Zvg3pmbQ3rDK69Rl8GQvIqMWubrkxONG9/ojtFE2rD9fjMKfSI5BxW3osRH1m6VdzmqK8oAY9aT4x5w==}
    engines: {node: '>= 0.4'}
    dependencies:
      call-bind: 1.0.2
      define-properties: 1.1.4
      es-abstract: 1.20.4
    dev: true

  /object.fromentries/2.0.6:
    resolution: {integrity: sha512-VciD13dswC4j1Xt5394WR4MzmAQmlgN72phd/riNp9vtD7tp4QQWJ0R4wvclXcafgcYK8veHRed2W6XeGBvcfg==}
    engines: {node: '>= 0.4'}
    dependencies:
      call-bind: 1.0.2
      define-properties: 1.1.4
      es-abstract: 1.20.4
    dev: true

  /object.hasown/1.1.2:
    resolution: {integrity: sha512-B5UIT3J1W+WuWIU55h0mjlwaqxiE5vYENJXIXZ4VFe05pNYrkKuK0U/6aFcb0pKywYJh7IhfoqUfKVmrJJHZHw==}
    dependencies:
      define-properties: 1.1.4
      es-abstract: 1.20.4
    dev: true

  /object.values/1.1.5:
    resolution: {integrity: sha512-QUZRW0ilQ3PnPpbNtgdNV1PDbEqLIiSFB3l+EnGtBQ/8SUTLj1PZwtQHABZtLgwpJZTSZhuGLOGk57Drx2IvYg==}
    engines: {node: '>= 0.4'}
    dependencies:
      call-bind: 1.0.2
      define-properties: 1.1.4
      es-abstract: 1.20.1
    dev: true

  /object.values/1.1.6:
    resolution: {integrity: sha512-FVVTkD1vENCsAcwNs9k6jea2uHC/X0+JcjG8YA60FN5CMaJmG95wT9jek/xX9nornqGRrBkKtzuAu2wuHpKqvw==}
    engines: {node: '>= 0.4'}
    dependencies:
      call-bind: 1.0.2
      define-properties: 1.1.4
      es-abstract: 1.20.4
    dev: true

  /on-finished/2.4.1:
    resolution: {integrity: sha512-oVlzkg3ENAhCk2zdv7IJwd/QUD4z2RxRwpkcGY8psCVcCYZNq4wYnVWALHM+brtuJjePWiYF/ClmuDr8Ch5+kg==}
    engines: {node: '>= 0.8'}
    dependencies:
      ee-first: 1.1.1
    dev: false

  /once/1.4.0:
    resolution: {integrity: sha512-lNaJgI+2Q5URQBkccEKHTQOPaXdUxnZZElQTZY0MFUAuaEqe1E+Nyvgdz/aIyNi6Z9MzO5dv1H8n58/GELp3+w==}
    dependencies:
      wrappy: 1.0.2
    dev: true

  /onetime/5.1.2:
    resolution: {integrity: sha512-kbpaSSGJTWdAY5KPVeMOKXSrPtr8C8C7wodJbcsd51jRnmD+GZu8Y0VoU6Dm5Z4vWr0Ig/1NKuWRKf7j5aaYSg==}
    engines: {node: '>=6'}
    dependencies:
      mimic-fn: 2.1.0
    dev: false

  /open/8.4.0:
    resolution: {integrity: sha512-XgFPPM+B28FtCCgSb9I+s9szOC1vZRSwgWsRUA5ylIxRTgKozqjOCrVOqGsYABPYK5qnfqClxZTFBa8PKt2v6Q==}
    engines: {node: '>=12'}
    dependencies:
      define-lazy-prop: 2.0.0
      is-docker: 2.2.1
      is-wsl: 2.2.0
    dev: false

  /optionator/0.9.1:
    resolution: {integrity: sha512-74RlY5FCnhq4jRxVUPKDaRwrVNXMqsGsiW6AJw4XK8hmtm10wC0ypZBLw5IIp85NZMr91+qd1RvvENwg7jjRFw==}
    engines: {node: '>= 0.8.0'}
    dependencies:
      deep-is: 0.1.4
      fast-levenshtein: 2.0.6
      levn: 0.4.1
      prelude-ls: 1.2.1
      type-check: 0.4.0
      word-wrap: 1.2.3
    dev: true

  /p-limit/1.3.0:
    resolution: {integrity: sha512-vvcXsLAJ9Dr5rQOPk7toZQZJApBl2K4J6dANSsEuh6QI41JYcsS/qhTGa9ErIUUgK3WNQoJYvylxvjqmiqEA9Q==}
    engines: {node: '>=4'}
    dependencies:
      p-try: 1.0.0
    dev: true

  /p-limit/2.3.0:
    resolution: {integrity: sha512-//88mFWSJx8lxCzwdAABTJL2MyWB12+eIY7MDL2SqLmAkeKU9qxRvWuSyTjm3FUmpBEMuFfckAIqEaVGUDxb6w==}
    engines: {node: '>=6'}
    dependencies:
      p-try: 2.2.0

  /p-limit/3.1.0:
    resolution: {integrity: sha512-TYOanM3wGwNGsZN2cVTYPArw454xnXj5qmWF1bEoAc4+cU/ol7GVh7odevjp1FNHduHc3KZMcFduxU5Xc6uJRQ==}
    engines: {node: '>=10'}
    dependencies:
      yocto-queue: 0.1.0
    dev: true

  /p-locate/2.0.0:
    resolution: {integrity: sha512-nQja7m7gSKuewoVRen45CtVfODR3crN3goVQ0DDZ9N3yHxgpkuBhZqsaiotSQRrADUrne346peY7kT3TSACykg==}
    engines: {node: '>=4'}
    dependencies:
      p-limit: 1.3.0
    dev: true

  /p-locate/3.0.0:
    resolution: {integrity: sha512-x+12w/To+4GFfgJhBEpiDcLozRJGegY+Ei7/z0tSLkMmxGZNybVMSfWj9aJn8Z5Fc7dBUNJOOVgPv2H7IwulSQ==}
    engines: {node: '>=6'}
    dependencies:
      p-limit: 2.3.0

  /p-locate/4.1.0:
    resolution: {integrity: sha512-R79ZZ/0wAxKGu3oYMlz8jy/kbhsNrS7SKZ7PxEHBgJ5+F2mtFW2fK2cOtBh1cHYkQsbzFV7I+EoRKe6Yt0oK7A==}
    engines: {node: '>=8'}
    dependencies:
      p-limit: 2.3.0

  /p-locate/5.0.0:
    resolution: {integrity: sha512-LaNjtRWUBY++zB5nE/NwcaoMylSPk+S+ZHNB1TzdbMJMny6dynpAGt7X/tl/QYq3TIeE6nxHppbo2LGymrG5Pw==}
    engines: {node: '>=10'}
    dependencies:
      p-limit: 3.1.0
    dev: true

  /p-try/1.0.0:
    resolution: {integrity: sha512-U1etNYuMJoIz3ZXSrrySFjsXQTWOx2/jdi86L+2pRvph/qMKL6sbcCYdH23fqsbm8TH2Gn0OybpT4eSFlCVHww==}
    engines: {node: '>=4'}
    dev: true

  /p-try/2.2.0:
    resolution: {integrity: sha512-R4nPAVTAU0B9D35/Gk3uJf/7XYbQcyohSKdvAxIRSNghFl4e71hVoGnBNQz9cWaXxO2I10KTC+3jMdvvoKw6dQ==}
    engines: {node: '>=6'}

  /parent-module/1.0.1:
    resolution: {integrity: sha512-GQ2EWRpQV8/o+Aw8YqtfZZPfNRWZYkbidE9k5rpl/hC3vtHHBfGm2Ifi6qWV+coDGkrUKZAxE3Lot5kcsRlh+g==}
    engines: {node: '>=6'}
    dependencies:
      callsites: 3.1.0

  /parse-json/4.0.0:
    resolution: {integrity: sha512-aOIos8bujGN93/8Ox/jPLh7RwVnPEysynVFE+fQZyg6jKELEHwzgKdLRFHUgXJL6kylijVSBC4BvN9OmsB48Rw==}
    engines: {node: '>=4'}
    dependencies:
      error-ex: 1.3.2
      json-parse-better-errors: 1.0.2
    dev: true

  /parse-json/5.2.0:
    resolution: {integrity: sha512-ayCKvm/phCGxOkYRSCM82iDwct8/EonSEgCSxWxD7ve6jHggsFl4fZVQBPRNgQoKiuV/odhFrGzQXZwbifC8Rg==}
    engines: {node: '>=8'}
    dependencies:
      '@babel/code-frame': 7.18.6
      error-ex: 1.3.2
      json-parse-even-better-errors: 2.3.1
      lines-and-columns: 1.2.4

  /parseurl/1.3.3:
    resolution: {integrity: sha512-CiyeOxFT/JZyN5m0z9PfXw4SCBJ6Sygz1Dpl0wqjlhDEGGBP1GnsUVEL0p63hoG1fcj3fHynXi9NYO4nWOL+qQ==}
    engines: {node: '>= 0.8'}
    dev: false

  /path-exists/3.0.0:
    resolution: {integrity: sha512-bpC7GYwiDYQ4wYLe+FA8lhRjhQCMcQGuSgGGqDkg/QerRWw9CmGRT0iSOVRSZJ29NMLZgIzqaljJ63oaL4NIJQ==}
    engines: {node: '>=4'}

  /path-exists/4.0.0:
    resolution: {integrity: sha512-ak9Qy5Q7jYb2Wwcey5Fpvg2KoAc/ZIhLSLOSBmRmygPsGwkVVt0fZa0qrtMz+m6tJTAHfZQ8FnmB4MG4LWy7/w==}
    engines: {node: '>=8'}

  /path-is-absolute/1.0.1:
    resolution: {integrity: sha512-AVbw3UJ2e9bq64vSaS9Am0fje1Pa8pbGqTTsmXfaIiMpnr5DlDhfJOuLj9Sf95ZPVDAUerDfEk88MPmPe7UCQg==}
    engines: {node: '>=0.10.0'}
    dev: true

  /path-key/1.0.0:
    resolution: {integrity: sha512-T3hWy7tyXlk3QvPFnT+o2tmXRzU4GkitkUWLp/WZ0S/FXd7XMx176tRurgTvHTNMJOQzTcesHNpBqetH86mQ9g==}
    engines: {node: '>=0.10.0'}
    dev: false

  /path-key/3.1.1:
    resolution: {integrity: sha512-ojmeN0qd+y0jszEtoY48r0Peq5dwMEkIlCOu6Q5f41lfkswXuKtYrhgoTpLnyIcHm24Uhqx+5Tqm2InSwLhE6Q==}
    engines: {node: '>=8'}

  /path-parse/1.0.7:
    resolution: {integrity: sha512-LDJzPVEEEPR+y48z93A0Ed0yXb8pAByGWo/k5YYdYgpY2/2EsOsksJrq7lOHxryrVOn1ejG6oAp8ahvOIQD8sw==}

  /path-to-regexp/0.1.7:
    resolution: {integrity: sha512-5DFkuoqlv1uYQKxy8omFBeJPQcdoE07Kv2sferDCrAq1ohOU+MSDswDIbnx3YAM60qIOnYa53wBhXW0EbMonrQ==}
    dev: false

  /path-type/3.0.0:
    resolution: {integrity: sha512-T2ZUsdZFHgA3u4e5PfPbjd7HDDpxPnQb5jN0SrDsjNSuVXHJqtwTnWqG0B1jZrgmJ/7lj1EmVIByWt1gxGkWvg==}
    engines: {node: '>=4'}
    dependencies:
      pify: 3.0.0
    dev: true

  /path-type/4.0.0:
    resolution: {integrity: sha512-gDKb8aZMDeD/tZWs9P6+q0J9Mwkdl6xMV8TjnGP3qJVJ06bdMgkbBlLU8IdfOsIsFz2BW1rNVT3XuNEl8zPAvw==}
    engines: {node: '>=8'}

  /pbkdf2/3.1.2:
    resolution: {integrity: sha512-iuh7L6jA7JEGu2WxDwtQP1ddOpaJNC4KlDEFfdQajSGgGPNi4OyDc2R7QnbY2bR9QjBVGwgvTdNJZoE7RaxUMA==}
    engines: {node: '>=0.12'}
    dependencies:
      create-hash: 1.2.0
      create-hmac: 1.1.7
      ripemd160: 2.0.2
      safe-buffer: 5.2.1
      sha.js: 2.4.11
    dev: false

  /picocolors/1.0.0:
    resolution: {integrity: sha512-1fygroTLlHu66zi26VoTDv8yRgm0Fccecssto+MhsZ0D/DGW2sm8E8AjW7NU5VVTRt5GxbeZ5qBuJr+HyLYkjQ==}

  /picomatch/2.3.1:
    resolution: {integrity: sha512-JU3teHTNjmE2VCGFzuY8EXzCDVwEqB2a8fsIvwaStHhAWJEeVd1o1QD80CU6+ZdEXXSLbSsuLwJjkCBWqRQUVA==}
    engines: {node: '>=8.6'}

  /pify/2.3.0:
    resolution: {integrity: sha512-udgsAY+fTnvv7kI7aaxbqwWNb0AHiB0qBO89PZKPkoTmGOgdbrHDKD+0B2X4uTfJ/FT1R09r9gTsjUjNJotuog==}
    engines: {node: '>=0.10.0'}
    dev: true

  /pify/3.0.0:
    resolution: {integrity: sha512-C3FsVNH1udSEX48gGX1xfvwTWfsYWj5U+8/uK15BGzIGrKoUpghX8hWZwa/OFnakBiiVNmBvemTJR5mcy7iPcg==}
    engines: {node: '>=4'}

  /pify/5.0.0:
    resolution: {integrity: sha512-eW/gHNMlxdSP6dmG6uJip6FXN0EQBwm2clYYd8Wul42Cwu/DK8HEftzsapcNdYe2MfLiIwZqsDk2RDEsTE79hA==}
    engines: {node: '>=10'}
    dev: false

  /pngjs/3.4.0:
    resolution: {integrity: sha512-NCrCHhWmnQklfH4MtJMRjZ2a8c80qXeMlQMv2uVp9ISJMTt562SbGd6n2oq0PaPgKm7Z6pL9E2UlLIhC+SHL3w==}
    engines: {node: '>=4.0.0'}
    dev: false

  /pngjs/5.0.0:
    resolution: {integrity: sha512-40QW5YalBNfQo5yRYmiw7Yz6TKKVr3h6970B2YE+3fQpsWcrbj1PzJgxeJ19DRQjhMbKPIuMY8rFaXc8moolVw==}
    engines: {node: '>=10.13.0'}
    dev: false

  /postcss-media-query-parser/0.2.3:
    resolution: {integrity: sha512-3sOlxmbKcSHMjlUXQZKQ06jOswE7oVkXPxmZdoB1r5l0q6gTFTQSHxNxOrCccElbW7dxNytifNEo8qidX2Vsig==}
    dev: true

  /postcss-resolve-nested-selector/0.1.1:
    resolution: {integrity: sha512-HvExULSwLqHLgUy1rl3ANIqCsvMS0WHss2UOsXhXnQaZ9VCc2oBvIpXrl00IUFT5ZDITME0o6oiXeiHr2SAIfw==}
    dev: true

  /postcss-safe-parser/6.0.0_postcss@8.4.19:
    resolution: {integrity: sha512-FARHN8pwH+WiS2OPCxJI8FuRJpTVnn6ZNFiqAM2aeW2LwTHWWmWgIyKC6cUo0L8aeKiF/14MNvnpls6R2PBeMQ==}
    engines: {node: '>=12.0'}
    peerDependencies:
      postcss: ^8.3.3
    dependencies:
      postcss: 8.4.19
    dev: true

  /postcss-scss/4.0.5_postcss@8.4.19:
    resolution: {integrity: sha512-F7xpB6TrXyqUh3GKdyB4Gkp3QL3DDW1+uI+gxx/oJnUt/qXI4trj5OGlp9rOKdoABGULuqtqeG+3HEVQk4DjmA==}
    engines: {node: '>=12.0'}
    peerDependencies:
      postcss: ^8.3.3
    dependencies:
      postcss: 8.4.19
    dev: true

  /postcss-selector-parser/6.0.10:
    resolution: {integrity: sha512-IQ7TZdoaqbT+LCpShg46jnZVlhWD2w6iQYAcYXfHARZ7X1t/UGhhceQDs5X0cGqKvYlHNOuv7Oa1xmb0oQuA3w==}
    engines: {node: '>=4'}
    dependencies:
      cssesc: 3.0.0
      util-deprecate: 1.0.2
    dev: true

  /postcss-value-parser/3.3.1:
    resolution: {integrity: sha512-pISE66AbVkp4fDQ7VHBwRNXzAAKJjw4Vw7nWI/+Q3vuly7SNfgYXvm6i5IgFylHGK5sP/xHAbB7N49OS4gWNyQ==}
    dev: false

  /postcss-value-parser/4.2.0:
    resolution: {integrity: sha512-1NNCs6uurfkVbeXG4S8JFT9t19m45ICnif8zWLd5oPSZ50QnwMfK+H3jv408d4jw/7Bttv5axS5IiHoLaVNHeQ==}
    dev: true

  /postcss/8.4.19:
    resolution: {integrity: sha512-h+pbPsyhlYj6N2ozBmHhHrs9DzGmbaarbLvWipMRO7RLS+v4onj26MPFXA5OBYFxyqYhUJK456SwDcY9H2/zsA==}
    engines: {node: ^10 || ^12 || >=14}
    dependencies:
      nanoid: 3.3.4
      picocolors: 1.0.0
      source-map-js: 1.0.2

  /preact/10.10.6:
    resolution: {integrity: sha512-w0mCL5vICUAZrh1DuHEdOWBjxdO62lvcO++jbzr8UhhYcTbFkpegLH9XX+7MadjTl/y0feoqwQ/zAnzkc/EGog==}
    dev: false

  /preact/10.4.1:
    resolution: {integrity: sha512-WKrRpCSwL2t3tpOOGhf2WfTpcmbpxaWtDbdJdKdjd0aEiTkvOmS4NBkG6kzlaAHI9AkQ3iVqbFWM3Ei7mZ4o1Q==}
    dev: false

  /prelude-ls/1.2.1:
    resolution: {integrity: sha512-vkcDPrRZo1QZLbn5RLGPpg/WmIQ65qoWWhcGKf/b5eplkkarX0m9z8ppCat4mlOqUsWpyNuYgO3VRyrYHSzX5g==}
    engines: {node: '>= 0.8.0'}
    dev: true

  /prettier-linter-helpers/1.0.0:
    resolution: {integrity: sha512-GbK2cP9nraSSUF9N2XwUwqfzlAFlMNYYl+ShE/V+H8a9uNl/oUqB1w2EL54Jh0OlyRSd8RfWYJ3coVS4TROP2w==}
    engines: {node: '>=6.0.0'}
    dependencies:
      fast-diff: 1.2.0
    dev: true

  /prettier/2.8.0:
    resolution: {integrity: sha512-9Lmg8hTFZKG0Asr/kW9Bp8tJjRVluO8EJQVfY2T7FMw9T5jy4I/Uvx0Rca/XWf50QQ1/SS48+6IJWnrb+2yemA==}
    engines: {node: '>=10.13.0'}
    hasBin: true
    dev: true

  /prism-react-renderer/1.3.5_react@18.2.0:
    resolution: {integrity: sha512-IJ+MSwBWKG+SM3b2SUfdrhC+gu01QkV2KmRQgREThBfSQRoufqRfxfHUxpG1WcaFjP+kojcFyO9Qqtpgt3qLCg==}
    peerDependencies:
      react: '>=0.14.9'
    dependencies:
      react: 18.2.0
    dev: false

  /process-nextick-args/2.0.1:
    resolution: {integrity: sha512-3ouUOpQhtgrbOa17J7+uxOTpITYWaGP7/AhoR3+A+/1e9skrzelGi/dXzEYyvbxubEF6Wn2ypscTKiKJFFn1ag==}
    dev: true

  /prop-types/15.8.1:
    resolution: {integrity: sha512-oj87CgZICdulUohogVAR7AjlC0327U4el4L6eAvOqCeudMDVU0NThNaV+b9Df4dXgSP1gXMTnPdhfe/2qDH5cg==}
    dependencies:
      loose-envify: 1.4.0
      object-assign: 4.1.1
      react-is: 16.13.1

  /property-expr/2.0.5:
    resolution: {integrity: sha512-IJUkICM5dP5znhCckHSv30Q4b5/JA5enCtkRHYaOVOAocnH/1BQEYTC5NMfT3AVl/iXKdr3aqQbQn9DxyWknwA==}
    dev: false

  /property-information/6.1.1:
    resolution: {integrity: sha512-hrzC564QIl0r0vy4l6MvRLhafmUowhO/O3KgVSoXIbbA2Sz4j8HGpJc6T2cubRVwMwpdiG/vKGfhT4IixmKN9w==}
    dev: false

  /proxy-addr/2.0.7:
    resolution: {integrity: sha512-llQsMLSUDUPT44jdrU/O37qlnifitDP+ZwrmmZcoSKyLKvtZxpyV0n2/bD/N4tBAAZ/gJEdZU7KMraoK1+XYAg==}
    engines: {node: '>= 0.10'}
    dependencies:
      forwarded: 0.2.0
      ipaddr.js: 1.9.1
    dev: false

  /proxy-from-env/1.1.0:
    resolution: {integrity: sha512-D+zkORCbA9f1tdWRK0RaCR3GPv50cMxcrz4X8k5LTSUD1Dkw47mKJEZQNunItRTkWwgtaUSo1RVFRIG9ZXiFYg==}
    dev: false

  /pseudomap/1.0.2:
    resolution: {integrity: sha512-b/YwNhb8lk1Zz2+bXXpS/LK9OisiZZ1SNsSLxN1x2OXVEhW2Ckr/7mWE5vrC1ZTiJlD9g19jWszTmJsB+oEpFQ==}
    dev: false

  /punycode/2.1.1:
    resolution: {integrity: sha512-XRsRjdf+j5ml+y/6GKHPZbrF/8p2Yga0JPtdqTIY2Xe5ohJPD9saDJJLPvp9+NSBprVvevdXZybnj2cv8OEd0A==}
    engines: {node: '>=6'}

  /q/1.5.1:
    resolution: {integrity: sha512-kV/CThkXo6xyFEZUugw/+pIOywXcDbFYgSct5cT3gqlbkBE1SJdwy6UQoZvodiWF/ckQLZyDE/Bu1M6gVu5lVw==}
    engines: {node: '>=0.6.0', teleport: '>=0.2.0'}
    dev: true

  /qr.js/0.0.0:
    resolution: {integrity: sha512-c4iYnWb+k2E+vYpRimHqSu575b1/wKl4XFeJGpFmrJQz5I88v9aY2czh7s0w36srfCM1sXgC/xpoJz5dJfq+OQ==}
    dev: false

  /qrcode/1.4.4:
    resolution: {integrity: sha512-oLzEC5+NKFou9P0bMj5+v6Z40evexeE29Z9cummZXZ9QXyMr3lphkURzxjXgPJC5azpxcshoDWV1xE46z+/c3Q==}
    engines: {node: '>=4'}
    hasBin: true
    dependencies:
      buffer: 5.7.1
      buffer-alloc: 1.2.0
      buffer-from: 1.1.2
      dijkstrajs: 1.0.2
      isarray: 2.0.5
      pngjs: 3.4.0
      yargs: 13.3.2
    dev: false

  /qrcode/1.5.1:
    resolution: {integrity: sha512-nS8NJ1Z3md8uTjKtP+SGGhfqmTCs5flU/xR623oI0JX+Wepz9R8UrRVCTBTJm3qGw3rH6jJ6MUHjkDx15cxSSg==}
    engines: {node: '>=10.13.0'}
    hasBin: true
    dependencies:
      dijkstrajs: 1.0.2
      encode-utf8: 1.0.3
      pngjs: 5.0.0
      yargs: 15.4.1
    dev: false

  /qs/6.10.3:
    resolution: {integrity: sha512-wr7M2E0OFRfIfJZjKGieI8lBKb7fRCH4Fv5KNPEs7gJ8jadvotdsS08PzOKR7opXhZ/Xkjtt3WF9g38drmyRqQ==}
    engines: {node: '>=0.6'}
    dependencies:
      side-channel: 1.0.4
    dev: false

  /qs/6.11.0:
    resolution: {integrity: sha512-MvjoMCJwEarSbUYk5O+nmoSzSutSsTwF85zcHPQ9OrlFoZOYIjaqBAJIqIXjptyD5vThxGq52Xu/MaJzRkIk4Q==}
    engines: {node: '>=0.6'}
    dependencies:
      side-channel: 1.0.4
    dev: false

  /query-string/6.13.5:
    resolution: {integrity: sha512-svk3xg9qHR39P3JlHuD7g3nRnyay5mHbrPctEBDUxUkHRifPHXJDhBUycdCC0NBjXoDf44Gb+IsOZL1Uwn8M/Q==}
    engines: {node: '>=6'}
    dependencies:
      decode-uri-component: 0.2.0
      split-on-first: 1.1.0
      strict-uri-encode: 2.0.0
    dev: false

  /query-string/7.1.1:
    resolution: {integrity: sha512-MplouLRDHBZSG9z7fpuAAcI7aAYjDLhtsiVZsevsfaHWDS2IDdORKbSd1kWUA+V4zyva/HZoSfpwnYMMQDhb0w==}
    engines: {node: '>=6'}
    dependencies:
      decode-uri-component: 0.2.0
      filter-obj: 1.1.0
      split-on-first: 1.1.0
      strict-uri-encode: 2.0.0
    dev: false

  /queue-microtask/1.2.3:
    resolution: {integrity: sha512-NuaNSa6flKT5JaSYQzJok04JzTL1CA6aGhv5rfLW3PgqA+M2ChpZQnAC8h8i4ZFkBS8X5RqkDBHA7r4hej3K9A==}

  /quick-lru/4.0.1:
    resolution: {integrity: sha512-ARhCpm70fzdcvNQfPoy49IaanKkTlRWF2JMzqhcJbhSFRZv7nPTvZJdcY7301IPmvW+/p0RgIWnQDLJxifsQ7g==}
    engines: {node: '>=8'}
    dev: true

  /radash/9.5.0:
    resolution: {integrity: sha512-t0s8BJlvrk8YPaOS8X0J2xzqAsBlXAUkDEjoBXwlzaXsXNCpBILjT9OvWlabLa2KB/r4XrhThdXjxMs7SiCyIw==}
    engines: {node: '>=14.18.0'}
    dev: false

  /randombytes/2.1.0:
    resolution: {integrity: sha512-vYl3iOX+4CKUWuxGi9Ukhie6fsqXqS9FE2Zaic4tNFD2N2QQaXOMFbuKK4QmDHC0JO6B1Zp41J0LpT0oR68amQ==}
    dependencies:
      safe-buffer: 5.2.1
    dev: false

  /range-parser/1.2.1:
    resolution: {integrity: sha512-Hrgsx+orqoygnmhFbKaHE6c296J+HTAQXoxEF6gNupROmmGJRoyzfG3ccAveqCBrwr/2yxQ5BVd/GTl5agOwSg==}
    engines: {node: '>= 0.6'}
    dev: false

  /raw-body/2.5.1:
    resolution: {integrity: sha512-qqJBtEyVgS0ZmPGdCFPWJ3FreoqvG4MVQln/kCgF7Olq95IbOp0/BWyMwbdtn4VTvkM8Y7khCQ2Xgk/tcrCXig==}
    engines: {node: '>= 0.8'}
    dependencies:
      bytes: 3.1.2
      http-errors: 2.0.0
      iconv-lite: 0.4.24
      unpipe: 1.0.0
    dev: false

  /react-click-away-listener/2.2.2_biqbaboplfbrettd7655fr4n2y:
    resolution: {integrity: sha512-6x5Ra+2xagMq+5YcBu42jtht+bKVErgPXaI/GqYP5M8Xz2o/UbGyMd3TISQK6ixfORUTvdHeRnOVU3TbSpZ5Zg==}
    peerDependencies:
      react: ^16.8.0 || ^17.0.0 || ^18.0.0
      react-dom: ^16.8.0 || ^17.0.0 || ^18.0.0
    dependencies:
      react: 18.2.0
      react-dom: 18.2.0_react@18.2.0
    dev: false

  /react-dom/18.2.0_react@18.2.0:
    resolution: {integrity: sha512-6IMTriUmvsjHUjNtEDudZfuDQUoWXVxKHhlEGSk81n4YFS+r/Kl99wXiwlVXtPBtJenozv2P+hxDsw9eA7Xo6g==}
    peerDependencies:
      react: ^18.2.0
    dependencies:
      loose-envify: 1.4.0
      react: 18.2.0
      scheduler: 0.23.0

  /react-fast-compare/3.2.0:
    resolution: {integrity: sha512-rtGImPZ0YyLrscKI9xTpV8psd6I8VAtjKCzQDlzyDvqJA8XOW78TXYQwNRNd8g8JZnDu8q9Fu/1v4HPAVwVdHA==}
    dev: false

  /react-frame-component/5.2.3_v2m5e27vhdewzwhryxwfaorcca:
    resolution: {integrity: sha512-r+h0o3r/uqOLNT724z4CRVkxQouKJvoi3OPfjqWACD30Y87rtEmeJrNZf1WYPGknn1Y8200HAjx7hY/dPUGgmA==}
    peerDependencies:
      prop-types: ^15.5.9
      react: '>= 16.3'
      react-dom: '>= 16.3'
    dependencies:
      prop-types: 15.8.1
      react: 18.2.0
      react-dom: 18.2.0_react@18.2.0
    dev: false

  /react-hook-form/7.40.0_react@18.2.0:
    resolution: {integrity: sha512-0rokdxMPJs0k9bvFtY6dbcSydyNhnZNXCR49jgDr/aR03FDHFOK6gfh8ccqB3fl696Mk7lqh04xdm+agqWXKSw==}
    engines: {node: '>=12.22.0'}
    peerDependencies:
      react: ^16.8.0 || ^17 || ^18
    dependencies:
      react: 18.2.0
    dev: false

  /react-i18next/11.18.6_ulhmqqxshznzmtuvahdi5nasbq:
    resolution: {integrity: sha512-yHb2F9BiT0lqoQDt8loZ5gWP331GwctHz9tYQ8A2EIEUu+CcEdjBLQWli1USG3RdWQt3W+jqQLg/d4rrQR96LA==}
    peerDependencies:
      i18next: '>= 19.0.0'
      react: '>= 16.8.0'
      react-dom: '*'
      react-native: '*'
    peerDependenciesMeta:
      react-dom:
        optional: true
      react-native:
        optional: true
    dependencies:
      '@babel/runtime': 7.18.9
      html-parse-stringify: 3.0.1
      i18next: 21.9.2
      react: 18.2.0
      react-dom: 18.2.0_react@18.2.0
    dev: false

  /react-idle-timer/5.4.2_biqbaboplfbrettd7655fr4n2y:
    resolution: {integrity: sha512-ofCS/qpFjm6ZguEyePvtf9YMDnLj7zZfeLXRWGRpsC6Ga47H4dm7EvoUW8MsozGEGy8zCvPK0Sk6YuAnwLEzRQ==}
    peerDependencies:
      react: '>=16'
      react-dom: '>=16'
    dependencies:
      react: 18.2.0
      react-dom: 18.2.0_react@18.2.0
    dev: false

  /react-inspector/6.0.1_react@18.2.0:
    resolution: {integrity: sha512-cxKSeFTf7jpSSVddm66sKdolG90qURAX3g1roTeaN6x0YEbtWc8JpmFN9+yIqLNH2uEkYerWLtJZIXRIFuBKrg==}
    peerDependencies:
      react: ^16.8.4 || ^17.0.0 || ^18.0.0
    dependencies:
      react: 18.2.0
    dev: false

  /react-is/16.13.1:
    resolution: {integrity: sha512-24e6ynE2H+OKt4kqsOvNd8kBpV65zoxbA4BVsEOB3ARVWQki/DHzaUoC5KuON/BiccDaCCTZBuOcfZs70kR8bQ==}

  /react-is/18.2.0:
    resolution: {integrity: sha512-xWGDIW6x921xtzPkhiULtthJHoJvBbF3q26fzloPCK0hsvxtPVelvftw3zjbHWSkR2km9Z+4uxbDDK/6Zw9B8w==}
    dev: false

  /react-lifecycles-compat/3.0.4:
    resolution: {integrity: sha512-fBASbA6LnOU9dOU2eW7aQ8xmYBSXUIWr+UmF9b1efZBazGNO+rcXT/icdKnYm2pTwcRylVUYwW7H1PHfLekVzA==}
    dev: false

  /react-markdown/8.0.4_kzbn2opkn2327fwg5yzwzya5o4:
    resolution: {integrity: sha512-2oxHa6oDxc1apg/Gnc1Goh06t3B617xeywqI/92wmDV9FELI6ayRkwge7w7DoEqM0gRpZGTNU6xQG+YpJISnVg==}
    peerDependencies:
      '@types/react': '>=16'
      react: '>=16'
    dependencies:
      '@types/hast': 2.3.4
      '@types/prop-types': 15.7.5
      '@types/react': 18.0.26
      '@types/unist': 2.0.6
      comma-separated-tokens: 2.0.2
      hast-util-whitespace: 2.0.0
      prop-types: 15.8.1
      property-information: 6.1.1
      react: 18.2.0
      react-is: 18.2.0
      remark-parse: 10.0.1
      remark-rehype: 10.1.0
      space-separated-tokens: 2.0.1
      style-to-object: 0.3.0
      unified: 10.1.2
      unist-util-visit: 4.1.1
      vfile: 5.3.5
    transitivePeerDependencies:
      - supports-color
    dev: false

  /react-native-url-polyfill/1.3.0:
    resolution: {integrity: sha512-w9JfSkvpqqlix9UjDvJjm1EjSt652zVQ6iwCIj1cVVkwXf4jQhQgTNXY6EVTwuAmUjg6BC6k9RHCBynoLFo3IQ==}
    peerDependencies:
      react-native: '*'
    dependencies:
      whatwg-url-without-unicode: 8.0.0-3
    dev: false

  /react-popper/2.3.0_r6q5zrenym2zg7je7hgi674bti:
    resolution: {integrity: sha512-e1hj8lL3uM+sgSR4Lxzn5h1GxBlpa4CQz0XLF8kx4MDrDRWY0Ena4c97PUeSX9i5W3UAfDP0z0FXCTQkoXUl3Q==}
    peerDependencies:
      '@popperjs/core': ^2.0.0
      react: ^16.8.0 || ^17 || ^18
      react-dom: ^16.8.0 || ^17 || ^18
    dependencies:
      '@popperjs/core': 2.11.6
      react: 18.2.0
      react-dom: 18.2.0_react@18.2.0
      react-fast-compare: 3.2.0
      warning: 4.0.3
    dev: false

  /react-qr-code/2.0.8_react@18.2.0:
    resolution: {integrity: sha512-zYO9EAPQU8IIeD6c6uAle7NlKOiVKs8ji9hpbWPTGxO+FLqBN2on+XCXQvnhm91nrRd306RvNXUkUNcXXSfhWA==}
    peerDependencies:
      react: ^16.x || ^17.x || ^18.x
      react-native-svg: '*'
    peerDependenciesMeta:
      react-native-svg:
        optional: true
    dependencies:
      prop-types: 15.8.1
      qr.js: 0.0.0
      react: 18.2.0
    dev: false

  /react-refresh/0.14.0:
    resolution: {integrity: sha512-wViHqhAd8OHeLS/IRMJjTSDHF3U9eWi62F/MledQGPdJGDhodXJ9PBLNGr6WWL7qlH12Mt3TyTpbS+hGXMjCzQ==}
    engines: {node: '>=0.10.0'}
    dev: false

  /react-resize-detector/7.1.2_biqbaboplfbrettd7655fr4n2y:
    resolution: {integrity: sha512-zXnPJ2m8+6oq9Nn8zsep/orts9vQv3elrpA+R8XTcW7DVVUJ9vwDwMXaBtykAYjMnkCIaOoK9vObyR7ZgFNlOw==}
    peerDependencies:
      react: ^16.0.0 || ^17.0.0 || ^18.0.0
      react-dom: ^16.0.0 || ^17.0.0 || ^18.0.0
    dependencies:
      lodash: 4.17.21
      react: 18.2.0
      react-dom: 18.2.0_react@18.2.0
    dev: false

  /react-router-dom/6.4.4_biqbaboplfbrettd7655fr4n2y:
    resolution: {integrity: sha512-0Axverhw5d+4SBhLqLpzPhNkmv7gahUwlUVIOrRLGJ4/uwt30JVajVJXqv2Qr/LCwyvHhQc7YyK1Do8a9Jj7qA==}
    engines: {node: '>=14'}
    peerDependencies:
      react: '>=16.8'
      react-dom: '>=16.8'
    dependencies:
      '@remix-run/router': 1.0.4
      react: 18.2.0
      react-dom: 18.2.0_react@18.2.0
      react-router: 6.4.4_react@18.2.0
    dev: false

  /react-router/6.4.4_react@18.2.0:
    resolution: {integrity: sha512-SA6tSrUCRfuLWeYsTJDuriRqfFIsrSvuH7SqAJHegx9ZgxadE119rU8oOX/rG5FYEthpdEaEljdjDlnBxvfr+Q==}
    engines: {node: '>=14'}
    peerDependencies:
      react: '>=16.8'
    dependencies:
      '@remix-run/router': 1.0.4
      react: 18.2.0
    dev: false

  /react-select/5.6.0_bkycudvrb3j3gvocoupj7qjewi:
    resolution: {integrity: sha512-uUvP/72rA8NGhOL16RVBaeC12Wa4NUE0iXIa6hz0YRno9ZgxTmpuMeKzjR7vHcwmigpVCoe0prP+3NVb6Obq8Q==}
    peerDependencies:
      react: ^16.8.0 || ^17.0.0 || ^18.0.0
      react-dom: ^16.8.0 || ^17.0.0 || ^18.0.0
    dependencies:
      '@babel/runtime': 7.18.9
      '@emotion/cache': 11.10.3
      '@emotion/react': 11.10.0_xl5my4wapvq2ctl7qwehtbgorq
      '@floating-ui/dom': 1.0.2
      '@types/react-transition-group': 4.4.5
      memoize-one: 6.0.0
      prop-types: 15.8.1
      react: 18.2.0
      react-dom: 18.2.0_react@18.2.0
      react-transition-group: 4.4.5_biqbaboplfbrettd7655fr4n2y
      use-isomorphic-layout-effect: 1.1.2_kzbn2opkn2327fwg5yzwzya5o4
    transitivePeerDependencies:
      - '@babel/core'
      - '@types/react'
    dev: false

  /react-simple-animate/3.5.1_react-dom@18.2.0:
    resolution: {integrity: sha512-VpQS4nYU3G8+xU9hMinbeFZqHRVe+rNicec+y+Jaz3kHCV5TlBSkTzoaz/Nycsh2ShoWWfqfhV3Rn8E85QNqZg==}
    peerDependencies:
      react-dom: ^16.8.0 || ^17 || ^18
    dependencies:
      react-dom: 18.2.0_react@18.2.0
    dev: true

  /react-smooth/2.0.1_v2m5e27vhdewzwhryxwfaorcca:
    resolution: {integrity: sha512-Own9TA0GPPf3as4vSwFhDouVfXP15ie/wIHklhyKBH5AN6NFtdk0UpHBnonV11BtqDkAWlt40MOUc+5srmW7NA==}
    peerDependencies:
      prop-types: ^15.6.0
      react: ^15.0.0 || ^16.0.0 || ^17.0.0 || ^18.0.0
      react-dom: ^15.0.0 || ^16.0.0 || ^17.0.0 || ^18.0.0
    dependencies:
      fast-equals: 2.0.4
      prop-types: 15.8.1
      react: 18.2.0
      react-dom: 18.2.0_react@18.2.0
      react-transition-group: 2.9.0_biqbaboplfbrettd7655fr4n2y
    dev: false

  /react-table/7.8.0_react@18.2.0:
    resolution: {integrity: sha512-hNaz4ygkZO4bESeFfnfOft73iBUj8K5oKi1EcSHPAibEydfsX2MyU6Z8KCr3mv3C9Kqqh71U+DhZkFvibbnPbA==}
    peerDependencies:
      react: ^16.8.3 || ^17.0.0-0 || ^18.0.0
    dependencies:
      react: 18.2.0
    dev: false

  /react-transition-group/2.9.0_biqbaboplfbrettd7655fr4n2y:
    resolution: {integrity: sha512-+HzNTCHpeQyl4MJ/bdE0u6XRMe9+XG/+aL4mCxVN4DnPBQ0/5bfHWPDuOZUzYdMj94daZaZdCCc1Dzt9R/xSSg==}
    peerDependencies:
      react: '>=15.0.0'
      react-dom: '>=15.0.0'
    dependencies:
      dom-helpers: 3.4.0
      loose-envify: 1.4.0
      prop-types: 15.8.1
      react: 18.2.0
      react-dom: 18.2.0_react@18.2.0
      react-lifecycles-compat: 3.0.4
    dev: false

  /react-transition-group/4.4.5_biqbaboplfbrettd7655fr4n2y:
    resolution: {integrity: sha512-pZcd1MCJoiKiBR2NRxeCRg13uCXbydPnmB4EOeRrY7480qNWO8IIgQG6zlDkm6uRMsURXPuKq0GWtiM59a5Q6g==}
    peerDependencies:
      react: '>=16.6.0'
      react-dom: '>=16.6.0'
    dependencies:
      '@babel/runtime': 7.18.9
      dom-helpers: 5.2.1
      loose-envify: 1.4.0
      prop-types: 15.8.1
      react: 18.2.0
      react-dom: 18.2.0_react@18.2.0
    dev: false

  /react-virtualized-auto-sizer/1.0.7_biqbaboplfbrettd7655fr4n2y:
    resolution: {integrity: sha512-Mxi6lwOmjwIjC1X4gABXMJcKHsOo0xWl3E3ugOgufB8GJU+MqrtY35aBuvCYv/razQ1Vbp7h1gWJjGjoNN5pmA==}
    engines: {node: '>8.0.0'}
    peerDependencies:
      react: ^15.3.0 || ^16.0.0-alpha || ^17.0.0 || ^18.0.0-rc
      react-dom: ^15.3.0 || ^16.0.0-alpha || ^17.0.0 || ^18.0.0-rc
    dependencies:
      react: 18.2.0
      react-dom: 18.2.0_react@18.2.0
    dev: false

  /react-window/1.8.8_biqbaboplfbrettd7655fr4n2y:
    resolution: {integrity: sha512-D4IiBeRtGXziZ1n0XklnFGu7h9gU684zepqyKzgPNzrsrk7xOCxni+TCckjg2Nr/DiaEEGVVmnhYSlT2rB47dQ==}
    engines: {node: '>8.0.0'}
    peerDependencies:
      react: ^15.0.0 || ^16.0.0 || ^17.0.0 || ^18.0.0
      react-dom: ^15.0.0 || ^16.0.0 || ^17.0.0 || ^18.0.0
    dependencies:
      '@babel/runtime': 7.18.9
      memoize-one: 5.2.1
      react: 18.2.0
      react-dom: 18.2.0_react@18.2.0
    dev: false

  /react/18.2.0:
    resolution: {integrity: sha512-/3IjMdb2L9QbBdWiW5e3P2/npwMBaU9mHCSCUzNln0ZCYbcfTsGbTJrU/kGemdH2IWmB2ioZ+zkxtmq6g09fGQ==}
    engines: {node: '>=0.10.0'}
    dependencies:
      loose-envify: 1.4.0

  /read-pkg-up/3.0.0:
    resolution: {integrity: sha512-YFzFrVvpC6frF1sz8psoHDBGF7fLPc+llq/8NB43oagqWkx8ar5zYtsTORtOjw9W2RHLpWP+zTWwBvf1bCmcSw==}
    engines: {node: '>=4'}
    dependencies:
      find-up: 2.1.0
      read-pkg: 3.0.0
    dev: true

  /read-pkg-up/7.0.1:
    resolution: {integrity: sha512-zK0TB7Xd6JpCLmlLmufqykGE+/TlOePD6qKClNW7hHDKFh/J7/7gCWGR7joEQEW1bKq3a3yUZSObOoWLFQ4ohg==}
    engines: {node: '>=8'}
    dependencies:
      find-up: 4.1.0
      read-pkg: 5.2.0
      type-fest: 0.8.1
    dev: true

  /read-pkg/3.0.0:
    resolution: {integrity: sha512-BLq/cCO9two+lBgiTYNqD6GdtK8s4NpaWrl6/rCO9w0TUS8oJl7cmToOZfRYllKTISY6nt1U7jQ53brmKqY6BA==}
    engines: {node: '>=4'}
    dependencies:
      load-json-file: 4.0.0
      normalize-package-data: 2.5.0
      path-type: 3.0.0
    dev: true

  /read-pkg/5.2.0:
    resolution: {integrity: sha512-Ug69mNOpfvKDAc2Q8DRpMjjzdtrnv9HcSMX+4VsZxD1aZ6ZzrIE7rlzXBtWTyhULSMKg076AW6WR5iZpD0JiOg==}
    engines: {node: '>=8'}
    dependencies:
      '@types/normalize-package-data': 2.4.1
      normalize-package-data: 2.5.0
      parse-json: 5.2.0
      type-fest: 0.6.0
    dev: true

  /readable-stream/2.3.7:
    resolution: {integrity: sha512-Ebho8K4jIbHAxnuxi7o42OrZgF/ZTNcsZj6nRKyUmkhLFq8CHItp/fy6hQZuZmP/n3yZ9VBUbp4zz/mX8hmYPw==}
    dependencies:
      core-util-is: 1.0.3
      inherits: 2.0.4
      isarray: 1.0.0
      process-nextick-args: 2.0.1
      safe-buffer: 5.1.2
      string_decoder: 1.1.1
      util-deprecate: 1.0.2
    dev: true

  /readable-stream/3.6.0:
    resolution: {integrity: sha512-BViHy7LKeTz4oNnkcLJ+lVSL6vpiFeX6/d3oSH8zCW7UxP2onchk+vTGB143xuFjHS3deTgkKoXXymXqymiIdA==}
    engines: {node: '>= 6'}
    dependencies:
      inherits: 2.0.4
      string_decoder: 1.3.0
      util-deprecate: 1.0.2

  /readdirp/3.6.0:
    resolution: {integrity: sha512-hOS089on8RduqdbhvQ5Z37A0ESjsqz6qnRcffsMU3495FuTdqSm+7bhJ29JvIOsBDEEnan5DPu9t3To9VRlMzA==}
    engines: {node: '>=8.10.0'}
    dependencies:
      picomatch: 2.3.1

  /recharts-scale/0.4.5:
    resolution: {integrity: sha512-kivNFO+0OcUNu7jQquLXAxz1FIwZj8nrj+YkOKc5694NbjCvcT6aSZiIzNzd2Kul4o4rTto8QVR9lMNtxD4G1w==}
    dependencies:
      decimal.js-light: 2.5.1
    dev: false

  /recharts/2.1.16_v2m5e27vhdewzwhryxwfaorcca:
    resolution: {integrity: sha512-aYn1plTjYzRCo3UGxtWsduslwYd+Cuww3h/YAAEoRdGe0LRnBgYgaXSlVrNFkWOOSXrBavpmnli9h7pvRuk5wg==}
    engines: {node: '>=12'}
    peerDependencies:
      prop-types: ^15.6.0
      react: ^16.0.0 || ^17.0.0 || ^18.0.0
      react-dom: ^16.0.0 || ^17.0.0 || ^18.0.0
    dependencies:
      '@types/d3-interpolate': 2.0.2
      '@types/d3-scale': 3.3.2
      '@types/d3-shape': 2.1.3
      classnames: 2.3.2
      d3-interpolate: 2.0.1
      d3-scale: 3.3.0
      d3-shape: 2.1.0
      eventemitter3: 4.0.7
      lodash: 4.17.21
      prop-types: 15.8.1
      react: 18.2.0
      react-dom: 18.2.0_react@18.2.0
      react-is: 16.13.1
      react-resize-detector: 7.1.2_biqbaboplfbrettd7655fr4n2y
      react-smooth: 2.0.1_v2m5e27vhdewzwhryxwfaorcca
      recharts-scale: 0.4.5
      reduce-css-calc: 2.1.8
    dev: false

  /recrawl-sync/2.2.2:
    resolution: {integrity: sha512-E2sI4F25Fu2nrfV+KsnC7/qfk/spQIYXlonfQoS4rwxeNK5BjxnLPbWiRXHVXPwYBOTWtPX5765kTm/zJiL+LQ==}
    dependencies:
      '@cush/relative': 1.0.0
      glob-regex: 0.3.2
      slash: 3.0.0
      tslib: 1.14.1
    dev: false

  /redent/3.0.0:
    resolution: {integrity: sha512-6tDA8g98We0zd0GvVeMT9arEOnTw9qM03L9cJXaCjrip1OO764RDBLBfrB4cwzNGDj5OA5ioymC9GkizgWJDUg==}
    engines: {node: '>=8'}
    dependencies:
      indent-string: 4.0.0
      strip-indent: 3.0.0
    dev: true

  /reduce-css-calc/2.1.8:
    resolution: {integrity: sha512-8liAVezDmUcH+tdzoEGrhfbGcP7nOV4NkGE3a74+qqvE7nt9i4sKLGBuZNOnpI4WiGksiNPklZxva80061QiPg==}
    dependencies:
      css-unit-converter: 1.1.2
      postcss-value-parser: 3.3.1
    dev: false

  /regenerate-unicode-properties/10.0.1:
    resolution: {integrity: sha512-vn5DU6yg6h8hP/2OkQo3K7uVILvY4iu0oI4t3HFa81UPkhGJwkRwM10JEc3upjdhHjs/k8GJY1sRBhk5sr69Bw==}
    engines: {node: '>=4'}
    dependencies:
      regenerate: 1.4.2
    dev: false

  /regenerate/1.4.2:
    resolution: {integrity: sha512-zrceR/XhGYU/d/opr2EKO7aRHUeiBI8qjtfHqADTwZd6Szfy16la6kqD0MIUs5z5hx6AaKa+PixpPrR289+I0A==}
    dev: false

  /regenerator-runtime/0.13.10:
    resolution: {integrity: sha512-KepLsg4dU12hryUO7bp/axHAKvwGOCV0sGloQtpagJ12ai+ojVDqkeGSiRX1zlq+kjIMZ1t7gpze+26QqtdGqw==}

  /regenerator-transform/0.15.0:
    resolution: {integrity: sha512-LsrGtPmbYg19bcPHwdtmXwbW+TqNvtY4riE3P83foeHRroMbH6/2ddFBfab3t7kbzc7v7p4wbkIecHImqt0QNg==}
    dependencies:
      '@babel/runtime': 7.18.9
    dev: false

  /regexp.prototype.flags/1.4.3:
    resolution: {integrity: sha512-fjggEOO3slI6Wvgjwflkc4NFRCTZAu5CnNfBd5qOMYhWdn67nJBBu34/TkD++eeFmd8C9r9jfXJ27+nSiRkSUA==}
    engines: {node: '>= 0.4'}
    dependencies:
      call-bind: 1.0.2
      define-properties: 1.1.4
      functions-have-names: 1.2.3

  /regexpp/3.2.0:
    resolution: {integrity: sha512-pq2bWo9mVD43nbts2wGv17XLiNLya+GklZ8kaDLV2Z08gDCsGpnKn9BFMepvWuHCbyVvY7J5o5+BVvoQbmlJLg==}
    engines: {node: '>=8'}
    dev: true

  /regexpu-core/5.1.0:
    resolution: {integrity: sha512-bb6hk+xWd2PEOkj5It46A16zFMs2mv86Iwpdu94la4S3sJ7C973h2dHpYKwIBGaWSO7cIRJ+UX0IeMaWcO4qwA==}
    engines: {node: '>=4'}
    dependencies:
      regenerate: 1.4.2
      regenerate-unicode-properties: 10.0.1
      regjsgen: 0.6.0
      regjsparser: 0.8.4
      unicode-match-property-ecmascript: 2.0.0
      unicode-match-property-value-ecmascript: 2.0.0
    dev: false

  /regjsgen/0.6.0:
    resolution: {integrity: sha512-ozE883Uigtqj3bx7OhL1KNbCzGyW2NQZPl6Hs09WTvCuZD5sTI4JY58bkbQWa/Y9hxIsvJ3M8Nbf7j54IqeZbA==}
    dev: false

  /regjsparser/0.8.4:
    resolution: {integrity: sha512-J3LABycON/VNEu3abOviqGHuB/LOtOQj8SKmfP9anY5GfAVw/SPjwzSjxGjbZXIxbGfqTHtJw58C2Li/WkStmA==}
    hasBin: true
    dependencies:
      jsesc: 0.5.0
    dev: false

  /remark-parse/10.0.1:
    resolution: {integrity: sha512-1fUyHr2jLsVOkhbvPRBJ5zTKZZyD6yZzYaWCS6BPBdQ8vEMBCH+9zNCDA6tET/zHCi/jLqjCWtlJZUPk+DbnFw==}
    dependencies:
      '@types/mdast': 3.0.10
      mdast-util-from-markdown: 1.2.0
      unified: 10.1.2
    transitivePeerDependencies:
      - supports-color
    dev: false

  /remark-rehype/10.1.0:
    resolution: {integrity: sha512-EFmR5zppdBp0WQeDVZ/b66CWJipB2q2VLNFMabzDSGR66Z2fQii83G5gTBbgGEnEEA0QRussvrFHxk1HWGJskw==}
    dependencies:
      '@types/hast': 2.3.4
      '@types/mdast': 3.0.10
      mdast-util-to-hast: 12.2.4
      unified: 10.1.2
    dev: false

  /require-directory/2.1.1:
    resolution: {integrity: sha512-fGxEI7+wsG9xrvdjsrlmL22OMTTiHRwAMroiEeMgq8gzoLC/PQr7RsRDSTLUg/bZAZtF+TVIkHc6/4RIKrui+Q==}
    engines: {node: '>=0.10.0'}

  /require-from-string/2.0.2:
    resolution: {integrity: sha512-Xf0nWe6RseziFMu+Ap9biiUbmplq6S9/p+7w7YXP/JBHhrUDDUhwa+vANyubuqfZWTveU//DYVGsDG7RKL/vEw==}
    engines: {node: '>=0.10.0'}
    dev: true

  /require-main-filename/2.0.0:
    resolution: {integrity: sha512-NKN5kMDylKuldxYLSUfrbo5Tuzh4hd+2E8NPPX02mZtn1VuREQToYe/ZdlJy+J3uCpfaiGF05e7B8W0iXbQHmg==}
    dev: false

  /resolve-from/4.0.0:
    resolution: {integrity: sha512-pb/MYmXstAkysRFx8piNI1tGFNQIFA3vkE3Gq4EuA1dF6gHp/+vgZqsCGJapvy8N3Q+4o7FwvquPJcnZ7RYy4g==}
    engines: {node: '>=4'}

  /resolve-from/5.0.0:
    resolution: {integrity: sha512-qYg9KP24dD5qka9J47d0aVky0N+b4fTU89LN9iDnjB5waksiC49rvMB0PrUJQGoTmH50XPiqOvAjDfaijGxYZw==}
    engines: {node: '>=8'}
    dev: true

  /resolve/1.22.1:
    resolution: {integrity: sha512-nBpuuYuY5jFsli/JIs1oldw6fOQCBioohqWZg/2hiaOybXOft4lonv85uDOKXdf8rhyK159cxU5cDcK/NKk8zw==}
    hasBin: true
    dependencies:
      is-core-module: 2.10.0
      path-parse: 1.0.7
      supports-preserve-symlinks-flag: 1.0.0

  /resolve/2.0.0-next.4:
    resolution: {integrity: sha512-iMDbmAWtfU+MHpxt/I5iWI7cY6YVEZUQ3MBgPQ++XD1PELuJHIl82xBmObyP2KyQmkNB2dsqF7seoQQiAn5yDQ==}
    hasBin: true
    dependencies:
      is-core-module: 2.10.0
      path-parse: 1.0.7
      supports-preserve-symlinks-flag: 1.0.0
    dev: true

  /reusify/1.0.4:
    resolution: {integrity: sha512-U9nH88a3fc/ekCF1l0/UP1IosiuIjyTh7hBvXVMHYgVcfGvt897Xguj2UOLDeI5BG2m7/uwyaLVT6fbtCwTyzw==}
    engines: {iojs: '>=1.0.0', node: '>=0.10.0'}

  /rimraf/3.0.2:
    resolution: {integrity: sha512-JZkJMZkAGFFPP2YqXZXPbMlMBgsxzE8ILs4lMIX/2o0L9UBw9O/Y3o6wFw/i9YLapcUJWwqbi3kdxIPdC62TIA==}
    hasBin: true
    dependencies:
      glob: 7.2.3
    dev: true

  /ripemd160/2.0.2:
    resolution: {integrity: sha512-ii4iagi25WusVoiC4B4lq7pbXfAp3D9v5CwfkY33vffw2+pkDjY1D8GaN7spsxvCSx8dkPqOZCEZyfxcmJG2IA==}
    dependencies:
      hash-base: 3.1.0
      inherits: 2.0.4
    dev: false

  /rlp/2.2.7:
    resolution: {integrity: sha512-d5gdPmgQ0Z+AklL2NVXr/IoSjNZFfTVvQWzL/AM2AOcSzYP2xjlb0AC8YyCLc41MSNf6P6QVtjgPdmVtzb+4lQ==}
    hasBin: true
    dependencies:
      bn.js: 5.2.1
    dev: false

  /rollup-plugin-inject/3.0.2:
    resolution: {integrity: sha512-ptg9PQwzs3orn4jkgXJ74bfs5vYz1NCZlSQMBUA0wKcGp5i5pA1AO3fOUEte8enhGUC+iapTCzEWw2jEFFUO/w==}
    deprecated: This package has been deprecated and is no longer maintained. Please use @rollup/plugin-inject.
    dependencies:
      estree-walker: 0.6.1
      magic-string: 0.25.9
      rollup-pluginutils: 2.8.2
    dev: true

  /rollup-plugin-node-polyfills/0.2.1:
    resolution: {integrity: sha512-4kCrKPTJ6sK4/gLL/U5QzVT8cxJcofO0OU74tnB19F40cmuAKSzH5/siithxlofFEjwvw1YAhPmbvGNA6jEroA==}
    dependencies:
      rollup-plugin-inject: 3.0.2
    dev: true

  /rollup-plugin-polyfill-node/0.11.0_rollup@3.5.1:
    resolution: {integrity: sha512-5t+qhq4LAQKQBgbPOQJEoxxGzU5b+zLfvzpUAGy9u0MCMs8y+mrjUAv8+xrkWdxnwXQwJtjmCMnA9lCflsMzNw==}
    peerDependencies:
      rollup: ^1.20.0 || ^2.0.0 || ^3.0.0
    dependencies:
      '@rollup/plugin-inject': 5.0.2_rollup@3.5.1
      rollup: 3.5.1
    dev: true

  /rollup-pluginutils/2.8.2:
    resolution: {integrity: sha512-EEp9NhnUkwY8aif6bxgovPHMoMoNr2FulJziTndpt5H9RdwC47GSGuII9XxpSdzVGM0GWrNPHV6ie1LTNJPaLQ==}
    dependencies:
      estree-walker: 0.6.1
    dev: true

  /rollup/2.79.1:
    resolution: {integrity: sha512-uKxbd0IhMZOhjAiD5oAFp7BqvkA4Dv47qpOCtaNvng4HBwdbWtdOh8f5nZNuk2rp51PMGk3bzfWu5oayNEuYnw==}
    engines: {node: '>=10.0.0'}
    hasBin: true
    optionalDependencies:
      fsevents: 2.3.2

  /rollup/3.5.1:
    resolution: {integrity: sha512-hdQWTvPeiAbM6SUkxV70HdGUVxsgsc+CLy5fuh4KdgUBJ0SowXiix8gANgXoG3wEuLwfoJhCT2V+WwxfWq9Ikw==}
    engines: {node: '>=14.18.0', npm: '>=8.0.0'}
    hasBin: true
    optionalDependencies:
      fsevents: 2.3.2

  /rome/0.9.2-next:
    resolution: {integrity: sha512-ppc7Jg3oZfmVXvs28OynJBWa26dy8201QNH3vY8RlfdzxblLOb9+ovPgcmwceSURZMNz/HS+aTpuHW8T06ciHA==}
    engines: {node: '>=14.*'}
    hasBin: true
    requiresBuild: true
    optionalDependencies:
      '@rometools/cli-darwin-arm64': 0.9.2-next
      '@rometools/cli-darwin-x64': 0.9.2-next
      '@rometools/cli-linux-arm64': 0.9.2-next
      '@rometools/cli-linux-x64': 0.9.2-next
      '@rometools/cli-win32-arm64': 0.9.2-next
      '@rometools/cli-win32-x64': 0.9.2-next
      '@rometools/wasm-bundler': 0.9.2-next
      '@rometools/wasm-nodejs': 0.9.2-next
      '@rometools/wasm-web': 0.9.2-next
    dev: false

  /rpc-websockets/7.5.0:
    resolution: {integrity: sha512-9tIRi1uZGy7YmDjErf1Ax3wtqdSSLIlnmL5OtOzgd5eqPKbsPpwDP5whUDO2LQay3Xp0CcHlcNSGzacNRluBaQ==}
    dependencies:
      '@babel/runtime': 7.18.9
      eventemitter3: 4.0.7
      uuid: 8.3.2
      ws: 8.8.1_22kvxa7zeyivx4jp72v2w3pkvy
    optionalDependencies:
      bufferutil: 4.0.6
      utf-8-validate: 5.0.9
    dev: false

  /run-applescript/5.0.0:
    resolution: {integrity: sha512-XcT5rBksx1QdIhlFOCtgZkB99ZEouFZ1E2Kc2LHqNW13U3/74YGdkQRmThTwxy4QIyookibDKYZOPqX//6BlAg==}
    engines: {node: '>=12'}
    dependencies:
      execa: 5.1.1
    dev: false

  /run-parallel/1.2.0:
    resolution: {integrity: sha512-5l4VyZR86LZ/lDxZTR6jqL8AFE2S0IFLMP26AbjsLVADxHdhB/c0GUsH+y39UfCi3dzz8OlQuPmnaJOMoDHQBA==}
    dependencies:
      queue-microtask: 1.2.3

  /rxjs/6.6.7:
    resolution: {integrity: sha512-hTdwr+7yYNIT5n4AMYp85KA6yw2Va0FLa3Rguvbpa4W3I5xynaBZo41cM3XM+4Q6fRMj3sBYIR1VAmZMXYJvRQ==}
    engines: {npm: '>=2.0.0'}
    dependencies:
      tslib: 1.14.1
    dev: false

  /rxjs/7.5.7:
    resolution: {integrity: sha512-z9MzKh/UcOqB3i20H6rtrlaE/CgjLOvheWK/9ILrbhROGTweAi1BaFsTT9FbwZi5Trr1qNRs+MXkhmR06awzQA==}
    dependencies:
      tslib: 2.4.0
    dev: false

  /sade/1.8.1:
    resolution: {integrity: sha512-xal3CZX1Xlo/k4ApwCFrHVACi9fBqJ7V+mwhBsuf/1IOKbBy098Fex+Wa/5QMubw09pSZ/u8EY8PWgevJsXp1A==}
    engines: {node: '>=6'}
    dependencies:
      mri: 1.2.0
    dev: false

  /safe-buffer/5.1.2:
    resolution: {integrity: sha512-Gd2UZBJDkXlY7GbJxfsE8/nvKkUEU1G38c1siN6QP6a9PT9MmHB8GnpscSmMJSoF8LOIrt8ud/wPtojys4G6+g==}

  /safe-buffer/5.2.1:
    resolution: {integrity: sha512-rp3So07KcdmmKbGvgaNxQSJr7bGVSVk5S9Eq1F+ppbRo70+YeaDxkw5Dd8NPN+GD6bjnYm2VuPuCXmpuYvmCXQ==}

  /safe-event-emitter/1.0.1:
    resolution: {integrity: sha512-e1wFe99A91XYYxoQbcq2ZJUWurxEyP8vfz7A7vuUe1s95q8r5ebraVaA1BukYJcpM6V16ugWoD9vngi8Ccu5fg==}
    deprecated: Renamed to @metamask/safe-event-emitter
    dependencies:
      events: 3.3.0
    dev: false

  /safe-json-utils/1.1.1:
    resolution: {integrity: sha512-SAJWGKDs50tAbiDXLf89PDwt9XYkWyANFWVzn4dTXl5QyI8t2o/bW5/OJl3lvc2WVU4MEpTo9Yz5NVFNsp+OJQ==}
    dev: false

  /safe-regex-test/1.0.0:
    resolution: {integrity: sha512-JBUUzyOgEwXQY1NuPtvcj/qcBDbDmEvWufhlnXZIm75DEHp+afM1r1ujJpJsV/gSM4t59tpDyPi1sd6ZaPFfsA==}
    dependencies:
      call-bind: 1.0.2
      get-intrinsic: 1.1.3
      is-regex: 1.1.4

  /safer-buffer/2.1.2:
    resolution: {integrity: sha512-YZo3K82SD7Riyi0E1EQPojLz7kpepnSQI9IyPbHHg1XXXevb5dJI7tpyN2ADxGcQbHG7vcyRHk0cbwqcQriUtg==}
    dev: false

  /sass/1.56.1:
    resolution: {integrity: sha512-VpEyKpyBPCxE7qGDtOcdJ6fFbcpOM+Emu7uZLxVrkX8KVU/Dp5UF7WLvzqRuUhB6mqqQt1xffLoG+AndxTZrCQ==}
    engines: {node: '>=12.0.0'}
    hasBin: true
    dependencies:
      chokidar: 3.5.3
      immutable: 4.1.0
      source-map-js: 1.0.2

  /scheduler/0.23.0:
    resolution: {integrity: sha512-CtuThmgHNg7zIZWAXi3AsyIzA3n4xx7aNyjwC2VJldO2LMVDhFK+63xGqq6CsJH4rTAt6/M+N4GhZiDYPx9eUw==}
    dependencies:
      loose-envify: 1.4.0

  /scrypt-js/3.0.1:
    resolution: {integrity: sha512-cdwTTnqPu0Hyvf5in5asVdZocVDTNRmR7XEcJuIzMjJeSHybHl7vpB66AzwTaIg6CLSbtjcxc8fqcySfnTkccA==}
    dev: false

  /secp256k1/4.0.3:
    resolution: {integrity: sha512-NLZVf+ROMxwtEj3Xa562qgv2BK5e2WNmXPiOdVIPLgs6lyTzMvBq0aWTYMI5XCP9jZMVKOcqZLw/Wc4vDkuxhA==}
    engines: {node: '>=10.0.0'}
    requiresBuild: true
    dependencies:
      elliptic: 6.5.4
      node-addon-api: 2.0.2
      node-gyp-build: 4.5.0
    dev: false

  /semver/5.7.1:
    resolution: {integrity: sha512-sauaDf/PZdVgrLTNYHRtpXa1iRiKcaebiKQ1BJdpQlWH2lCvexQdX55snPFyK7QzpudqbCI0qXFfOasHdyNDGQ==}
    hasBin: true
    dev: true

  /semver/6.3.0:
    resolution: {integrity: sha512-b39TBaTSfV6yBrapU89p5fKekE2m/NwnDocOVruQFS1/veMgdzuPcnOM34M6CwxW8jH/lxEa5rBoDeUwu5HHTw==}
    hasBin: true

  /semver/7.0.0:
    resolution: {integrity: sha512-+GB6zVA9LWh6zovYQLALHwv5rb2PHGlJi3lfiqIHxR0uuwCgefcOJc59v9fv1w8GbStwxuuqqAjI9NMAOOgq1A==}
    hasBin: true
    dev: false

  /semver/7.3.7:
    resolution: {integrity: sha512-QlYTucUYOews+WeEujDoEGziz4K6c47V/Bd+LjSSYcA94p+DmINdf7ncaUinThfvZyu13lN9OY1XDxt8C0Tw0g==}
    engines: {node: '>=10'}
    hasBin: true
    dependencies:
      lru-cache: 6.0.0
    dev: true

  /send/0.18.0:
    resolution: {integrity: sha512-qqWzuOjSFOuqPjFe4NOsMLafToQQwBSOEpS+FwEt3A2V3vKubTquT3vmLTQpFgMXp8AlFWFuP1qKaJZOtPpVXg==}
    engines: {node: '>= 0.8.0'}
    dependencies:
      debug: 2.6.9
      depd: 2.0.0
      destroy: 1.2.0
      encodeurl: 1.0.2
      escape-html: 1.0.3
      etag: 1.8.1
      fresh: 0.5.2
      http-errors: 2.0.0
      mime: 1.6.0
      ms: 2.1.3
      on-finished: 2.4.1
      range-parser: 1.2.1
      statuses: 2.0.1
    transitivePeerDependencies:
      - supports-color
    dev: false

  /serve-static/1.15.0:
    resolution: {integrity: sha512-XGuRDNjXUijsUL0vl6nSD7cwURuzEgglbOaFuZM9g3kwDXOWVTck0jLzjPzGD+TazWbboZYu52/9/XPdUgne9g==}
    engines: {node: '>= 0.8.0'}
    dependencies:
      encodeurl: 1.0.2
      escape-html: 1.0.3
      parseurl: 1.3.3
      send: 0.18.0
    transitivePeerDependencies:
      - supports-color
    dev: false

  /set-blocking/2.0.0:
    resolution: {integrity: sha512-KiKBS8AnWGEyLzofFfmvKwpdPzqiy16LvQfK3yv/fVH7Bj13/wl3JSR1J+rfgRE9q7xUJK4qvgS8raSOeLUehw==}
    dev: false

  /setimmediate/1.0.5:
    resolution: {integrity: sha512-MATJdZp8sLqDl/68LfQmbP8zKPLQNV6BIZoIgrscFDQ+RsvK/BxeDQOgyxKKoh0y/8h3BqVFnCqQ/gd+reiIXA==}
    dev: false

  /setprototypeof/1.2.0:
    resolution: {integrity: sha512-E5LDX7Wrp85Kil5bhZv46j8jOeboKq5JMmYM3gVGdGH8xFpPWXUMsNrlODCrkoxMEeNi/XZIwuRvY4XNwYMJpw==}
    dev: false

  /sha.js/2.4.11:
    resolution: {integrity: sha512-QMEp5B7cftE7APOjk5Y6xgrbWu+WkLVQwk8JNjZ8nKRciZaByEW6MubieAiToS7+dwvrjGhH8jRXz3MVd0AYqQ==}
    hasBin: true
    dependencies:
      inherits: 2.0.4
      safe-buffer: 5.2.1
    dev: false

  /shebang-command/2.0.0:
    resolution: {integrity: sha512-kHxr2zZpYtdmrN1qDjrrX/Z1rR1kG8Dx+gkpK1G4eXmvXswmcE1hTWBWYUzlraYw1/yZp6YuDY77YtvbN0dmDA==}
    engines: {node: '>=8'}
    dependencies:
      shebang-regex: 3.0.0

  /shebang-regex/3.0.0:
    resolution: {integrity: sha512-7++dFhtcx3353uBaq8DDR4NuxBetBzC7ZQOhmTQInHEd6bSrXdiEyzCvG07Z44UYdLShWUyXt5M/yhz8ekcb1A==}
    engines: {node: '>=8'}

  /shiki/0.11.1:
    resolution: {integrity: sha512-EugY9VASFuDqOexOgXR18ZV+TbFrQHeCpEYaXamO+SZlsnT/2LxuLBX25GGtIrwaEVFXUAbUQ601SWE2rMwWHA==}
    dependencies:
      jsonc-parser: 3.1.0
      vscode-oniguruma: 1.6.2
      vscode-textmate: 6.0.0
    dev: true

  /side-channel/1.0.4:
    resolution: {integrity: sha512-q5XPytqFEIKHkGdiMIrY10mvLRvnQh42/+GoBlFW3b2LXLE2xxJpZFdm94we0BaoV3RwJyGqg5wS7epxTv0Zvw==}
    dependencies:
      call-bind: 1.0.2
      get-intrinsic: 1.1.3
      object-inspect: 1.12.2

  /signal-exit/3.0.7:
    resolution: {integrity: sha512-wnD2ZE+l+SPC/uoS0vXeE9L1+0wuaMqKlfz9AMUo38JsyLSBWSFcHR1Rri62LZc12vLr1gb3jl7iwQhgwpAbGQ==}

  /slash/3.0.0:
    resolution: {integrity: sha512-g9Q1haeby36OSStwb4ntCGGGaKsaVSjQ68fBxoQcutl5fS1vuY18H3wSt3jFyFtrkx+Kz0V1G85A4MyAdDMi2Q==}
    engines: {node: '>=8'}

  /slash/4.0.0:
    resolution: {integrity: sha512-3dOsAHXXUkQTpOYcoAxLIorMTp4gIQr5IW3iVb7A7lFIp0VHhnynm9izx6TssdrIcVIESAlVjtnO2K8bg+Coew==}
    engines: {node: '>=12'}
    dev: false

  /slice-ansi/4.0.0:
    resolution: {integrity: sha512-qMCMfhY040cVHT43K9BFygqYbUPFZKHOg7K73mtTWJRb8pyP3fzf4Ixd5SzdEJQ6MRUg/WBnOLxghZtKKurENQ==}
    engines: {node: '>=10'}
    dependencies:
      ansi-styles: 4.3.0
      astral-regex: 2.0.0
      is-fullwidth-code-point: 3.0.0
    dev: true

  /source-map-js/1.0.2:
    resolution: {integrity: sha512-R0XvVJ9WusLiqTCEiGCmICCMplcCkIwwR11mOSD9CR5u+IXYdiseeEuXCVAjS54zqwkLcPNnmU4OeJ6tUrWhDw==}
    engines: {node: '>=0.10.0'}

  /source-map-support/0.5.21:
    resolution: {integrity: sha512-uBHU3L3czsIyYXKX88fdrGovxdSCoTGDRZ6SYXtSRxLZUzHg5P/66Ht6uoUlHu9EZod+inXhKo3qQgwXUT/y1w==}
    dependencies:
      buffer-from: 1.1.2
      source-map: 0.6.1

  /source-map/0.5.7:
    resolution: {integrity: sha512-LbrmJOMUSdEVxIKvdcJzQC+nQhe8FUZQTXQy6+I75skNgn3OoQ0DZA8YnFa7gp8tqtL3KPf1kmo0R5DoApeSGQ==}
    engines: {node: '>=0.10.0'}

  /source-map/0.6.1:
    resolution: {integrity: sha512-UjgapumWlbMhkBgzT7Ykc5YXUT46F0iKu8SGXq0bcwP5dz/h0Plj6enJqjz1Zbq2l5WaqYnrVbwWOWMyF3F47g==}
    engines: {node: '>=0.10.0'}

  /sourcemap-codec/1.4.8:
    resolution: {integrity: sha512-9NykojV5Uih4lgo5So5dtw+f0JgJX30KCNI8gwhz2J9A15wD0Ml6tjHKwf6fTSa6fAdVBdZeNOs9eJ71qCk8vA==}

  /space-separated-tokens/2.0.1:
    resolution: {integrity: sha512-ekwEbFp5aqSPKaqeY1PGrlGQxPNaq+Cnx4+bE2D8sciBQrHpbwoBbawqTN2+6jPs9IdWxxiUcN0K2pkczD3zmw==}
    dev: false

  /spdx-correct/3.1.1:
    resolution: {integrity: sha512-cOYcUWwhCuHCXi49RhFRCyJEK3iPj1Ziz9DpViV3tbZOwXD49QzIN3MpOLJNxh2qwq2lJJZaKMVw9qNi4jTC0w==}
    dependencies:
      spdx-expression-parse: 3.0.1
      spdx-license-ids: 3.0.12
    dev: true

  /spdx-exceptions/2.3.0:
    resolution: {integrity: sha512-/tTrYOC7PPI1nUAgx34hUpqXuyJG+DTHJTnIULG4rDygi4xu/tfgmq1e1cIRwRzwZgo4NLySi+ricLkZkw4i5A==}
    dev: true

  /spdx-expression-parse/3.0.1:
    resolution: {integrity: sha512-cbqHunsQWnJNE6KhVSMsMeH5H/L9EpymbzqTQ3uLwNCLZ1Q481oWaofqH7nO6V07xlXwY6PhQdQ2IedWx/ZK4Q==}
    dependencies:
      spdx-exceptions: 2.3.0
      spdx-license-ids: 3.0.12
    dev: true

  /spdx-license-ids/3.0.12:
    resolution: {integrity: sha512-rr+VVSXtRhO4OHbXUiAF7xW3Bo9DuuF6C5jH+q/x15j2jniycgKbxU09Hr0WqlSLUs4i4ltHGXqTe7VHclYWyA==}
    dev: true

  /split-on-first/1.1.0:
    resolution: {integrity: sha512-43ZssAJaMusuKWL8sKUBQXHWOpq8d6CfN/u1p4gUzfJkM05C8rxTmYrkIPTXapZpORA6LkkzcUulJ8FqA7Uudw==}
    engines: {node: '>=6'}
    dev: false

  /split/1.0.1:
    resolution: {integrity: sha512-mTyOoPbrivtXnwnIxZRFYRrPNtEFKlpB2fvjSnCQUiAA6qAZzqwna5envK4uk6OIeP17CsdF3rSBGYVBsU0Tkg==}
    dependencies:
      through: 2.3.8
    dev: true

  /split2/3.2.2:
    resolution: {integrity: sha512-9NThjpgZnifTkJpzTZ7Eue85S49QwpNhZTq6GRJwObb6jnLFNGB7Qm73V5HewTROPyxD0C29xqmaI68bQtV+hg==}
    dependencies:
      readable-stream: 3.6.0
    dev: true

  /stable/0.1.8:
    resolution: {integrity: sha512-ji9qxRnOVfcuLDySj9qzhGSEFVobyt1kIOSkj1qZzYLzq7Tos/oUUWvotUPQLlrsidqsK6tBH89Bc9kL5zHA6w==}
    deprecated: 'Modern JS already guarantees Array#sort() is a stable sort, so this library is deprecated. See the compatibility table on MDN: https://developer.mozilla.org/en-US/docs/Web/JavaScript/Reference/Global_Objects/Array/sort#browser_compatibility'
    dev: true

  /standard-version/9.5.0:
    resolution: {integrity: sha512-3zWJ/mmZQsOaO+fOlsa0+QK90pwhNd042qEcw6hKFNoLFs7peGyvPffpEBbK/DSGPbyOvli0mUIFv5A4qTjh2Q==}
    engines: {node: '>=10'}
    hasBin: true
    dependencies:
      chalk: 2.4.2
      conventional-changelog: 3.1.25
      conventional-changelog-config-spec: 2.1.0
      conventional-changelog-conventionalcommits: 4.6.3
      conventional-recommended-bump: 6.1.0
      detect-indent: 6.1.0
      detect-newline: 3.1.0
      dotgitignore: 2.1.0
      figures: 3.2.0
      find-up: 5.0.0
      git-semver-tags: 4.1.1
      semver: 7.3.7
      stringify-package: 1.0.1
      yargs: 16.2.0
    dev: true

  /statuses/2.0.1:
    resolution: {integrity: sha512-RwNA9Z/7PrK06rYLIzFMlaF+l73iwpzsqRIFgbMLbTcLD6cOao82TaWefPXQvB2fOC4AjuYSEndS7N/mTCbkdQ==}
    engines: {node: '>= 0.8'}
    dev: false

  /stream-browserify/3.0.0:
    resolution: {integrity: sha512-H73RAHsVBapbim0tU2JwwOiXUj+fikfiaoYAKHF3VJfA0pe2BCzkhAHBlLG6REzE+2WNZcxOXjK7lkso+9euLA==}
    dependencies:
      inherits: 2.0.4
      readable-stream: 3.6.0
    dev: false

  /strict-uri-encode/2.0.0:
    resolution: {integrity: sha512-QwiXZgpRcKkhTj2Scnn++4PKtWsH0kpzZ62L2R6c/LUVYv7hVnZqcg2+sMuT6R7Jusu1vviK/MFsu6kNJfWlEQ==}
    engines: {node: '>=4'}
    dev: false

  /string-width/3.1.0:
    resolution: {integrity: sha512-vafcv6KjVZKSgz06oM/H6GDBrAtz8vdhQakGjFIvNrHA6y3HCF1CInLy+QLq8dTJPQ1b+KDUqDFctkdRW44e1w==}
    engines: {node: '>=6'}
    dependencies:
      emoji-regex: 7.0.3
      is-fullwidth-code-point: 2.0.0
      strip-ansi: 5.2.0
    dev: false

  /string-width/4.2.3:
    resolution: {integrity: sha512-wKyQRQpjJ0sIp62ErSZdGsjMJWsap5oRNihHhu6G7JVO/9jIB6UyevL+tXuOqrng8j/cxKTWyWUwvSTriiZz/g==}
    engines: {node: '>=8'}
    dependencies:
      emoji-regex: 8.0.0
      is-fullwidth-code-point: 3.0.0
      strip-ansi: 6.0.1

  /string-width/5.1.2:
    resolution: {integrity: sha512-HnLOCR3vjcY8beoNLtcjZ5/nxn2afmME6lhrDrebokqMap+XbeW8n9TXpPDOqdGK5qcI3oT0GKTW6wC7EMiVqA==}
    engines: {node: '>=12'}
    dependencies:
      eastasianwidth: 0.2.0
      emoji-regex: 9.2.2
      strip-ansi: 7.0.1
    dev: false

  /string.prototype.matchall/4.0.8:
    resolution: {integrity: sha512-6zOCOcJ+RJAQshcTvXPHoxoQGONa3e/Lqx90wUA+wEzX78sg5Bo+1tQo4N0pohS0erG9qtCqJDjNCQBjeWVxyg==}
    dependencies:
      call-bind: 1.0.2
      define-properties: 1.1.4
      es-abstract: 1.20.4
      get-intrinsic: 1.1.3
      has-symbols: 1.0.3
      internal-slot: 1.0.3
      regexp.prototype.flags: 1.4.3
      side-channel: 1.0.4
    dev: true

  /string.prototype.trimend/1.0.5:
    resolution: {integrity: sha512-I7RGvmjV4pJ7O3kdf+LXFpVfdNOxtCW/2C8f6jNiW4+PQchwxkCDzlk1/7p+Wl4bqFIZeF47qAHXLuHHWKAxog==}
    dependencies:
      call-bind: 1.0.2
      define-properties: 1.1.4
      es-abstract: 1.20.1

  /string.prototype.trimstart/1.0.5:
    resolution: {integrity: sha512-THx16TJCGlsN0o6dl2o6ncWUsdgnLRSA23rRE5pyGBw/mLr3Ej/R2LaqCtgP8VNMGZsvMWnf9ooZPyY2bHvUFg==}
    dependencies:
      call-bind: 1.0.2
      define-properties: 1.1.4
      es-abstract: 1.20.1

  /string_decoder/1.1.1:
    resolution: {integrity: sha512-n/ShnvDi6FHbbVfviro+WojiFzv+s8MPMHBczVePfUpDJLwoLT0ht1l4YwBCbi8pJAveEEdnkHyPyTP/mzRfwg==}
    dependencies:
      safe-buffer: 5.1.2
    dev: true

  /string_decoder/1.3.0:
    resolution: {integrity: sha512-hkRX8U1WjJFd8LsDJ2yQ/wWWxaopEsABU1XfkM8A+j0+85JAGppt16cr1Whg6KIbb4okU6Mql6BOj+uup/wKeA==}
    dependencies:
      safe-buffer: 5.2.1

  /stringify-package/1.0.1:
    resolution: {integrity: sha512-sa4DUQsYciMP1xhKWGuFM04fB0LG/9DlluZoSVywUMRNvzid6XucHK0/90xGxRoHrAaROrcHK1aPKaijCtSrhg==}
    dev: true

  /strip-ansi/5.2.0:
    resolution: {integrity: sha512-DuRs1gKbBqsMKIZlrffwlug8MHkcnpjs5VPmL1PAh+mA30U0DTotfDZ0d2UUsXpPmPmMMJ6W773MaA3J+lbiWA==}
    engines: {node: '>=6'}
    dependencies:
      ansi-regex: 4.1.1
    dev: false

  /strip-ansi/6.0.1:
    resolution: {integrity: sha512-Y38VPSHcqkFrCpFnQ9vuSXmquuv5oXOKpGeT6aGrr3o3Gc9AlVa6JBfUSOCnbxGGZF+/0ooI7KrPuUSztUdU5A==}
    engines: {node: '>=8'}
    dependencies:
      ansi-regex: 5.0.1

  /strip-ansi/7.0.1:
    resolution: {integrity: sha512-cXNxvT8dFNRVfhVME3JAe98mkXDYN2O1l7jmcwMnOslDeESg1rF/OZMtK0nRAhiari1unG5cD4jG3rapUAkLbw==}
    engines: {node: '>=12'}
    dependencies:
      ansi-regex: 6.0.1
    dev: false

  /strip-bom/3.0.0:
    resolution: {integrity: sha512-vavAMRXOgBVNF6nyEEmL3DBK19iRpDcoIwW+swQ+CbGiu7lju6t+JklA1MHweoWtadgt4ISVUsXLyDq34ddcwA==}
    engines: {node: '>=4'}

  /strip-eof/1.0.0:
    resolution: {integrity: sha512-7FCwGGmx8mD5xQd3RPUvnSpUXHM3BWuzjtpD4TXsfcZ9EL4azvVVUscFYwD9nx8Kh+uCBC00XBtAykoMHwTh8Q==}
    engines: {node: '>=0.10.0'}
    dev: false

  /strip-final-newline/2.0.0:
    resolution: {integrity: sha512-BrpvfNAE3dcvq7ll3xVumzjKjZQ5tI1sEUIKr3Uoks0XUl45St3FlatVqef9prk4jRDzhW6WZg+3bk93y6pLjA==}
    engines: {node: '>=6'}
    dev: false

  /strip-hex-prefix/1.0.0:
    resolution: {integrity: sha512-q8d4ue7JGEiVcypji1bALTos+0pWtyGlivAWyPuTkHzuTCJqrK9sWxYQZUq6Nq3cuyv3bm734IhHvHtGGURU6A==}
    engines: {node: '>=6.5.0', npm: '>=3'}
    dependencies:
      is-hex-prefixed: 1.0.0
    dev: false

  /strip-indent/3.0.0:
    resolution: {integrity: sha512-laJTa3Jb+VQpaC6DseHhF7dXVqHTfJPCRDaEbid/drOhgitgYku/letMUqOXFoWV0zIIUbjpdH2t+tYj4bQMRQ==}
    engines: {node: '>=8'}
    dependencies:
      min-indent: 1.0.1
    dev: true

  /strip-json-comments/3.1.1:
    resolution: {integrity: sha512-6fPc+R4ihwqP6N/aIv2f1gMH8lOVtWQHoqC4yK6oSDVVocumAsfCqjkXnqiYMhmMwS/mEHLp7Vehlt3ql6lEig==}
    engines: {node: '>=8'}
    dev: true

  /style-search/0.1.0:
    resolution: {integrity: sha512-Dj1Okke1C3uKKwQcetra4jSuk0DqbzbYtXipzFlFMZtowbF1x7BKJwB9AayVMyFARvU8EDrZdcax4At/452cAg==}
    dev: true

  /style-to-object/0.3.0:
    resolution: {integrity: sha512-CzFnRRXhzWIdItT3OmF8SQfWyahHhjq3HwcMNCNLn+N7klOOqPjMeG/4JSu77D7ypZdGvSzvkrbyeTMizz2VrA==}
    dependencies:
      inline-style-parser: 0.1.1
    dev: false

  /style-value-types/5.1.2:
    resolution: {integrity: sha512-Vs9fNreYF9j6W2VvuDTP7kepALi7sk0xtk2Tu8Yxi9UoajJdEVpNpCov0HsLTqXvNGKX+Uv09pkozVITi1jf3Q==}
    dependencies:
      hey-listen: 1.0.8
      tslib: 2.4.0
    dev: false

  /stylelint-config-prettier-scss/0.0.1_stylelint@14.15.0:
    resolution: {integrity: sha512-lBAYG9xYOh2LeWEPC/64xeUxwOTnQ8nDyBijQoWoJb10/bMGrUwnokpt8jegGck2Vbtxh6XGwH63z5qBcVHreQ==}
    engines: {node: '>= 12'}
    hasBin: true
    peerDependencies:
      stylelint: '>=11.0.0'
    dependencies:
      stylelint: 14.15.0
      stylelint-config-prettier: 9.0.3_stylelint@14.15.0
    dev: true

  /stylelint-config-prettier/9.0.3_stylelint@14.15.0:
    resolution: {integrity: sha512-5n9gUDp/n5tTMCq1GLqSpA30w2sqWITSSEiAWQlpxkKGAUbjcemQ0nbkRvRUa0B1LgD3+hCvdL7B1eTxy1QHJg==}
    engines: {node: '>= 12'}
    hasBin: true
    peerDependencies:
      stylelint: '>=11.0.0'
    dependencies:
      stylelint: 14.15.0
    dev: true

  /stylelint-config-recommended-scss/8.0.0_a37symlv4urgexnspmy4gyeh7i:
    resolution: {integrity: sha512-BxjxEzRaZoQb7Iinc3p92GS6zRdRAkIuEu2ZFLTxJK2e1AIcCb5B5MXY9KOXdGTnYFZ+KKx6R4Fv9zU6CtMYPQ==}
    peerDependencies:
      postcss: ^8.3.3
      stylelint: ^14.10.0
    peerDependenciesMeta:
      postcss:
        optional: true
    dependencies:
      postcss: 8.4.19
      postcss-scss: 4.0.5_postcss@8.4.19
      stylelint: 14.15.0
      stylelint-config-recommended: 9.0.0_stylelint@14.15.0
      stylelint-scss: 4.3.0_stylelint@14.15.0
    dev: true

  /stylelint-config-recommended/9.0.0_stylelint@14.15.0:
    resolution: {integrity: sha512-9YQSrJq4NvvRuTbzDsWX3rrFOzOlYBmZP+o513BJN/yfEmGSr0AxdvrWs0P/ilSpVV/wisamAHu5XSk8Rcf4CQ==}
    peerDependencies:
      stylelint: ^14.10.0
    dependencies:
      stylelint: 14.15.0
    dev: true

  /stylelint-config-standard-scss/6.1.0_a37symlv4urgexnspmy4gyeh7i:
    resolution: {integrity: sha512-iZ2B5kQT2G3rUzx+437cEpdcnFOQkwnwqXuY8Z0QUwIHQVE8mnYChGAquyKFUKZRZ0pRnrciARlPaR1RBtPb0Q==}
    peerDependencies:
      postcss: ^8.3.3
      stylelint: ^14.14.0
    peerDependenciesMeta:
      postcss:
        optional: true
    dependencies:
      postcss: 8.4.19
      stylelint: 14.15.0
      stylelint-config-recommended-scss: 8.0.0_a37symlv4urgexnspmy4gyeh7i
      stylelint-config-standard: 29.0.0_stylelint@14.15.0
    dev: true

  /stylelint-config-standard/29.0.0_stylelint@14.15.0:
    resolution: {integrity: sha512-uy8tZLbfq6ZrXy4JKu3W+7lYLgRQBxYTUUB88vPgQ+ZzAxdrvcaSUW9hOMNLYBnwH+9Kkj19M2DHdZ4gKwI7tg==}
    peerDependencies:
      stylelint: ^14.14.0
    dependencies:
      stylelint: 14.15.0
      stylelint-config-recommended: 9.0.0_stylelint@14.15.0
    dev: true

  /stylelint-scss/4.3.0_stylelint@14.15.0:
    resolution: {integrity: sha512-GvSaKCA3tipzZHoz+nNO7S02ZqOsdBzMiCx9poSmLlb3tdJlGddEX/8QzCOD8O7GQan9bjsvLMsO5xiw6IhhIQ==}
    peerDependencies:
      stylelint: ^14.5.1
    dependencies:
      lodash: 4.17.21
      postcss-media-query-parser: 0.2.3
      postcss-resolve-nested-selector: 0.1.1
      postcss-selector-parser: 6.0.10
      postcss-value-parser: 4.2.0
      stylelint: 14.15.0
    dev: true

  /stylelint/14.15.0:
    resolution: {integrity: sha512-JOgDAo5QRsqiOZPZO+B9rKJvBm64S0xasbuRPAbPs6/vQDgDCnZLIiw6XcAS6GQKk9k1sBWR6rmH3Mfj8OknKg==}
    engines: {node: ^12.20.0 || ^14.13.1 || >=16.0.0}
    hasBin: true
    dependencies:
      '@csstools/selector-specificity': 2.0.2_45y636a2vqremknoajyxd5nkzy
      balanced-match: 2.0.0
      colord: 2.9.3
      cosmiconfig: 7.1.0
      css-functions-list: 3.1.0
      debug: 4.3.4
      fast-glob: 3.2.12
      fastest-levenshtein: 1.0.16
      file-entry-cache: 6.0.1
      global-modules: 2.0.0
      globby: 11.1.0
      globjoin: 0.1.4
      html-tags: 3.2.0
      ignore: 5.2.0
      import-lazy: 4.0.0
      imurmurhash: 0.1.4
      is-plain-object: 5.0.0
      known-css-properties: 0.26.0
      mathml-tag-names: 2.1.3
      meow: 9.0.0
      micromatch: 4.0.5
      normalize-path: 3.0.0
      picocolors: 1.0.0
      postcss: 8.4.19
      postcss-media-query-parser: 0.2.3
      postcss-resolve-nested-selector: 0.1.1
      postcss-safe-parser: 6.0.0_postcss@8.4.19
      postcss-selector-parser: 6.0.10
      postcss-value-parser: 4.2.0
      resolve-from: 5.0.0
      string-width: 4.2.3
      strip-ansi: 6.0.1
      style-search: 0.1.0
      supports-hyperlinks: 2.3.0
      svg-tags: 1.0.0
      table: 6.8.1
      v8-compile-cache: 2.3.0
      write-file-atomic: 4.0.2
    transitivePeerDependencies:
      - supports-color
    dev: true

  /stylis/4.0.13:
    resolution: {integrity: sha512-xGPXiFVl4YED9Jh7Euv2V220mriG9u4B2TA6Ybjc1catrstKD2PpIdU3U0RKpkVBC2EhmL/F0sPCr9vrFTNRag==}

  /superstruct/0.14.2:
    resolution: {integrity: sha512-nPewA6m9mR3d6k7WkZ8N8zpTWfenFH3q9pA2PkuiZxINr9DKB2+40wEQf0ixn8VaGuJ78AB6iWOtStI+/4FKZQ==}
    dev: false

  /supports-color/5.5.0:
    resolution: {integrity: sha512-QjVjwdXIt408MIiAqCX4oUKsgU2EqAGzs2Ppkm4aQYbjm+ZEWEcW4SfFNTr4uMNZma0ey4f5lgLrkB0aX0QMow==}
    engines: {node: '>=4'}
    dependencies:
      has-flag: 3.0.0

  /supports-color/7.2.0:
    resolution: {integrity: sha512-qpCAvRl9stuOHveKsn7HncJRvv501qIacKzQlO/+Lwxc9+0q2wLyv4Dfvt80/DPn2pqOBsJdDiogXGR9+OvwRw==}
    engines: {node: '>=8'}
    dependencies:
      has-flag: 4.0.0
    dev: true

  /supports-hyperlinks/2.3.0:
    resolution: {integrity: sha512-RpsAZlpWcDwOPQA22aCH4J0t7L8JmAvsCxfOSEwm7cQs3LshN36QaTkwd70DnBOXDWGssw2eUoc8CaRWT0XunA==}
    engines: {node: '>=8'}
    dependencies:
      has-flag: 4.0.0
      supports-color: 7.2.0
    dev: true

  /supports-preserve-symlinks-flag/1.0.0:
    resolution: {integrity: sha512-ot0WnXS9fgdkgIcePe6RHNk1WA8+muPa6cSjeR3V8K27q9BB1rTE3R1p7Hv0z1ZyAc8s6Vvv8DIyWf681MAt0w==}
    engines: {node: '>= 0.4'}

  /svg-parser/2.0.4:
    resolution: {integrity: sha512-e4hG1hRwoOdRb37cIMSgzNsxyzKfayW6VOflrwvR+/bzrkyxY/31WkbgnQpgtrNp1SdpJvpUAGTa/ZoiPNDuRQ==}
    dev: true

  /svg-tags/1.0.0:
    resolution: {integrity: sha512-ovssysQTa+luh7A5Weu3Rta6FJlFBBbInjOh722LIt6klpU2/HtdUbszju/G4devcvk8PGt7FCLv5wftu3THUA==}
    dev: true

  /svgo/2.8.0:
    resolution: {integrity: sha512-+N/Q9kV1+F+UeWYoSiULYo4xYSDQlTgb+ayMobAXPwMnLvop7oxKMo9OzIrX5x3eS4L4f2UHhc9axXwY8DpChg==}
    engines: {node: '>=10.13.0'}
    hasBin: true
    dependencies:
      '@trysound/sax': 0.2.0
      commander: 7.2.0
      css-select: 4.3.0
      css-tree: 1.1.3
      csso: 4.2.0
      picocolors: 1.0.0
      stable: 0.1.8
    dev: true

  /systemjs/6.13.0:
    resolution: {integrity: sha512-P3cgh2bpaPvAO2NE3uRp/n6hmk4xPX4DQf+UzTlCAycssKdqhp6hjw+ENWe+aUS7TogKRFtptMosTSFeC6R55g==}
    dev: false

  /tabbable/6.0.1:
    resolution: {integrity: sha512-SYJSIgeyXW7EuX1ytdneO5e8jip42oHWg9xl/o3oTYhmXusZVgiA+VlPvjIN+kHii9v90AmzTZEBcsEvuAY+TA==}
    dev: false

  /table/6.8.1:
    resolution: {integrity: sha512-Y4X9zqrCftUhMeH2EptSSERdVKt/nEdijTOacGD/97EKjhQ/Qs8RTlEGABSJNNN8lac9kheH+af7yAkEWlgneA==}
    engines: {node: '>=10.0.0'}
    dependencies:
      ajv: 8.11.0
      lodash.truncate: 4.4.2
      slice-ansi: 4.0.0
      string-width: 4.2.3
      strip-ansi: 6.0.1
    dev: true

  /terser/5.16.1:
    resolution: {integrity: sha512-xvQfyfA1ayT0qdK47zskQgRZeWLoOQ8JQ6mIgRGVNwZKdQMU+5FkCBjmv4QjcrTzyZquRw2FVtlJSRUmMKQslw==}
    engines: {node: '>=10'}
    hasBin: true
    dependencies:
      '@jridgewell/source-map': 0.3.2
      acorn: 8.8.0
      commander: 2.20.3
      source-map-support: 0.5.21

  /text-encoding-utf-8/1.0.2:
    resolution: {integrity: sha512-8bw4MY9WjdsD2aMtO0OzOCY3pXGYNx2d2FfHRVUKkiCPDWjKuOlhLVASS+pD7VkLTVjW268LYJHwsnPFlBpbAg==}
    dev: false

  /text-extensions/1.9.0:
    resolution: {integrity: sha512-wiBrwC1EhBelW12Zy26JeOUkQ5mRu+5o8rpsJk5+2t+Y5vE7e842qtZDQ2g1NpX/29HdyFeJ4nSIhI47ENSxlQ==}
    engines: {node: '>=0.10'}
    dev: true

  /text-table/0.2.0:
    resolution: {integrity: sha512-N+8UisAXDGk8PFXP4HAzVR9nbfmVJ3zYLAWiTIoqC5v5isinhr+r5uaO8+7r3BMfuNIufIsA7RdpVgacC2cSpw==}
    dev: true

  /through/2.3.8:
    resolution: {integrity: sha512-w89qg7PI8wAdvX60bMDP+bFoD5Dvhm9oLheFp5O4a2QF0cSBGsBX4qZmadPMvVqlLJBBci+WqGGOAPvcDeNSVg==}

  /through2/2.0.5:
    resolution: {integrity: sha512-/mrRod8xqpA+IHSLyGCQ2s8SPHiCDEeQJSep1jqLYeEUClOFG2Qsh+4FU6G9VeqpZnGW/Su8LQGc4YKni5rYSQ==}
    dependencies:
      readable-stream: 2.3.7
      xtend: 4.0.2
    dev: true

  /through2/4.0.2:
    resolution: {integrity: sha512-iOqSav00cVxEEICeD7TjLB1sueEL+81Wpzp2bY17uZjZN0pWZPuo4suZ/61VujxmqSGFfgOcNuTZ85QJwNZQpw==}
    dependencies:
      readable-stream: 3.6.0
    dev: true

  /tippy.js/6.3.7:
    resolution: {integrity: sha512-E1d3oP2emgJ9dRQZdf3Kkn0qJgI6ZLpyS5z6ZkY1DF3kaQaBsGZsndEpHwx+eC+tYM41HaSNvNtLx8tU57FzTQ==}
    dependencies:
      '@popperjs/core': 2.11.6
    dev: false

  /titleize/1.0.1:
    resolution: {integrity: sha512-rUwGDruKq1gX+FFHbTl5qjI7teVO7eOe+C8IcQ7QT+1BK3eEUXJqbZcBOeaRP4FwSC/C1A5jDoIVta0nIQ9yew==}
    engines: {node: '>=0.10.0'}
    dev: false

  /to-fast-properties/2.0.0:
    resolution: {integrity: sha512-/OaKK0xYrs3DmxRYqL/yDc+FxFUVYhDlXMhRmv3z915w2HF1tnN1omB354j8VUGO/hbRzyD6Y3sA7v7GS/ceog==}
    engines: {node: '>=4'}

  /to-regex-range/5.0.1:
    resolution: {integrity: sha512-65P7iz6X5yEr1cwcgvQxbbIw7Uk3gOy5dIdtZ4rDveLqhrdJP+Li/Hx6tyK0NEb+2GCyneCMJiGqrADCSNk8sQ==}
    engines: {node: '>=8.0'}
    dependencies:
      is-number: 7.0.0

  /toggle-selection/1.0.6:
    resolution: {integrity: sha512-BiZS+C1OS8g/q2RRbJmy59xpyghNBqrr6k5L/uKBGRsTfxmu3ffiRnd8mlGPUVayg8pvfi5urfnu8TU7DVOkLQ==}
    dev: false

  /toidentifier/1.0.1:
    resolution: {integrity: sha512-o5sSPKEkg/DIQNmH43V0/uerLrpzVedkUh8tGNvaeXpfpuwjKenlSox/2O/BTlZUtEe+JG7s5YhEz608PlAHRA==}
    engines: {node: '>=0.6'}
    dev: false

  /toposort/2.0.2:
    resolution: {integrity: sha512-0a5EOkAUp8D4moMi2W8ZF8jcga7BgZd91O/yabJCFY8az+XSzeGyTKs0Aoo897iV1Nj6guFq8orWDS96z91oGg==}
    dev: false

  /tr46/0.0.3:
    resolution: {integrity: sha512-N3WMsuqV66lT30CrXNbEjx4GEwlow3v6rr4mCcv6prnfwhS01rkgyFdjPNBYd9br7LpXV1+Emh01fHnq2Gdgrw==}
    dev: false

  /trim-lines/3.0.1:
    resolution: {integrity: sha512-kRj8B+YHZCc9kQYdWfJB2/oUl9rA99qbowYYBtr4ui4mZyAQ2JpvVBd/6U2YloATfqBhBTSMhTpgBHtU0Mf3Rg==}
    dev: false

  /trim-newlines/3.0.1:
    resolution: {integrity: sha512-c1PTsA3tYrIsLGkJkzHF+w9F2EyxfXGo4UyJc4pFL++FMjnq0HJS69T3M7d//gKrFKwy429bouPescbjecU+Zw==}
    engines: {node: '>=8'}
    dev: true

  /trough/2.1.0:
    resolution: {integrity: sha512-AqTiAOLcj85xS7vQ8QkAV41hPDIJ71XJB4RCUrzo/1GM2CQwhkJGaf9Hgr7BOugMRpgGUrqRg/DrBDl4H40+8g==}
    dev: false

  /tsconfig-paths/3.14.1:
    resolution: {integrity: sha512-fxDhWnFSLt3VuTwtvJt5fpwxBHg5AdKWMsgcPOOIilyjymcYVZoCQF8fvFRezCNfblEXmi+PcM1eYHeOAgXCOQ==}
    dependencies:
      '@types/json5': 0.0.29
      json5: 1.0.1
      minimist: 1.2.6
      strip-bom: 3.0.0
    dev: true

  /tsconfig-paths/4.1.0:
    resolution: {integrity: sha512-AHx4Euop/dXFC+Vx589alFba8QItjF+8hf8LtmuiCwHyI4rHXQtOOENaM8kvYf5fR0dRChy3wzWIZ9WbB7FWow==}
    engines: {node: '>=6'}
    dependencies:
      json5: 2.2.1
      minimist: 1.2.6
      strip-bom: 3.0.0
    dev: false

  /tslib/1.14.1:
    resolution: {integrity: sha512-Xni35NKzjgMrwevysHTCArtLDpPvye8zV/0E4EyYn43P7/7qvQwPh9BGkHewbMulVntbigmcT7rdX3BNo9wRJg==}

  /tslib/2.4.0:
    resolution: {integrity: sha512-d6xOpEDfsi2CZVlPQzGeux8XMwLT9hssAsaPYExaQMuYskwb+x1x7J371tWlbBdWHroy99KnVB6qIkUbs5X3UQ==}
    dev: false

  /tsutils/3.21.0_typescript@4.9.3:
    resolution: {integrity: sha512-mHKK3iUXL+3UF6xL5k0PEhKRUBKPBCv/+RkEOpjRWxxx27KKRBmmA60A9pgOUvMi8GKhRMPEmjBRPzs2W7O1OA==}
    engines: {node: '>= 6'}
    peerDependencies:
      typescript: '>=2.8.0 || >= 3.2.0-dev || >= 3.3.0-dev || >= 3.4.0-dev || >= 3.5.0-dev || >= 3.6.0-dev || >= 3.6.0-beta || >= 3.7.0-dev || >= 3.7.0-beta'
    dependencies:
      tslib: 1.14.1
      typescript: 4.9.3
    dev: true

  /tweetnacl/1.0.3:
    resolution: {integrity: sha512-6rt+RN7aOi1nGMyC4Xa5DdYiukl2UWCbcJft7YhxReBGQD7OAM8Pbxw6YMo4r2diNEA8FEmu32YOn9rhaiE5yw==}
    dev: false

  /type-check/0.4.0:
    resolution: {integrity: sha512-XleUoc9uwGXqjWwXaUTZAmzMcFZ5858QA2vvx1Ur5xIcixXIP+8LnFDgRplU30us6teqdlskFfu+ae4K79Ooew==}
    engines: {node: '>= 0.8.0'}
    dependencies:
      prelude-ls: 1.2.1
    dev: true

  /type-fest/0.18.1:
    resolution: {integrity: sha512-OIAYXk8+ISY+qTOwkHtKqzAuxchoMiD9Udx+FSGQDuiRR+PJKJHc2NJAXlbhkGwTt/4/nKZxELY1w3ReWOL8mw==}
    engines: {node: '>=10'}
    dev: true

  /type-fest/0.20.2:
    resolution: {integrity: sha512-Ne+eE4r0/iWnpAxD852z3A+N0Bt5RN//NjJwRd2VFHEmrywxf5vsZlh4R6lixl6B+wz/8d+maTSAkN1FIkI3LQ==}
    engines: {node: '>=10'}
    dev: true

  /type-fest/0.6.0:
    resolution: {integrity: sha512-q+MB8nYR1KDLrgr4G5yemftpMC7/QLqVndBmEEdqzmNj5dcFOO4Oo8qlwZE3ULT3+Zim1F8Kq4cBnikNhlCMlg==}
    engines: {node: '>=8'}
    dev: true

  /type-fest/0.8.1:
    resolution: {integrity: sha512-4dbzIzqvjtgiM5rw1k5rEHtBANKmdudhGyBEajN01fEyhaAIhsoKNy6y7+IN93IfpFtwY9iqi7kD+xwKhQsNJA==}
    engines: {node: '>=8'}
    dev: true

  /type-fest/2.19.0:
    resolution: {integrity: sha512-RAH822pAdBgcNMAfWnCBU3CFZcfZ/i1eZjwFU/dsLKumyuuP3niueg2UAukXYF0E2AAoc82ZSSf9J0WQBinzHA==}
    engines: {node: '>=12.20'}
    dev: false

  /type-is/1.6.18:
    resolution: {integrity: sha512-TkRKr9sUTxEH8MdfuCSP7VizJyzRNMjj2J2do2Jr3Kym598JVdEksuzPQCnlFPW4ky9Q+iA+ma9BGm06XQBy8g==}
    engines: {node: '>= 0.6'}
    dependencies:
      media-typer: 0.3.0
      mime-types: 2.1.35
    dev: false

  /typedarray-to-buffer/3.1.5:
    resolution: {integrity: sha512-zdu8XMNEDepKKR+XYOXAVPtWui0ly0NtohUscw+UmaHiAWT8hrV1rr//H6V+0DvJ3OQ19S979M0laLfX8rm82Q==}
    dependencies:
      is-typedarray: 1.0.0
    dev: false

  /typedarray/0.0.6:
    resolution: {integrity: sha512-/aCDEGatGvZ2BIk+HmLf4ifCJFwvKFNb9/JeZPMulfgFracn9QFcAf5GO8B/mweUjSoblS5In0cWhqpfs/5PQA==}
    dev: true

  /typedoc/0.23.21_typescript@4.9.3:
    resolution: {integrity: sha512-VNE9Jv7BgclvyH9moi2mluneSviD43dCE9pY8RWkO88/DrEgJZk9KpUk7WO468c9WWs/+aG6dOnoH7ccjnErhg==}
    engines: {node: '>= 14.14'}
    hasBin: true
    peerDependencies:
      typescript: 4.6.x || 4.7.x || 4.8.x || 4.9.x
    dependencies:
      lunr: 2.3.9
      marked: 4.0.19
      minimatch: 5.1.0
      shiki: 0.11.1
      typescript: 4.9.3
    dev: true

  /typescript/4.9.3:
    resolution: {integrity: sha512-CIfGzTelbKNEnLpLdGFgdyKhG23CKdKgQPOBc+OUNrkJ2vr+KSzsSV5kq5iWhEQbok+quxgGzrAtGWCyU7tHnA==}
    engines: {node: '>=4.2.0'}
    hasBin: true

  /uglify-js/3.17.0:
    resolution: {integrity: sha512-aTeNPVmgIMPpm1cxXr2Q/nEbvkmV8yq66F3om7X3P/cvOXQ0TMQ64Wk63iyT1gPlmdmGzjGpyLh1f3y8MZWXGg==}
    engines: {node: '>=0.8.0'}
    hasBin: true
    requiresBuild: true
    dev: true
    optional: true

  /unbox-primitive/1.0.2:
    resolution: {integrity: sha512-61pPlCD9h51VoreyJ0BReideM3MDKMKnh6+V9L08331ipq6Q8OFXZYiqP6n/tbHx4s5I9uRhcye6BrbkizkBDw==}
    dependencies:
      call-bind: 1.0.2
      has-bigints: 1.0.2
      has-symbols: 1.0.3
      which-boxed-primitive: 1.0.2

  /unicode-canonical-property-names-ecmascript/2.0.0:
    resolution: {integrity: sha512-yY5PpDlfVIU5+y/BSCxAJRBIS1Zc2dDG3Ujq+sR0U+JjUevW2JhocOF+soROYDSaAezOzOKuyyixhD6mBknSmQ==}
    engines: {node: '>=4'}
    dev: false

  /unicode-match-property-ecmascript/2.0.0:
    resolution: {integrity: sha512-5kaZCrbp5mmbz5ulBkDkbY0SsPOjKqVS35VpL9ulMPfSl0J0Xsm+9Evphv9CoIZFwre7aJoa94AY6seMKGVN5Q==}
    engines: {node: '>=4'}
    dependencies:
      unicode-canonical-property-names-ecmascript: 2.0.0
      unicode-property-aliases-ecmascript: 2.0.0
    dev: false

  /unicode-match-property-value-ecmascript/2.0.0:
    resolution: {integrity: sha512-7Yhkc0Ye+t4PNYzOGKedDhXbYIBe1XEQYQxOPyhcXNMJ0WCABqqj6ckydd6pWRZTHV4GuCPKdBAUiMc60tsKVw==}
    engines: {node: '>=4'}
    dev: false

  /unicode-property-aliases-ecmascript/2.0.0:
    resolution: {integrity: sha512-5Zfuy9q/DFr4tfO7ZPeVXb1aPoeQSdeFMLpYuFebehDAhbuevLs5yxSZmIFN1tP5F9Wl4IpJrYojg85/zgyZHQ==}
    engines: {node: '>=4'}
    dev: false

  /unified/10.1.2:
    resolution: {integrity: sha512-pUSWAi/RAnVy1Pif2kAoeWNBa3JVrx0MId2LASj8G+7AiHWoKZNTomq6LG326T68U7/e263X6fTdcXIy7XnF7Q==}
    dependencies:
      '@types/unist': 2.0.6
      bail: 2.0.2
      extend: 3.0.2
      is-buffer: 2.0.5
      is-plain-obj: 4.1.0
      trough: 2.1.0
      vfile: 5.3.5
    dev: false

  /unist-builder/3.0.0:
    resolution: {integrity: sha512-GFxmfEAa0vi9i5sd0R2kcrI9ks0r82NasRq5QHh2ysGngrc6GiqD5CDf1FjPenY4vApmFASBIIlk/jj5J5YbmQ==}
    dependencies:
      '@types/unist': 2.0.6
    dev: false

  /unist-util-generated/2.0.0:
    resolution: {integrity: sha512-TiWE6DVtVe7Ye2QxOVW9kqybs6cZexNwTwSMVgkfjEReqy/xwGpAXb99OxktoWwmL+Z+Epb0Dn8/GNDYP1wnUw==}
    dev: false

  /unist-util-is/5.1.1:
    resolution: {integrity: sha512-F5CZ68eYzuSvJjGhCLPL3cYx45IxkqXSetCcRgUXtbcm50X2L9oOWQlfUfDdAf+6Pd27YDblBfdtmsThXmwpbQ==}
    dev: false

  /unist-util-position/4.0.3:
    resolution: {integrity: sha512-p/5EMGIa1qwbXjA+QgcBXaPWjSnZfQ2Sc3yBEEfgPwsEmJd8Qh+DSk3LGnmOM4S1bY2C0AjmMnB8RuEYxpPwXQ==}
    dependencies:
      '@types/unist': 2.0.6
    dev: false

  /unist-util-stringify-position/3.0.2:
    resolution: {integrity: sha512-7A6eiDCs9UtjcwZOcCpM4aPII3bAAGv13E96IkawkOAW0OhH+yRxtY0lzo8KiHpzEMfH7Q+FizUmwp8Iqy5EWg==}
    dependencies:
      '@types/unist': 2.0.6
    dev: false

  /unist-util-visit-parents/5.1.1:
    resolution: {integrity: sha512-gks4baapT/kNRaWxuGkl5BIhoanZo7sC/cUT/JToSRNL1dYoXRFl75d++NkjYk4TAu2uv2Px+l8guMajogeuiw==}
    dependencies:
      '@types/unist': 2.0.6
      unist-util-is: 5.1.1
    dev: false

  /unist-util-visit/4.1.1:
    resolution: {integrity: sha512-n9KN3WV9k4h1DxYR1LoajgN93wpEi/7ZplVe02IoB4gH5ctI1AaF2670BLHQYbwj+pY83gFtyeySFiyMHJklrg==}
    dependencies:
      '@types/unist': 2.0.6
      unist-util-is: 5.1.1
      unist-util-visit-parents: 5.1.1
    dev: false

  /unpipe/1.0.0:
    resolution: {integrity: sha512-pjy2bYhSsufwWlKwPc+l3cN7+wuJlK6uz0YdJEOlQDbl6jo/YlPi4mb8agUkVC8BF7V8NuzeyPNqRksA3hztKQ==}
    engines: {node: '>= 0.8'}
    dev: false

  /untildify/4.0.0:
    resolution: {integrity: sha512-KK8xQ1mkzZeg9inewmFVDNkg3l5LUhoq9kN6iWYB/CC9YMG8HA+c1Q8HwDe6dEX7kErrEVNVBO3fWsVq5iDgtw==}
    engines: {node: '>=8'}
    dev: false

  /update-browserslist-db/1.0.9_browserslist@4.21.4:
    resolution: {integrity: sha512-/xsqn21EGVdXI3EXSum1Yckj3ZVZugqyOZQ/CxYPBD/R+ko9NSUScf8tFF4dOKY+2pvSSJA/S+5B8s4Zr4kyvg==}
    hasBin: true
    peerDependencies:
      browserslist: '>= 4.21.0'
    dependencies:
      browserslist: 4.21.4
      escalade: 3.1.1
      picocolors: 1.0.0

  /uri-js/4.4.1:
    resolution: {integrity: sha512-7rKUyy33Q1yc98pQ1DAmLtwX109F7TIfWlW1Ydo8Wl1ii1SeHieeh0HHfPeL2fMXK6z0s8ecKs9frCuLJvndBg==}
    dependencies:
      punycode: 2.1.1
    dev: true

  /use-breakpoint/3.0.4_biqbaboplfbrettd7655fr4n2y:
    resolution: {integrity: sha512-/EYaLgXUXgOBCri6M0vh4bpRIyjdUEies0Nikvg5f5QnkejKnWZDmlsRK7Oa2BfoLQSBh2XKLza3rOcB1R9Kcw==}
    engines: {node: ^12.20.0 || ^14.13.1 || >=16.0.0}
    peerDependencies:
      react: '>=16.8'
      react-dom: '>=16.8'
    dependencies:
      react: 18.2.0
      react-dom: 18.2.0_react@18.2.0
    dev: false

  /use-deep-compare-effect/1.8.1_react@18.2.0:
    resolution: {integrity: sha512-kbeNVZ9Zkc0RFGpfMN3MNfaKNvcLNyxOAAd9O4CBZ+kCBXXscn9s/4I+8ytUER4RDpEYs5+O6Rs4PqiZ+rHr5Q==}
    engines: {node: '>=10', npm: '>=6'}
    peerDependencies:
      react: '>=16.13'
    dependencies:
      '@babel/runtime': 7.18.9
      dequal: 2.0.3
      react: 18.2.0
    dev: true

  /use-isomorphic-layout-effect/1.1.2_kzbn2opkn2327fwg5yzwzya5o4:
    resolution: {integrity: sha512-49L8yCO3iGT/ZF9QttjwLF/ZD9Iwto5LnH5LmEdk/6cFmXddqi2ulF0edxTwjj+7mqvpVVGQWvbXZdn32wRSHA==}
    peerDependencies:
      '@types/react': '*'
      react: ^16.8.0 || ^17.0.0 || ^18.0.0
    peerDependenciesMeta:
      '@types/react':
        optional: true
    dependencies:
      '@types/react': 18.0.26
      react: 18.2.0
    dev: false

  /use-sync-external-store/1.2.0_react@18.2.0:
    resolution: {integrity: sha512-eEgnFxGQ1Ife9bzYs6VLi8/4X6CObHMw9Qr9tPY43iKwsPw8xE8+EFsf/2cFZ5S3esXgpWgtSCtLNS41F+sKPA==}
    peerDependencies:
      react: ^16.8.0 || ^17.0.0 || ^18.0.0
    dependencies:
      react: 18.2.0
    dev: false

  /utf-8-validate/5.0.9:
    resolution: {integrity: sha512-Yek7dAy0v3Kl0orwMlvi7TPtiCNrdfHNd7Gcc/pLq4BLXqfAmd0J7OWMizUQnTTJsyjKn02mU7anqwfmUP4J8Q==}
    engines: {node: '>=6.14.2'}
    requiresBuild: true
    dependencies:
      node-gyp-build: 4.5.0
    dev: false

  /util-deprecate/1.0.2:
    resolution: {integrity: sha512-EPD5q1uXyFxJpCrLnCc1nHnq3gOa6DZBocAIiI2TaSCA7VCJ1UJDMagCzIkXNsUYfD1daK//LTEQ8xiIbrHtcw==}

  /util/0.12.4:
    resolution: {integrity: sha512-bxZ9qtSlGUWSOy9Qa9Xgk11kSslpuZwaxCg4sNIDj6FLucDab2JxnHwyNTCpHMtK1MjoQiWQ6DiUMZYbSrO+Sw==}
    dependencies:
      inherits: 2.0.4
      is-arguments: 1.1.1
      is-generator-function: 1.0.10
      is-typed-array: 1.1.9
      safe-buffer: 5.2.1
      which-typed-array: 1.1.8
    dev: false

  /utils-merge/1.0.1:
    resolution: {integrity: sha512-pMZTvIkT1d+TFGvDOqodOclx0QWkkgi6Tdoa8gC8ffGAAqz9pzPTZWAybbsHHoED/ztMtkv/VoYTYyShUn81hA==}
    engines: {node: '>= 0.4.0'}
    dev: false

  /uuid/8.3.2:
    resolution: {integrity: sha512-+NYs2QeMWy+GWFOEm9xnn6HCDp0l7QBD7ml8zLUmJ+93Q5NF0NocErnwkTkXVFNiX3/fpC6afS8Dhb/gz7R7eg==}
    hasBin: true

  /uvu/0.5.6:
    resolution: {integrity: sha512-+g8ENReyr8YsOc6fv/NVJs2vFdHBnBNdfE49rshrTzDWOlUx4Gq7KOS2GD8eqhy2j+Ejq29+SbKH8yjkAqXqoA==}
    engines: {node: '>=8'}
    hasBin: true
    dependencies:
      dequal: 2.0.3
      diff: 5.1.0
      kleur: 4.1.5
      sade: 1.8.1
    dev: false

  /v8-compile-cache/2.3.0:
    resolution: {integrity: sha512-l8lCEmLcLYZh4nbunNZvQCJc5pv7+RCwa8q/LdUx8u7lsWvPDKmpodJAJNwkAhJC//dFY48KuIEmjtd4RViDrA==}
    dev: true

  /validate-npm-package-license/3.0.4:
    resolution: {integrity: sha512-DpKm2Ui/xN7/HQKCtpZxoRWBhZ9Z0kqtygG8XCgNQ8ZlDnxuQmWhj566j8fN4Cu3/JmbhsDo7fcAJq4s9h27Ew==}
    dependencies:
      spdx-correct: 3.1.1
      spdx-expression-parse: 3.0.1
    dev: true

  /vary/1.1.2:
    resolution: {integrity: sha512-BNGbWLfd0eUPabhkXUVm0j8uuvREyTh5ovRa/dyow/BqAbZJyC+5fU+IzQOzmAKzYqYRAISoRhdQr3eIZ/PXqg==}
    engines: {node: '>= 0.8'}
    dev: false

  /vfile-message/3.1.2:
    resolution: {integrity: sha512-QjSNP6Yxzyycd4SVOtmKKyTsSvClqBPJcd00Z0zuPj3hOIjg0rUPG6DbFGPvUKRgYyaIWLPKpuEclcuvb3H8qA==}
    dependencies:
      '@types/unist': 2.0.6
      unist-util-stringify-position: 3.0.2
    dev: false

  /vfile/5.3.5:
    resolution: {integrity: sha512-U1ho2ga33eZ8y8pkbQLH54uKqGhFJ6GYIHnnG5AhRpAh3OWjkrRHKa/KogbmQn8We+c0KVV3rTOgR9V/WowbXQ==}
    dependencies:
      '@types/unist': 2.0.6
      is-buffer: 2.0.5
      unist-util-stringify-position: 3.0.2
      vfile-message: 3.1.2
    dev: false

  /vite-plugin-eslint/1.8.1_eslint@8.29.0+vite@3.2.4:
    resolution: {integrity: sha512-PqdMf3Y2fLO9FsNPmMX+//2BF5SF8nEWspZdgl4kSt7UvHDRHVVfHvxsD7ULYzZrJDGRxR81Nq7TOFgwMnUang==}
    peerDependencies:
      eslint: '>=7'
      vite: '>=2'
    dependencies:
      '@rollup/pluginutils': 4.2.1
      '@types/eslint': 8.4.6
      eslint: 8.29.0
      rollup: 2.79.1
      vite: 3.2.4_sass@1.56.1+terser@5.16.1
    dev: true

  /vite-plugin-package-version/1.0.2_vite@3.2.4:
    resolution: {integrity: sha512-xCJMR0KD4rqSUwINyHJlLizio2VzYzaMrRkqC9xWaVGXgw1lIrzdD+wBUf1XDM8EhL1JoQ7aykLOfKrlZd1SoQ==}
    peerDependencies:
      vite: '>=2.0.0-beta.69'
    dependencies:
      vite: 3.2.4_sass@1.56.1+terser@5.16.1
    dev: true

  /vite-tsconfig-paths/3.5.0_vite@3.2.4:
    resolution: {integrity: sha512-NKIubr7gXgh/3uniQaOytSg+aKWPrjquP6anAy+zCWEn6h9fB8z2/qdlfQrTgZWaXJ2pHVlllrSdRZltHn9P4g==}
    peerDependencies:
      vite: '>2.0.0-0'
    dependencies:
      debug: 4.3.4
      globrex: 0.1.2
      recrawl-sync: 2.2.2
      tsconfig-paths: 4.1.0
      vite: 3.2.4_sass@1.56.1+terser@5.16.1
    transitivePeerDependencies:
      - supports-color
    dev: false

  /vite/3.2.4_sass@1.56.1+terser@5.16.1:
    resolution: {integrity: sha512-Z2X6SRAffOUYTa+sLy3NQ7nlHFU100xwanq1WDwqaiFiCe+25zdxP1TfCS5ojPV2oDDcXudHIoPnI1Z/66B7Yw==}
    engines: {node: ^14.18.0 || >=16.0.0}
    hasBin: true
    peerDependencies:
      '@types/node': '>= 14'
      less: '*'
      sass: '*'
      stylus: '*'
      sugarss: '*'
      terser: ^5.4.0
    peerDependenciesMeta:
      '@types/node':
        optional: true
      less:
        optional: true
      sass:
        optional: true
      stylus:
        optional: true
      sugarss:
        optional: true
      terser:
        optional: true
    dependencies:
      esbuild: 0.15.16
      postcss: 8.4.19
      resolve: 1.22.1
      rollup: 2.79.1
      sass: 1.56.1
      terser: 5.16.1
    optionalDependencies:
      fsevents: 2.3.2

  /void-elements/3.1.0:
    resolution: {integrity: sha512-Dhxzh5HZuiHQhbvTW9AMetFfBHDMYpo23Uo9btPXgdYP+3T5S+p+jgNy7spra+veYhBP2dCSgxR/i2Y02h5/6w==}
    engines: {node: '>=0.10.0'}
    dev: false

  /vscode-oniguruma/1.6.2:
    resolution: {integrity: sha512-KH8+KKov5eS/9WhofZR8M8dMHWN2gTxjMsG4jd04YhpbPR91fUj7rYQ2/XjeHCJWbg7X++ApRIU9NUwM2vTvLA==}
    dev: true

  /vscode-textmate/6.0.0:
    resolution: {integrity: sha512-gu73tuZfJgu+mvCSy4UZwd2JXykjK9zAZsfmDeut5dx/1a7FeTk0XwJsSuqQn+cuMCGVbIBfl+s53X4T19DnzQ==}
    dev: true

  /wagmi/0.8.10_qvaijy4nbrttakbqzpysapbkga:
    resolution: {integrity: sha512-svS/Debs6maJX3TlPDXNo+UDfZn8VCHzN2xcMMjPjcu2Z9k2iwFwC0TMLxM1itluzrTcw9n8F8E+f6gb+Aw+EQ==}
    peerDependencies:
      ethers: '>=5.5.1'
      react: '>=17.0.0'
    dependencies:
      '@coinbase/wallet-sdk': 3.5.3_@babel+core@7.20.5
      '@tanstack/query-sync-storage-persister': 4.19.0_ftp7hvay35iqkokvat2q7r6rxi
      '@tanstack/react-query': 4.19.0_biqbaboplfbrettd7655fr4n2y
      '@tanstack/react-query-persist-client': 4.19.0_za43k4k4xcgkrjh5hymoxfxuk4
      '@wagmi/core': 0.7.9_7dh7yk7zbwrgzakmpbhvw4r7fm
      '@walletconnect/ethereum-provider': 1.8.0
      abitype: 0.1.7_typescript@4.9.3
      ethers: 5.7.2
      react: 18.2.0
      use-sync-external-store: 1.2.0_react@18.2.0
    transitivePeerDependencies:
      - '@babel/core'
      - '@tanstack/query-core'
      - bufferutil
      - debug
      - encoding
      - immer
      - react-dom
      - react-native
      - supports-color
      - typescript
      - utf-8-validate
    dev: false

  /warning/4.0.3:
    resolution: {integrity: sha512-rpJyN222KWIvHJ/F53XSZv0Zl/accqHR8et1kpaMTD/fLCRxtV8iX8czMzY7sVZupTI3zcUTg8eycS2kNF9l6w==}
    dependencies:
      loose-envify: 1.4.0
    dev: false

  /webidl-conversions/3.0.1:
    resolution: {integrity: sha512-2JAn3z8AR6rjK8Sm8orRC0h/bcl/DqL7tRPdGZ4I1CjdF+EaMLmYxBHyXuKL849eucPFhvBoxMsflfOb8kxaeQ==}
    dev: false

  /webidl-conversions/5.0.0:
    resolution: {integrity: sha512-VlZwKPCkYKxQgeSbH5EyngOmRp7Ww7I9rQLERETtf5ofd9pGeswWiOtogpEO850jziPRarreGxn5QIiTqpb2wA==}
    engines: {node: '>=8'}
    dev: false

  /whatwg-url-without-unicode/8.0.0-3:
    resolution: {integrity: sha512-HoKuzZrUlgpz35YO27XgD28uh/WJH4B0+3ttFqRo//lmq+9T/mIOJ6kqmINI9HpUpz1imRC/nR/lxKpJiv0uig==}
    engines: {node: '>=10'}
    dependencies:
      buffer: 5.7.1
      punycode: 2.1.1
      webidl-conversions: 5.0.0
    dev: false

  /whatwg-url/5.0.0:
    resolution: {integrity: sha512-saE57nupxk6v3HY35+jzBwYa0rKSy0XR8JSxZPwgLr7ys0IBzhGviA1/TUGJLmSVqs8pb9AnvICXEuOHLprYTw==}
    dependencies:
      tr46: 0.0.3
      webidl-conversions: 3.0.1
    dev: false

  /which-boxed-primitive/1.0.2:
    resolution: {integrity: sha512-bwZdv0AKLpplFY2KZRX6TvyuN7ojjr7lwkg6ml0roIy9YeuSr7JS372qlNW18UQYzgYK9ziGcerWqZOmEn9VNg==}
    dependencies:
      is-bigint: 1.0.4
      is-boolean-object: 1.1.2
      is-number-object: 1.0.7
      is-string: 1.0.7
      is-symbol: 1.0.4

  /which-module/2.0.0:
    resolution: {integrity: sha512-B+enWhmw6cjfVC7kS8Pj9pCrKSc5txArRyaYGe088shv/FGWH+0Rjx/xPgtsWfsUtS27FkP697E4DDhgrgoc0Q==}
    dev: false

  /which-typed-array/1.1.8:
    resolution: {integrity: sha512-Jn4e5PItbcAHyLoRDwvPj1ypu27DJbtdYXUa5zsinrUx77Uvfb0cXwwnGMTn7cjUfhhqgVQnVJCwF+7cgU7tpw==}
    engines: {node: '>= 0.4'}
    dependencies:
      available-typed-arrays: 1.0.5
      call-bind: 1.0.2
      es-abstract: 1.20.4
      for-each: 0.3.3
      has-tostringtag: 1.0.0
      is-typed-array: 1.1.9
    dev: false

  /which/1.3.1:
    resolution: {integrity: sha512-HxJdYWq1MTIQbJ3nw0cqssHoTNU267KlrDuGZ1WYlxDStUtKUhOaJmh112/TZmHxxUfuJqPXSOm7tDyas0OSIQ==}
    hasBin: true
    dependencies:
      isexe: 2.0.0

  /which/2.0.2:
    resolution: {integrity: sha512-BLI3Tl1TW3Pvl70l3yq3Y64i+awpwXqsGBYWkkqMtnbXgrMD+yj7rhW0kuEDxzJaYXGjEW5ogapKNMEKNMjibA==}
    engines: {node: '>= 8'}
    hasBin: true
    dependencies:
      isexe: 2.0.0

  /widest-line/4.0.1:
    resolution: {integrity: sha512-o0cyEG0e8GPzT4iGHphIOh0cJOV8fivsXxddQasHPHfoZf1ZexrfeA21w2NaEN1RHE+fXlfISmOE8R9N3u3Qig==}
    engines: {node: '>=12'}
    dependencies:
      string-width: 5.1.2
    dev: false

  /word-wrap/1.2.3:
    resolution: {integrity: sha512-Hz/mrNwitNRh/HUAtM/VT/5VH+ygD6DV7mYKZAtHOrbs8U7lvPS6xf7EJKMF0uW1KJCl0H701g3ZGus+muE5vQ==}
    engines: {node: '>=0.10.0'}
    dev: true

  /wordwrap/1.0.0:
    resolution: {integrity: sha512-gvVzJFlPycKc5dZN4yPkP8w7Dc37BtP1yczEneOb4uq34pXZcvrtRTmWV8W+Ume+XCxKgbjM+nevkyFPMybd4Q==}
    dev: true

  /wrap-ansi/5.1.0:
    resolution: {integrity: sha512-QC1/iN/2/RPVJ5jYK8BGttj5z83LmSKmvbvrXPNCLZSEb32KKVDJDl/MOt2N01qU2H/FkzEa9PKto1BqDjtd7Q==}
    engines: {node: '>=6'}
    dependencies:
      ansi-styles: 3.2.1
      string-width: 3.1.0
      strip-ansi: 5.2.0
    dev: false

  /wrap-ansi/6.2.0:
    resolution: {integrity: sha512-r6lPcBGxZXlIcymEu7InxDMhdW0KDxpLgoFLcguasxCaJ/SOIZwINatK9KY/tf+ZrlywOKU0UDj3ATXUBfxJXA==}
    engines: {node: '>=8'}
    dependencies:
      ansi-styles: 4.3.0
      string-width: 4.2.3
      strip-ansi: 6.0.1
    dev: false

  /wrap-ansi/7.0.0:
    resolution: {integrity: sha512-YVGIj2kamLSTxw6NsZjoBxfSwsn0ycdesmc4p+Q21c5zPuZ1pl+NfxVdxPtdHvmNVOQ6XSYG4AUtyt/Fi7D16Q==}
    engines: {node: '>=10'}
    dependencies:
      ansi-styles: 4.3.0
      string-width: 4.2.3
      strip-ansi: 6.0.1
    dev: true

  /wrap-ansi/8.0.1:
    resolution: {integrity: sha512-QFF+ufAqhoYHvoHdajT/Po7KoXVBPXS2bgjIam5isfWJPfIOnQZ50JtUiVvCv/sjgacf3yRrt2ZKUZ/V4itN4g==}
    engines: {node: '>=12'}
    dependencies:
      ansi-styles: 6.1.1
      string-width: 5.1.2
      strip-ansi: 7.0.1
    dev: false

  /wrappy/1.0.2:
    resolution: {integrity: sha512-l4Sp/DRseor9wL6EvV2+TuQn63dMkPjZ/sp9XkghTEbV9KlPS1xUsZ3u7/IQO4wxtcFB4bgpQPRcR3QCvezPcQ==}
    dev: true

  /write-file-atomic/4.0.2:
    resolution: {integrity: sha512-7KxauUdBmSdWnmpaGFg+ppNjKF8uNLry8LyzjauQDOVONfFLNKrKvQOxZ/VuTIcS/gge/YNahf5RIIQWTSarlg==}
    engines: {node: ^12.13.0 || ^14.15.0 || >=16.0.0}
    dependencies:
      imurmurhash: 0.1.4
      signal-exit: 3.0.7
    dev: true

  /ws/7.4.6:
    resolution: {integrity: sha512-YmhHDO4MzaDLB+M9ym/mDA5z0naX8j7SIlT8f8z+I0VtzsRbekxEutHSme7NPS2qE8StCYQNUnfWdXta/Yu85A==}
    engines: {node: '>=8.3.0'}
    peerDependencies:
      bufferutil: ^4.0.1
      utf-8-validate: ^5.0.2
    peerDependenciesMeta:
      bufferutil:
        optional: true
      utf-8-validate:
        optional: true
    dev: false

  /ws/7.5.3:
    resolution: {integrity: sha512-kQ/dHIzuLrS6Je9+uv81ueZomEwH0qVYstcAQ4/Z93K8zeko9gtAbttJWzoC5ukqXY1PpoouV3+VSOqEAFt5wg==}
    engines: {node: '>=8.3.0'}
    peerDependencies:
      bufferutil: ^4.0.1
      utf-8-validate: ^5.0.2
    peerDependenciesMeta:
      bufferutil:
        optional: true
      utf-8-validate:
        optional: true
    dev: false

  /ws/7.5.9:
    resolution: {integrity: sha512-F+P9Jil7UiSKSkppIiD94dN07AwvFixvLIj1Og1Rl9GGMuNipJnV9JzjD6XuqmAeiswGvUmNLjr5cFuXwNS77Q==}
    engines: {node: '>=8.3.0'}
    peerDependencies:
      bufferutil: ^4.0.1
      utf-8-validate: ^5.0.2
    peerDependenciesMeta:
      bufferutil:
        optional: true
      utf-8-validate:
        optional: true
    dev: false

  /ws/8.8.1_22kvxa7zeyivx4jp72v2w3pkvy:
    resolution: {integrity: sha512-bGy2JzvzkPowEJV++hF07hAD6niYSr0JzBNo/J29WsB57A2r7Wlc1UFcTR9IzrPvuNVO4B8LGqF8qcpsVOhJCA==}
    engines: {node: '>=10.0.0'}
    peerDependencies:
      bufferutil: ^4.0.1
      utf-8-validate: ^5.0.2
    peerDependenciesMeta:
      bufferutil:
        optional: true
      utf-8-validate:
        optional: true
    dependencies:
      bufferutil: 4.0.6
      utf-8-validate: 5.0.9
    dev: false

  /xdg-default-browser/2.1.0:
    resolution: {integrity: sha512-HY4G725+IDQr16N8XOjAms5qJGArdJaWIuC7Q7A8UXIwj2mifqnPXephazyL7sIkQPvmEoPX3E0v2yFv6hQUNg==}
    engines: {node: '>=4'}
    dependencies:
      execa: 0.2.2
      titleize: 1.0.1
    dev: false

  /xtend/4.0.2:
    resolution: {integrity: sha512-LKYU1iAXJXUgAXn9URjiu+MWhyUXHsvfp7mcuYm9dSUKK0/CjtrUwFAxD82/mCWbtLsGjFIad0wIsod4zrTAEQ==}
    engines: {node: '>=0.4'}

  /y18n/4.0.3:
    resolution: {integrity: sha512-JKhqTOwSrqNA1NY5lSztJ1GrBiUodLMmIZuLiDaMRJ+itFd+ABVE8XBjOvIWL+rSqNDC74LCSFmlb/U4UZ4hJQ==}
    dev: false

  /y18n/5.0.8:
    resolution: {integrity: sha512-0pfFzegeDWJHJIAmTLRP2DwHjdF5s7jo9tuztdQxAhINCdvS+3nGINqPd00AphqJR/0LhANUS6/+7SCb98YOfA==}
    engines: {node: '>=10'}
    dev: true

  /yallist/2.1.2:
    resolution: {integrity: sha512-ncTzHV7NvsQZkYe1DW7cbDLm0YpzHmZF5r/iyP3ZnQtMiJ+pjzisCiMNI+Sj+xQF5pXhSHxSB3uDbsBTzY/c2A==}
    dev: false

  /yallist/4.0.0:
    resolution: {integrity: sha512-3wdGidZyq5PB084XLES5TpOSRA3wjXAlIWMhum2kRcv/41Sn2emQ0dycQW4uZXLejwKvg6EsvbdlVL+FYEct7A==}
    dev: true

  /yaml/1.10.2:
    resolution: {integrity: sha512-r3vXyErRCYJ7wg28yvBY5VSoAF8ZvlcW9/BwUzEtUsjvX/DKs24dIkuwjtuprwJJHsbyUbLApepYTR1BN4uHrg==}
    engines: {node: '>= 6'}

  /yargs-parser/13.1.2:
    resolution: {integrity: sha512-3lbsNRf/j+A4QuSZfDRA7HRSfWrzO0YjqTJd5kjAq37Zep1CEgaYmrH9Q3GwPiB9cHyd1Y1UwggGhJGoxipbzg==}
    dependencies:
      camelcase: 5.3.1
      decamelize: 1.2.0
    dev: false

  /yargs-parser/18.1.3:
    resolution: {integrity: sha512-o50j0JeToy/4K6OZcaQmW6lyXXKhq7csREXcDwk2omFPJEwUNOVtJKvmDr9EI1fAJZUyZcRF7kxGBWmRXudrCQ==}
    engines: {node: '>=6'}
    dependencies:
      camelcase: 5.3.1
      decamelize: 1.2.0
    dev: false

  /yargs-parser/20.2.9:
    resolution: {integrity: sha512-y11nGElTIV+CT3Zv9t7VKl+Q3hTQoT9a1Qzezhhl6Rp21gJ/IVTW7Z3y9EWXhuUBC2Shnf+DX0antecpAwSP8w==}
    engines: {node: '>=10'}
    dev: true

  /yargs/13.3.2:
    resolution: {integrity: sha512-AX3Zw5iPruN5ie6xGRIDgqkT+ZhnRlZMLMHAs8tg7nRruy2Nb+i5o9bwghAogtM08q1dpr2LVoS8KSTMYpWXUw==}
    dependencies:
      cliui: 5.0.0
      find-up: 3.0.0
      get-caller-file: 2.0.5
      require-directory: 2.1.1
      require-main-filename: 2.0.0
      set-blocking: 2.0.0
      string-width: 3.1.0
      which-module: 2.0.0
      y18n: 4.0.3
      yargs-parser: 13.1.2
    dev: false

  /yargs/15.4.1:
    resolution: {integrity: sha512-aePbxDmcYW++PaqBsJ+HYUFwCdv4LVvdnhBy78E57PIor8/OVvhMrADFFEDh8DHDFRv/O9i3lPhsENjO7QX0+A==}
    engines: {node: '>=8'}
    dependencies:
      cliui: 6.0.0
      decamelize: 1.2.0
      find-up: 4.1.0
      get-caller-file: 2.0.5
      require-directory: 2.1.1
      require-main-filename: 2.0.0
      set-blocking: 2.0.0
      string-width: 4.2.3
      which-module: 2.0.0
      y18n: 4.0.3
      yargs-parser: 18.1.3
    dev: false

  /yargs/16.2.0:
    resolution: {integrity: sha512-D1mvvtDG0L5ft/jGWkLpG1+m0eQxOfaBvTNELraWj22wSVUMWxZUvYgJYcKh6jGGIkJFhH4IZPQhR4TKpc8mBw==}
    engines: {node: '>=10'}
    dependencies:
      cliui: 7.0.4
      escalade: 3.1.1
      get-caller-file: 2.0.5
      require-directory: 2.1.1
      string-width: 4.2.3
      y18n: 5.0.8
      yargs-parser: 20.2.9
    dev: true

  /yocto-queue/0.1.0:
    resolution: {integrity: sha512-rVksvsnNCdJ/ohGc6xgPwyN8eheCxsiLM8mxuE/t/mOVqJewPuO1miLpTHQiRgTKCLexL4MeAFVagts7HmNZ2Q==}
    engines: {node: '>=10'}
    dev: true

  /yup/0.32.11:
    resolution: {integrity: sha512-Z2Fe1bn+eLstG8DRR6FTavGD+MeAwyfmouhHsIUgaADz8jvFKbO/fXc2trJKZg+5EBjh4gGm3iU/t3onKlXHIg==}
    engines: {node: '>=10'}
    dependencies:
      '@babel/runtime': 7.18.9
      '@types/lodash': 4.14.184
      lodash: 4.17.21
      lodash-es: 4.17.21
      nanoclone: 0.2.1
      property-expr: 2.0.5
      toposort: 2.0.2
    dev: false

  /zustand/4.1.4_react@18.2.0:
    resolution: {integrity: sha512-k2jVOlWo8p4R83mQ+/uyB8ILPO2PCJOf+QVjcL+1PbMCk1w5OoPYpAIxy9zd93FSfmJqoH6lGdwzzjwqJIRU5A==}
    engines: {node: '>=12.7.0'}
    peerDependencies:
      immer: '>=9.0'
      react: '>=16.8'
    peerDependenciesMeta:
      immer:
        optional: true
      react:
        optional: true
    dependencies:
      react: 18.2.0
      use-sync-external-store: 1.2.0_react@18.2.0
    dev: false

  github.com/ethereumjs/ethereumjs-abi/ee3994657fa7a427238e6ba92a84d0b529bbcde0:
    resolution: {tarball: https://codeload.github.com/ethereumjs/ethereumjs-abi/tar.gz/ee3994657fa7a427238e6ba92a84d0b529bbcde0}
    name: ethereumjs-abi
    version: 0.6.8
    dependencies:
      bn.js: 4.12.0
      ethereumjs-util: 6.2.1
    dev: false<|MERGE_RESOLUTION|>--- conflicted
+++ resolved
@@ -16,11 +16,6 @@
   '@svgr/cli': ^6.5.1
   '@tanstack/query-core': ^4.19.0
   '@tanstack/react-query': ^4.19.0
-<<<<<<< HEAD
-  '@tauri-apps/api': ^1.2.0
-  '@tauri-apps/cli': ^1.2.1
-=======
->>>>>>> 781c7ac7
   '@tippyjs/react': ^4.2.6
   '@types/byte-size': ^8.1.0
   '@types/file-saver': ^2.0.5
@@ -110,16 +105,10 @@
   '@hookform/resolvers': 2.9.10_react-hook-form@7.40.0
   '@ladle/react': 2.4.5_nfzzuu7raawzu62raeieivtq3q
   '@popperjs/core': 2.11.6
-<<<<<<< HEAD
-  '@tanstack/query-core': 4.19.0
-  '@tanstack/react-query': 4.19.0_biqbaboplfbrettd7655fr4n2y
-  '@tauri-apps/api': 1.2.0
-=======
   '@stablelib/base64': 1.0.1
   '@stablelib/x25519': 1.0.3
   '@tanstack/query-core': 4.19.0
   '@tanstack/react-query': 4.19.0_biqbaboplfbrettd7655fr4n2y
->>>>>>> 781c7ac7
   '@tippyjs/react': 4.2.6_biqbaboplfbrettd7655fr4n2y
   '@types/react-virtualized-auto-sizer': 1.0.1
   '@types/react-window': 1.8.5
@@ -2563,8 +2552,6 @@
       - utf-8-validate
     dev: false
 
-<<<<<<< HEAD
-=======
   /@stablelib/base64/1.0.1:
     resolution: {integrity: sha512-1bnPQqSxSuc3Ii6MhBysoWCg58j97aUjuCSZrGSmDxNqtytIi0k8utUenAwTZN4V5mXXYGsVUI9zeBqy+jBOSQ==}
     dev: false
@@ -2608,7 +2595,6 @@
       '@stablelib/wipe': 1.0.1
     dev: false
 
->>>>>>> 781c7ac7
   /@svgr/babel-plugin-add-jsx-attribute/6.5.1_@babel+core@7.20.5:
     resolution: {integrity: sha512-9PYGcXrAxitycIjRmZB+Q0JaN07GZIWaTBIGQzfaZv+qr1n8X1XUEJ5rZ/vx6OVD9RRYlrNnXWExQXcmZeD/BQ==}
     engines: {node: '>=10'}
