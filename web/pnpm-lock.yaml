--- conflicted
+++ resolved
@@ -81,13 +81,8 @@
         specifier: ^2.0.5
         version: 2.0.5
       framer-motion:
-<<<<<<< HEAD
-        specifier: ^12.8.2
-        version: 12.8.2(@emotion/is-prop-valid@1.2.1)(react-dom@18.2.0(react@18.2.0))(react@18.2.0)
-=======
         specifier: ^12.9.1
         version: 12.9.1(@emotion/is-prop-valid@1.2.1)(react-dom@18.2.0(react@18.2.0))(react@18.2.0)
->>>>>>> f7c2ae81
       fuse.js:
         specifier: ^7.1.0
         version: 7.1.0
@@ -262,11 +257,7 @@
         version: 8.31.0(eslint@9.25.1)(typescript@5.8.3)
       '@vitejs/plugin-react-swc':
         specifier: ^3.9.0
-<<<<<<< HEAD
-        version: 3.9.0(vite@6.3.3(@types/node@22.14.1)(sass@1.70.0)(terser@5.37.0)(yaml@2.6.1))
-=======
         version: 3.9.0(vite@6.3.3(@types/node@22.15.2)(sass@1.70.0)(terser@5.37.0)(yaml@2.6.1))
->>>>>>> f7c2ae81
       autoprefixer:
         specifier: ^10.4.21
         version: 10.4.21(postcss@8.5.3)
@@ -332,15 +323,6 @@
         version: 5.0.5(@typescript-eslint/parser@8.31.0(eslint@9.25.1)(typescript@5.8.3))(eslint@9.25.1)(typescript@5.8.3)
       vite:
         specifier: ^6.3.3
-<<<<<<< HEAD
-        version: 6.3.3(@types/node@22.14.1)(sass@1.70.0)(terser@5.37.0)(yaml@2.6.1)
-      vite-plugin-eslint:
-        specifier: ^1.8.1
-        version: 1.8.1(eslint@9.25.1)(vite@6.3.3(@types/node@22.14.1)(sass@1.70.0)(terser@5.37.0)(yaml@2.6.1))
-      vite-plugin-package-version:
-        specifier: ^1.1.0
-        version: 1.1.0(vite@6.3.3(@types/node@22.14.1)(sass@1.70.0)(terser@5.37.0)(yaml@2.6.1))
-=======
         version: 6.3.3(@types/node@22.15.2)(sass@1.70.0)(terser@5.37.0)(yaml@2.6.1)
       vite-plugin-eslint:
         specifier: ^1.8.1
@@ -348,7 +330,6 @@
       vite-plugin-package-version:
         specifier: ^1.1.0
         version: 1.1.0(vite@6.3.3(@types/node@22.15.2)(sass@1.70.0)(terser@5.37.0)(yaml@2.6.1))
->>>>>>> f7c2ae81
 
 packages:
 
@@ -2149,13 +2130,8 @@
   fraction.js@4.3.7:
     resolution: {integrity: sha512-ZsDfxO51wGAXREY55a7la9LScWpwv9RxIrYABrlvOFBlH/ShPnrtsXeuUIfXKKOVicNxQ+o8JTbJvjS4M89yew==}
 
-<<<<<<< HEAD
-  framer-motion@12.8.2:
-    resolution: {integrity: sha512-JCGFJPfVmvxL4rRJgCcVCnbzPniKj5N3Sa8XQ5/TQI1bN4PyVlKDHPWfWJ7AbnFuGm9IQvZysjk+ABFbkErCrA==}
-=======
   framer-motion@12.9.1:
     resolution: {integrity: sha512-dZBp2TO0a39Cc24opshlLoM0/OdTZVKzcXWuhntfwy2Qgz3t9+N4sTyUqNANyHaRFiJUWbwwsXeDvQkEBPky+g==}
->>>>>>> f7c2ae81
     peerDependencies:
       '@emotion/is-prop-valid': '*'
       react: ^18.0.0 || ^19.0.0
@@ -2867,19 +2843,11 @@
     resolution: {integrity: sha512-xV2bxeN6F7oYjZWTe/YPAy6MN2M+sL4u/Rlm2AHCIVGfo2p1yGmBHQ6vHehl4bRTZBdHu3TSkWdYgkwpYzAGSw==}
     engines: {node: '>=0.10.0'}
 
-<<<<<<< HEAD
-  motion-dom@12.8.1:
-    resolution: {integrity: sha512-ap7SvhLzSaYiY7/YzPB/dXarHqjlABJRBXGvSr7S7Sk9bwnU5J9X8+WgS3uu4w5C+JD0Xh/qZkWoRYNDjNeesg==}
-
-  motion-utils@12.7.5:
-    resolution: {integrity: sha512-JIgrmEq7Vw1x0AUrjvkRp7oMMQkGqSUMT50O/Ag6RRCQWG3gRRTkOI+BirBAJT6m+GIPoiyxkJ1u98GgF/a6TQ==}
-=======
   motion-dom@12.9.1:
     resolution: {integrity: sha512-xqXEwRLDYDTzOgXobSoWtytRtGlf7zdkRfFbrrdP7eojaGQZ5Go4OOKtgnx7uF8sAkfr1ZjMvbCJSCIT2h6fkQ==}
 
   motion-utils@12.8.3:
     resolution: {integrity: sha512-GYVauZEbca8/zOhEiYOY9/uJeedYQld6co/GJFKOy//0c/4lDqk0zB549sBYqqV2iMuX+uHrY1E5zd8A2L+1Lw==}
->>>>>>> f7c2ae81
 
   ms@2.1.3:
     resolution: {integrity: sha512-6FlzubTLZG3J2a/NVCAleEhjzq5oxgHyaCU9yYXvcLsvoVaHJq/s5xXI6/XXP6tz7R9xAOtHnSO/tXtF3WRTlA==}
@@ -4925,17 +4893,10 @@
       '@use-gesture/core': 10.3.1
       react: 18.2.0
 
-<<<<<<< HEAD
-  '@vitejs/plugin-react-swc@3.9.0(vite@6.3.3(@types/node@22.14.1)(sass@1.70.0)(terser@5.37.0)(yaml@2.6.1))':
-    dependencies:
-      '@swc/core': 1.11.21
-      vite: 6.3.3(@types/node@22.14.1)(sass@1.70.0)(terser@5.37.0)(yaml@2.6.1)
-=======
   '@vitejs/plugin-react-swc@3.9.0(vite@6.3.3(@types/node@22.15.2)(sass@1.70.0)(terser@5.37.0)(yaml@2.6.1))':
     dependencies:
       '@swc/core': 1.11.21
       vite: 6.3.3(@types/node@22.15.2)(sass@1.70.0)(terser@5.37.0)(yaml@2.6.1)
->>>>>>> f7c2ae81
     transitivePeerDependencies:
       - '@swc/helpers'
 
@@ -6099,17 +6060,10 @@
 
   fraction.js@4.3.7: {}
 
-<<<<<<< HEAD
-  framer-motion@12.8.2(@emotion/is-prop-valid@1.2.1)(react-dom@18.2.0(react@18.2.0))(react@18.2.0):
-    dependencies:
-      motion-dom: 12.8.1
-      motion-utils: 12.7.5
-=======
   framer-motion@12.9.1(@emotion/is-prop-valid@1.2.1)(react-dom@18.2.0(react@18.2.0))(react@18.2.0):
     dependencies:
       motion-dom: 12.9.1
       motion-utils: 12.8.3
->>>>>>> f7c2ae81
       tslib: 2.8.1
     optionalDependencies:
       '@emotion/is-prop-valid': 1.2.1
@@ -6980,19 +6934,11 @@
 
   modify-values@1.0.1: {}
 
-<<<<<<< HEAD
-  motion-dom@12.8.1:
-    dependencies:
-      motion-utils: 12.7.5
-
-  motion-utils@12.7.5: {}
-=======
   motion-dom@12.9.1:
     dependencies:
       motion-utils: 12.8.3
 
   motion-utils@12.8.3: {}
->>>>>>> f7c2ae81
 
   ms@2.1.3: {}
 
@@ -8177,25 +8123,12 @@
       d3-time: 3.1.0
       d3-timer: 3.0.1
 
-<<<<<<< HEAD
-  vite-plugin-eslint@1.8.1(eslint@9.25.1)(vite@6.3.3(@types/node@22.14.1)(sass@1.70.0)(terser@5.37.0)(yaml@2.6.1)):
-=======
   vite-plugin-eslint@1.8.1(eslint@9.25.1)(vite@6.3.3(@types/node@22.15.2)(sass@1.70.0)(terser@5.37.0)(yaml@2.6.1)):
->>>>>>> f7c2ae81
     dependencies:
       '@rollup/pluginutils': 4.2.1
       '@types/eslint': 8.56.2
       eslint: 9.25.1
       rollup: 2.79.2
-<<<<<<< HEAD
-      vite: 6.3.3(@types/node@22.14.1)(sass@1.70.0)(terser@5.37.0)(yaml@2.6.1)
-
-  vite-plugin-package-version@1.1.0(vite@6.3.3(@types/node@22.14.1)(sass@1.70.0)(terser@5.37.0)(yaml@2.6.1)):
-    dependencies:
-      vite: 6.3.3(@types/node@22.14.1)(sass@1.70.0)(terser@5.37.0)(yaml@2.6.1)
-
-  vite@6.3.3(@types/node@22.14.1)(sass@1.70.0)(terser@5.37.0)(yaml@2.6.1):
-=======
       vite: 6.3.3(@types/node@22.15.2)(sass@1.70.0)(terser@5.37.0)(yaml@2.6.1)
 
   vite-plugin-package-version@1.1.0(vite@6.3.3(@types/node@22.15.2)(sass@1.70.0)(terser@5.37.0)(yaml@2.6.1)):
@@ -8203,7 +8136,6 @@
       vite: 6.3.3(@types/node@22.15.2)(sass@1.70.0)(terser@5.37.0)(yaml@2.6.1)
 
   vite@6.3.3(@types/node@22.15.2)(sass@1.70.0)(terser@5.37.0)(yaml@2.6.1):
->>>>>>> f7c2ae81
     dependencies:
       esbuild: 0.25.3
       fdir: 6.4.4(picomatch@4.0.2)
