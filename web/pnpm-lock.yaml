lockfileVersion: '9.0'

settings:
  autoInstallPeers: true
  excludeLinksFromLockfile: false

importers:

  .:
    dependencies:
      '@floating-ui/react':
        specifier: ^0.27.16
        version: 0.27.16(react-dom@19.1.1(react@19.1.1))(react@19.1.1)
      '@github/webauthn-json':
        specifier: ^2.1.1
        version: 2.1.1
      '@hookform/resolvers':
        specifier: ^5.2.1
        version: 5.2.1(react-hook-form@7.62.0(react@19.1.1))
      '@react-hook/resize-observer':
        specifier: ^2.0.2
        version: 2.0.2(react@19.1.1)
      '@react-rxjs/core':
        specifier: ^0.10.8
        version: 0.10.8(react@19.1.1)(rxjs@7.8.2)
      '@stablelib/base64':
        specifier: ^2.0.1
        version: 2.0.1
      '@stablelib/x25519':
        specifier: ^2.0.1
        version: 2.0.1
      '@tanstack/query-core':
        specifier: ^5.86.0
        version: 5.86.0
      '@tanstack/react-query':
        specifier: ^5.86.0
        version: 5.86.0(react@19.1.1)
      '@tanstack/react-virtual':
        specifier: 3.13.12
        version: 3.13.12(react-dom@19.1.1(react@19.1.1))(react@19.1.1)
      '@tanstack/virtual-core':
        specifier: 3.13.12
        version: 3.13.12
      '@use-gesture/react':
        specifier: ^10.3.1
        version: 10.3.1(react@19.1.1)
      axios:
        specifier: ^1.11.0
        version: 1.11.0
      byte-size:
        specifier: ^9.0.1
        version: 9.0.1
      classnames:
        specifier: ^2.5.1
        version: 2.5.1
      clsx:
        specifier: ^2.1.1
        version: 2.1.1
      date-fns:
        specifier: ^4.1.0
        version: 4.1.0
      dayjs:
        specifier: ^1.11.18
        version: 1.11.18
      deepmerge-ts:
        specifier: ^7.1.5
        version: 7.1.5
      detect-browser:
        specifier: ^5.3.0
        version: 5.3.0
      dice-coefficient:
        specifier: ^2.1.1
        version: 2.1.1
      events:
        specifier: ^3.3.0
        version: 3.3.0
      fast-deep-equal:
        specifier: ^3.1.3
        version: 3.1.3
      file-saver:
        specifier: ^2.0.5
        version: 2.0.5
      fuse.js:
        specifier: ^7.1.0
        version: 7.1.0
      get-text-width:
        specifier: ^1.0.3
        version: 1.0.3
      hex-rgb:
        specifier: ^5.0.0
        version: 5.0.0
      html-react-parser:
        specifier: ^5.2.6
        version: 5.2.6(@types/react@19.1.12)(react@19.1.1)
      humanize-duration:
        specifier: ^3.33.0
        version: 3.33.0
      ipaddr.js:
        specifier: ^2.2.0
        version: 2.2.0
      itertools:
        specifier: ^2.4.1
        version: 2.4.1
      js-base64:
        specifier: ^3.7.8
        version: 3.7.8
      lodash-es:
        specifier: ^4.17.21
        version: 4.17.21
      merge-refs:
        specifier: ^2.0.0
        version: 2.0.0(@types/react@19.1.12)
      millify:
        specifier: ^6.1.0
        version: 6.1.0
      motion:
        specifier: ^12.23.12
        version: 12.23.12(@emotion/is-prop-valid@1.3.1)(react-dom@19.1.1(react@19.1.1))(react@19.1.1)
      numbro:
        specifier: ^2.5.0
        version: 2.5.0
      qrcode:
        specifier: ^1.5.4
        version: 1.5.4
      qs:
        specifier: ^6.14.0
        version: 6.14.0
      radash:
        specifier: ^12.1.1
        version: 12.1.1
      react:
        specifier: ^19.1.1
        version: 19.1.1
      react-click-away-listener:
        specifier: ^2.4.0
        version: 2.4.0(react-dom@19.1.1(react@19.1.1))(react@19.1.1)
      react-datepicker:
        specifier: ^8.7.0
        version: 8.7.0(react-dom@19.1.1(react@19.1.1))(react@19.1.1)
      react-dom:
        specifier: ^19.1.1
        version: 19.1.1(react@19.1.1)
      react-hook-form:
        specifier: ^7.62.0
        version: 7.62.0(react@19.1.1)
      react-idle-timer:
        specifier: ^5.7.2
        version: 5.7.2(react-dom@19.1.1(react@19.1.1))(react@19.1.1)
      react-intersection-observer:
        specifier: ^9.16.0
        version: 9.16.0(react-dom@19.1.1(react@19.1.1))(react@19.1.1)
      react-is:
        specifier: ^19.1.1
        version: 19.1.1
      react-loading-skeleton:
        specifier: ^3.5.0
        version: 3.5.0(react@19.1.1)
      react-markdown:
        specifier: ^10.1.0
        version: 10.1.0(@types/react@19.1.12)(react@19.1.1)
      react-qr-code:
        specifier: ^2.0.18
        version: 2.0.18(react@19.1.1)
      react-resize-detector:
        specifier: ^12.3.0
        version: 12.3.0(react@19.1.1)
      react-router:
        specifier: ^6.30.1
        version: 6.30.1(react@19.1.1)
      react-router-dom:
        specifier: ^6.30.1
        version: 6.30.1(react-dom@19.1.1(react@19.1.1))(react@19.1.1)
      react-tracked:
        specifier: ^2.0.1
        version: 2.0.1(react@19.1.1)(scheduler@0.26.0)
      react-virtualized-auto-sizer:
        specifier: ^1.0.26
        version: 1.0.26(react-dom@19.1.1(react@19.1.1))(react@19.1.1)
      recharts:
        specifier: ^3.1.2
        version: 3.1.2(@types/react@19.1.12)(react-dom@19.1.1(react@19.1.1))(react-is@19.1.1)(react@19.1.1)(redux@5.0.1)
      rehype-external-links:
        specifier: ^3.0.0
        version: 3.0.0
      rehype-raw:
        specifier: ^7.0.0
        version: 7.0.0
      rehype-sanitize:
        specifier: ^6.0.0
        version: 6.0.0
      rxjs:
        specifier: ^7.8.2
        version: 7.8.2
      scheduler:
        specifier: ^0.26.0
        version: 0.26.0
      text-case:
        specifier: ^1.2.4
        version: 1.2.4
      typesafe-i18n:
        specifier: ^5.26.2
        version: 5.26.2(typescript@5.9.2)
      use-breakpoint:
        specifier: ^4.0.6
        version: 4.0.6(react-dom@19.1.1(react@19.1.1))(react@19.1.1)
      zod:
        specifier: ^3.25.76
        version: 3.25.76
      zustand:
        specifier: ^5.0.8
        version: 5.0.8(@types/react@19.1.12)(immer@10.1.3)(react@19.1.1)(use-sync-external-store@1.5.0(react@19.1.1))
    devDependencies:
      '@babel/core':
        specifier: ^7.28.3
        version: 7.28.3
      '@biomejs/biome':
        specifier: 2.2.2
        version: 2.2.2
      '@csstools/css-parser-algorithms':
        specifier: ^3.0.5
        version: 3.0.5(@csstools/css-tokenizer@3.0.4)
      '@csstools/css-tokenizer':
        specifier: ^3.0.4
        version: 3.0.4
      '@hookform/devtools':
        specifier: ^4.4.0
        version: 4.4.0(@types/react@19.1.12)(react-dom@19.1.1(react@19.1.1))(react@19.1.1)
      '@tanstack/react-query-devtools':
        specifier: ^5.86.0
        version: 5.86.0(@tanstack/react-query@5.86.0(react@19.1.1))(react@19.1.1)
      '@types/byte-size':
        specifier: ^8.1.2
        version: 8.1.2
      '@types/file-saver':
        specifier: ^2.0.7
        version: 2.0.7
      '@types/humanize-duration':
        specifier: ^3.27.4
        version: 3.27.4
      '@types/lodash-es':
        specifier: ^4.17.12
        version: 4.17.12
      '@types/node':
        specifier: ^24.3.1
        version: 24.3.1
      '@types/qs':
        specifier: ^6.14.0
        version: 6.14.0
      '@types/react':
        specifier: ^19.1.12
        version: 19.1.12
      '@types/react-dom':
        specifier: ^19.1.9
        version: 19.1.9(@types/react@19.1.12)
      '@types/react-router-dom':
        specifier: ^5.3.3
        version: 5.3.3
      '@vitejs/plugin-react-swc':
        specifier: ^4.0.1
        version: 4.0.1(vite@7.1.4(@types/node@24.3.1)(jiti@2.4.2)(sass@1.70.0)(terser@5.37.0)(yaml@2.6.1))
      autoprefixer:
        specifier: ^10.4.21
        version: 10.4.21(postcss@8.5.6)
      concurrently:
        specifier: ^9.2.1
        version: 9.2.1
      dotenv:
        specifier: ^17.2.2
        version: 17.2.2
      esbuild:
        specifier: ^0.25.9
        version: 0.25.9
      globals:
        specifier: ^16.3.0
        version: 16.3.0
      postcss:
        specifier: ^8.5.6
        version: 8.5.6
      prettier:
        specifier: ^3.6.2
        version: 3.6.2
      sass:
        specifier: ~1.70.0
        version: 1.70.0
      standard-version:
        specifier: ^9.5.0
        version: 9.5.0
      type-fest:
        specifier: ^4.41.0
        version: 4.41.0
      typescript:
        specifier: ~5.9.2
        version: 5.9.2
      vite:
        specifier: ^7.1.4
        version: 7.1.4(@types/node@24.3.1)(jiti@2.4.2)(sass@1.70.0)(terser@5.37.0)(yaml@2.6.1)
      vite-plugin-package-version:
        specifier: ^1.1.0
        version: 1.1.0(vite@7.1.4(@types/node@24.3.1)(jiti@2.4.2)(sass@1.70.0)(terser@5.37.0)(yaml@2.6.1))

packages:

  '@ampproject/remapping@2.3.0':
    resolution: {integrity: sha512-30iZtAPgz+LTIYoeivqYo853f02jBYSd5uGnGpkFV0M3xOt9aN73erkgYAmZU43x4VfqcnLxW9Kpg3R5LC4YYw==}
    engines: {node: '>=6.0.0'}

  '@babel/code-frame@7.27.1':
    resolution: {integrity: sha512-cjQ7ZlQ0Mv3b47hABuTevyTuYN4i+loJKGeV9flcCgIK37cCXRh+L1bd3iBHlynerhQ7BhCkn2BPbQUL+rGqFg==}
    engines: {node: '>=6.9.0'}

  '@babel/compat-data@7.28.0':
    resolution: {integrity: sha512-60X7qkglvrap8mn1lh2ebxXdZYtUcpd7gsmy9kLaBJ4i/WdY8PqTSdxyA8qraikqKQK5C1KRBKXqznrVapyNaw==}
    engines: {node: '>=6.9.0'}

  '@babel/core@7.28.3':
    resolution: {integrity: sha512-yDBHV9kQNcr2/sUr9jghVyz9C3Y5G2zUM2H2lo+9mKv4sFgbA8s8Z9t8D1jiTkGoO/NoIfKMyKWr4s6CN23ZwQ==}
    engines: {node: '>=6.9.0'}

  '@babel/generator@7.28.3':
    resolution: {integrity: sha512-3lSpxGgvnmZznmBkCRnVREPUFJv2wrv9iAoFDvADJc0ypmdOxdUtcLeBgBJ6zE0PMeTKnxeQzyk0xTBq4Ep7zw==}
    engines: {node: '>=6.9.0'}

  '@babel/helper-compilation-targets@7.27.2':
    resolution: {integrity: sha512-2+1thGUUWWjLTYTHZWK1n8Yga0ijBz1XAhUXcKy81rd5g6yh7hGqMp45v7cadSbEHc9G3OTv45SyneRN3ps4DQ==}
    engines: {node: '>=6.9.0'}

  '@babel/helper-globals@7.28.0':
    resolution: {integrity: sha512-+W6cISkXFa1jXsDEdYA8HeevQT/FULhxzR99pxphltZcVaugps53THCeiWA8SguxxpSp3gKPiuYfSWopkLQ4hw==}
    engines: {node: '>=6.9.0'}

  '@babel/helper-module-imports@7.27.1':
    resolution: {integrity: sha512-0gSFWUPNXNopqtIPQvlD5WgXYI5GY2kP2cCvoT8kczjbfcfuIljTbcWrulD1CIPIX2gt1wghbDy08yE1p+/r3w==}
    engines: {node: '>=6.9.0'}

  '@babel/helper-module-transforms@7.28.3':
    resolution: {integrity: sha512-gytXUbs8k2sXS9PnQptz5o0QnpLL51SwASIORY6XaBKF88nsOT0Zw9szLqlSGQDP/4TljBAD5y98p2U1fqkdsw==}
    engines: {node: '>=6.9.0'}
    peerDependencies:
      '@babel/core': ^7.0.0

  '@babel/helper-string-parser@7.27.1':
    resolution: {integrity: sha512-qMlSxKbpRlAridDExk92nSobyDdpPijUq2DW6oDnUqd0iOGxmQjyqhMIihI9+zv4LPyZdRje2cavWPbCbWm3eA==}
    engines: {node: '>=6.9.0'}

  '@babel/helper-validator-identifier@7.27.1':
    resolution: {integrity: sha512-D2hP9eA+Sqx1kBZgzxZh0y1trbuU+JoDkiEwqhQ36nodYqJwyEIhPSdMNd7lOm/4io72luTPWH20Yda0xOuUow==}
    engines: {node: '>=6.9.0'}

  '@babel/helper-validator-option@7.27.1':
    resolution: {integrity: sha512-YvjJow9FxbhFFKDSuFnVCe2WxXk1zWc22fFePVNEaWJEu8IrZVlda6N0uHwzZrUM1il7NC9Mlp4MaJYbYd9JSg==}
    engines: {node: '>=6.9.0'}

  '@babel/helpers@7.28.3':
    resolution: {integrity: sha512-PTNtvUQihsAsDHMOP5pfobP8C6CM4JWXmP8DrEIt46c3r2bf87Ua1zoqevsMo9g+tWDwgWrFP5EIxuBx5RudAw==}
    engines: {node: '>=6.9.0'}

  '@babel/parser@7.28.3':
    resolution: {integrity: sha512-7+Ey1mAgYqFAx2h0RuoxcQT5+MlG3GTV0TQrgr7/ZliKsm/MNDxVVutlWaziMq7wJNAz8MTqz55XLpWvva6StA==}
    engines: {node: '>=6.0.0'}
    hasBin: true

  '@babel/runtime@7.28.3':
    resolution: {integrity: sha512-9uIQ10o0WGdpP6GDhXcdOJPJuDgFtIDtN/9+ArJQ2NAfAmiuhTQdzkaTGR33v43GYS2UrSA0eX2pPPHoFVvpxA==}
    engines: {node: '>=6.9.0'}

  '@babel/template@7.27.2':
    resolution: {integrity: sha512-LPDZ85aEJyYSd18/DkjNh4/y1ntkE5KwUHWTiqgRxruuZL2F1yuHligVHLvcHY2vMHXttKFpJn6LwfI7cw7ODw==}
    engines: {node: '>=6.9.0'}

  '@babel/traverse@7.28.3':
    resolution: {integrity: sha512-7w4kZYHneL3A6NP2nxzHvT3HCZ7puDZZjFMqDpBPECub79sTtSO5CGXDkKrTQq8ksAwfD/XI2MRFX23njdDaIQ==}
    engines: {node: '>=6.9.0'}

  '@babel/types@7.28.2':
    resolution: {integrity: sha512-ruv7Ae4J5dUYULmeXw1gmb7rYRz57OWCPM57pHojnLq/3Z1CK2lNSLTCVjxVk1F/TZHwOZZrOWi0ur95BbLxNQ==}
    engines: {node: '>=6.9.0'}

  '@biomejs/biome@2.2.2':
    resolution: {integrity: sha512-j1omAiQWCkhuLgwpMKisNKnsM6W8Xtt1l0WZmqY/dFj8QPNkIoTvk4tSsi40FaAAkBE1PU0AFG2RWFBWenAn+w==}
    engines: {node: '>=14.21.3'}
    hasBin: true

  '@biomejs/cli-darwin-arm64@2.2.2':
    resolution: {integrity: sha512-6ePfbCeCPryWu0CXlzsWNZgVz/kBEvHiPyNpmViSt6A2eoDf4kXs3YnwQPzGjy8oBgQulrHcLnJL0nkCh80mlQ==}
    engines: {node: '>=14.21.3'}
    cpu: [arm64]
    os: [darwin]

  '@biomejs/cli-darwin-x64@2.2.2':
    resolution: {integrity: sha512-Tn4JmVO+rXsbRslml7FvKaNrlgUeJot++FkvYIhl1OkslVCofAtS35MPlBMhXgKWF9RNr9cwHanrPTUUXcYGag==}
    engines: {node: '>=14.21.3'}
    cpu: [x64]
    os: [darwin]

  '@biomejs/cli-linux-arm64-musl@2.2.2':
    resolution: {integrity: sha512-/MhYg+Bd6renn6i1ylGFL5snYUn/Ct7zoGVKhxnro3bwekiZYE8Kl39BSb0MeuqM+72sThkQv4TnNubU9njQRw==}
    engines: {node: '>=14.21.3'}
    cpu: [arm64]
    os: [linux]

  '@biomejs/cli-linux-arm64@2.2.2':
    resolution: {integrity: sha512-JfrK3gdmWWTh2J5tq/rcWCOsImVyzUnOS2fkjhiYKCQ+v8PqM+du5cfB7G1kXas+7KQeKSWALv18iQqdtIMvzw==}
    engines: {node: '>=14.21.3'}
    cpu: [arm64]
    os: [linux]

  '@biomejs/cli-linux-x64-musl@2.2.2':
    resolution: {integrity: sha512-ZCLXcZvjZKSiRY/cFANKg+z6Fhsf9MHOzj+NrDQcM+LbqYRT97LyCLWy2AS+W2vP+i89RyRM+kbGpUzbRTYWig==}
    engines: {node: '>=14.21.3'}
    cpu: [x64]
    os: [linux]

  '@biomejs/cli-linux-x64@2.2.2':
    resolution: {integrity: sha512-Ogb+77edO5LEP/xbNicACOWVLt8mgC+E1wmpUakr+O4nKwLt9vXe74YNuT3T1dUBxC/SnrVmlzZFC7kQJEfquQ==}
    engines: {node: '>=14.21.3'}
    cpu: [x64]
    os: [linux]

  '@biomejs/cli-win32-arm64@2.2.2':
    resolution: {integrity: sha512-wBe2wItayw1zvtXysmHJQoQqXlTzHSpQRyPpJKiNIR21HzH/CrZRDFic1C1jDdp+zAPtqhNExa0owKMbNwW9cQ==}
    engines: {node: '>=14.21.3'}
    cpu: [arm64]
    os: [win32]

  '@biomejs/cli-win32-x64@2.2.2':
    resolution: {integrity: sha512-DAuHhHekGfiGb6lCcsT4UyxQmVwQiBCBUMwVra/dcOSs9q8OhfaZgey51MlekT3p8UwRqtXQfFuEJBhJNdLZwg==}
    engines: {node: '>=14.21.3'}
    cpu: [x64]
    os: [win32]

  '@csstools/css-parser-algorithms@3.0.5':
    resolution: {integrity: sha512-DaDeUkXZKjdGhgYaHNJTV9pV7Y9B3b644jCLs9Upc3VeNGg6LWARAT6O+Q+/COo+2gg/bM5rhpMAtf70WqfBdQ==}
    engines: {node: '>=18'}
    peerDependencies:
      '@csstools/css-tokenizer': ^3.0.4

  '@csstools/css-tokenizer@3.0.4':
    resolution: {integrity: sha512-Vd/9EVDiu6PPJt9yAh6roZP6El1xHrdvIVGjyBsHR0RYwNHgL7FJPyIIW4fANJNG6FtyZfvlRPpFI4ZM/lubvw==}
    engines: {node: '>=18'}

  '@emotion/babel-plugin@11.13.5':
    resolution: {integrity: sha512-pxHCpT2ex+0q+HH91/zsdHkw/lXd468DIN2zvfvLtPKLLMo6gQj7oLObq8PhkrxOZb/gGCq03S3Z7PDhS8pduQ==}

  '@emotion/cache@11.14.0':
    resolution: {integrity: sha512-L/B1lc/TViYk4DcpGxtAVbx0ZyiKM5ktoIyafGkH6zg/tj+mA+NE//aPYKG0k8kCHSHVJrpLpcAlOBEXQ3SavA==}

  '@emotion/hash@0.9.2':
    resolution: {integrity: sha512-MyqliTZGuOm3+5ZRSaaBGP3USLw6+EGykkwZns2EPC5g8jJ4z9OrdZY9apkl3+UP9+sdz76YYkwCKP5gh8iY3g==}

  '@emotion/is-prop-valid@1.3.1':
    resolution: {integrity: sha512-/ACwoqx7XQi9knQs/G0qKvv5teDMhD7bXYns9N/wM8ah8iNb8jZ2uNO0YOgiq2o2poIvVtJS2YALasQuMSQ7Kw==}

  '@emotion/memoize@0.9.0':
    resolution: {integrity: sha512-30FAj7/EoJ5mwVPOWhAyCX+FPfMDrVecJAM+Iw9NRoSl4BBAQeqj4cApHHUXOVvIPgLVDsCFoz/hGD+5QQD1GQ==}

  '@emotion/react@11.14.0':
    resolution: {integrity: sha512-O000MLDBDdk/EohJPFUqvnp4qnHeYkVP5B0xEG0D/L7cOKP9kefu2DXn8dj74cQfsEzUqh+sr1RzFqiL1o+PpA==}
    peerDependencies:
      '@types/react': '*'
      react: '>=16.8.0'
    peerDependenciesMeta:
      '@types/react':
        optional: true

  '@emotion/serialize@1.3.3':
    resolution: {integrity: sha512-EISGqt7sSNWHGI76hC7x1CksiXPahbxEOrC5RjmFRJTqLyEK9/9hZvBbiYn70dw4wuwMKiEMCUlR6ZXTSWQqxA==}

  '@emotion/sheet@1.4.0':
    resolution: {integrity: sha512-fTBW9/8r2w3dXWYM4HCB1Rdp8NLibOw2+XELH5m5+AkWiL/KqYX6dc0kKYlaYyKjrQ6ds33MCdMPEwgs2z1rqg==}

  '@emotion/styled@11.14.1':
    resolution: {integrity: sha512-qEEJt42DuToa3gurlH4Qqc1kVpNq8wO8cJtDzU46TjlzWjDlsVyevtYCRijVq3SrHsROS+gVQ8Fnea108GnKzw==}
    peerDependencies:
      '@emotion/react': ^11.0.0-rc.0
      '@types/react': '*'
      react: '>=16.8.0'
    peerDependenciesMeta:
      '@types/react':
        optional: true

  '@emotion/unitless@0.10.0':
    resolution: {integrity: sha512-dFoMUuQA20zvtVTuxZww6OHoJYgrzfKM1t52mVySDJnMSEa08ruEvdYQbhvyu6soU+NeLVd3yKfTfT0NeV6qGg==}

  '@emotion/use-insertion-effect-with-fallbacks@1.2.0':
    resolution: {integrity: sha512-yJMtVdH59sxi/aVJBpk9FQq+OR8ll5GT8oWd57UpeaKEVGab41JWaCFA7FRLoMLloOZF/c/wsPoe+bfGmRKgDg==}
    peerDependencies:
      react: '>=16.8.0'

  '@emotion/utils@1.4.2':
    resolution: {integrity: sha512-3vLclRofFziIa3J2wDh9jjbkUz9qk5Vi3IZ/FSTKViB0k+ef0fPV7dYrUIugbgupYDx7v9ud/SjrtEP8Y4xLoA==}

  '@emotion/weak-memoize@0.4.0':
    resolution: {integrity: sha512-snKqtPW01tN0ui7yu9rGv69aJXr/a/Ywvl11sUjNtEcRc+ng/mQriFL0wLXMef74iHa/EkftbDzU9F8iFbH+zg==}

  '@esbuild/aix-ppc64@0.25.9':
    resolution: {integrity: sha512-OaGtL73Jck6pBKjNIe24BnFE6agGl+6KxDtTfHhy1HmhthfKouEcOhqpSL64K4/0WCtbKFLOdzD/44cJ4k9opA==}
    engines: {node: '>=18'}
    cpu: [ppc64]
    os: [aix]

  '@esbuild/android-arm64@0.25.9':
    resolution: {integrity: sha512-IDrddSmpSv51ftWslJMvl3Q2ZT98fUSL2/rlUXuVqRXHCs5EUF1/f+jbjF5+NG9UffUDMCiTyh8iec7u8RlTLg==}
    engines: {node: '>=18'}
    cpu: [arm64]
    os: [android]

  '@esbuild/android-arm@0.25.9':
    resolution: {integrity: sha512-5WNI1DaMtxQ7t7B6xa572XMXpHAaI/9Hnhk8lcxF4zVN4xstUgTlvuGDorBguKEnZO70qwEcLpfifMLoxiPqHQ==}
    engines: {node: '>=18'}
    cpu: [arm]
    os: [android]

  '@esbuild/android-x64@0.25.9':
    resolution: {integrity: sha512-I853iMZ1hWZdNllhVZKm34f4wErd4lMyeV7BLzEExGEIZYsOzqDWDf+y082izYUE8gtJnYHdeDpN/6tUdwvfiw==}
    engines: {node: '>=18'}
    cpu: [x64]
    os: [android]

  '@esbuild/darwin-arm64@0.25.9':
    resolution: {integrity: sha512-XIpIDMAjOELi/9PB30vEbVMs3GV1v2zkkPnuyRRURbhqjyzIINwj+nbQATh4H9GxUgH1kFsEyQMxwiLFKUS6Rg==}
    engines: {node: '>=18'}
    cpu: [arm64]
    os: [darwin]

  '@esbuild/darwin-x64@0.25.9':
    resolution: {integrity: sha512-jhHfBzjYTA1IQu8VyrjCX4ApJDnH+ez+IYVEoJHeqJm9VhG9Dh2BYaJritkYK3vMaXrf7Ogr/0MQ8/MeIefsPQ==}
    engines: {node: '>=18'}
    cpu: [x64]
    os: [darwin]

  '@esbuild/freebsd-arm64@0.25.9':
    resolution: {integrity: sha512-z93DmbnY6fX9+KdD4Ue/H6sYs+bhFQJNCPZsi4XWJoYblUqT06MQUdBCpcSfuiN72AbqeBFu5LVQTjfXDE2A6Q==}
    engines: {node: '>=18'}
    cpu: [arm64]
    os: [freebsd]

  '@esbuild/freebsd-x64@0.25.9':
    resolution: {integrity: sha512-mrKX6H/vOyo5v71YfXWJxLVxgy1kyt1MQaD8wZJgJfG4gq4DpQGpgTB74e5yBeQdyMTbgxp0YtNj7NuHN0PoZg==}
    engines: {node: '>=18'}
    cpu: [x64]
    os: [freebsd]

  '@esbuild/linux-arm64@0.25.9':
    resolution: {integrity: sha512-BlB7bIcLT3G26urh5Dmse7fiLmLXnRlopw4s8DalgZ8ef79Jj4aUcYbk90g8iCa2467HX8SAIidbL7gsqXHdRw==}
    engines: {node: '>=18'}
    cpu: [arm64]
    os: [linux]

  '@esbuild/linux-arm@0.25.9':
    resolution: {integrity: sha512-HBU2Xv78SMgaydBmdor38lg8YDnFKSARg1Q6AT0/y2ezUAKiZvc211RDFHlEZRFNRVhcMamiToo7bDx3VEOYQw==}
    engines: {node: '>=18'}
    cpu: [arm]
    os: [linux]

  '@esbuild/linux-ia32@0.25.9':
    resolution: {integrity: sha512-e7S3MOJPZGp2QW6AK6+Ly81rC7oOSerQ+P8L0ta4FhVi+/j/v2yZzx5CqqDaWjtPFfYz21Vi1S0auHrap3Ma3A==}
    engines: {node: '>=18'}
    cpu: [ia32]
    os: [linux]

  '@esbuild/linux-loong64@0.25.9':
    resolution: {integrity: sha512-Sbe10Bnn0oUAB2AalYztvGcK+o6YFFA/9829PhOCUS9vkJElXGdphz0A3DbMdP8gmKkqPmPcMJmJOrI3VYB1JQ==}
    engines: {node: '>=18'}
    cpu: [loong64]
    os: [linux]

  '@esbuild/linux-mips64el@0.25.9':
    resolution: {integrity: sha512-YcM5br0mVyZw2jcQeLIkhWtKPeVfAerES5PvOzaDxVtIyZ2NUBZKNLjC5z3/fUlDgT6w89VsxP2qzNipOaaDyA==}
    engines: {node: '>=18'}
    cpu: [mips64el]
    os: [linux]

  '@esbuild/linux-ppc64@0.25.9':
    resolution: {integrity: sha512-++0HQvasdo20JytyDpFvQtNrEsAgNG2CY1CLMwGXfFTKGBGQT3bOeLSYE2l1fYdvML5KUuwn9Z8L1EWe2tzs1w==}
    engines: {node: '>=18'}
    cpu: [ppc64]
    os: [linux]

  '@esbuild/linux-riscv64@0.25.9':
    resolution: {integrity: sha512-uNIBa279Y3fkjV+2cUjx36xkx7eSjb8IvnL01eXUKXez/CBHNRw5ekCGMPM0BcmqBxBcdgUWuUXmVWwm4CH9kg==}
    engines: {node: '>=18'}
    cpu: [riscv64]
    os: [linux]

  '@esbuild/linux-s390x@0.25.9':
    resolution: {integrity: sha512-Mfiphvp3MjC/lctb+7D287Xw1DGzqJPb/J2aHHcHxflUo+8tmN/6d4k6I2yFR7BVo5/g7x2Monq4+Yew0EHRIA==}
    engines: {node: '>=18'}
    cpu: [s390x]
    os: [linux]

  '@esbuild/linux-x64@0.25.9':
    resolution: {integrity: sha512-iSwByxzRe48YVkmpbgoxVzn76BXjlYFXC7NvLYq+b+kDjyyk30J0JY47DIn8z1MO3K0oSl9fZoRmZPQI4Hklzg==}
    engines: {node: '>=18'}
    cpu: [x64]
    os: [linux]

  '@esbuild/netbsd-arm64@0.25.9':
    resolution: {integrity: sha512-9jNJl6FqaUG+COdQMjSCGW4QiMHH88xWbvZ+kRVblZsWrkXlABuGdFJ1E9L7HK+T0Yqd4akKNa/lO0+jDxQD4Q==}
    engines: {node: '>=18'}
    cpu: [arm64]
    os: [netbsd]

  '@esbuild/netbsd-x64@0.25.9':
    resolution: {integrity: sha512-RLLdkflmqRG8KanPGOU7Rpg829ZHu8nFy5Pqdi9U01VYtG9Y0zOG6Vr2z4/S+/3zIyOxiK6cCeYNWOFR9QP87g==}
    engines: {node: '>=18'}
    cpu: [x64]
    os: [netbsd]

  '@esbuild/openbsd-arm64@0.25.9':
    resolution: {integrity: sha512-YaFBlPGeDasft5IIM+CQAhJAqS3St3nJzDEgsgFixcfZeyGPCd6eJBWzke5piZuZ7CtL656eOSYKk4Ls2C0FRQ==}
    engines: {node: '>=18'}
    cpu: [arm64]
    os: [openbsd]

  '@esbuild/openbsd-x64@0.25.9':
    resolution: {integrity: sha512-1MkgTCuvMGWuqVtAvkpkXFmtL8XhWy+j4jaSO2wxfJtilVCi0ZE37b8uOdMItIHz4I6z1bWWtEX4CJwcKYLcuA==}
    engines: {node: '>=18'}
    cpu: [x64]
    os: [openbsd]

  '@esbuild/openharmony-arm64@0.25.9':
    resolution: {integrity: sha512-4Xd0xNiMVXKh6Fa7HEJQbrpP3m3DDn43jKxMjxLLRjWnRsfxjORYJlXPO4JNcXtOyfajXorRKY9NkOpTHptErg==}
    engines: {node: '>=18'}
    cpu: [arm64]
    os: [openharmony]

  '@esbuild/sunos-x64@0.25.9':
    resolution: {integrity: sha512-WjH4s6hzo00nNezhp3wFIAfmGZ8U7KtrJNlFMRKxiI9mxEK1scOMAaa9i4crUtu+tBr+0IN6JCuAcSBJZfnphw==}
    engines: {node: '>=18'}
    cpu: [x64]
    os: [sunos]

  '@esbuild/win32-arm64@0.25.9':
    resolution: {integrity: sha512-mGFrVJHmZiRqmP8xFOc6b84/7xa5y5YvR1x8djzXpJBSv/UsNK6aqec+6JDjConTgvvQefdGhFDAs2DLAds6gQ==}
    engines: {node: '>=18'}
    cpu: [arm64]
    os: [win32]

  '@esbuild/win32-ia32@0.25.9':
    resolution: {integrity: sha512-b33gLVU2k11nVx1OhX3C8QQP6UHQK4ZtN56oFWvVXvz2VkDoe6fbG8TOgHFxEvqeqohmRnIHe5A1+HADk4OQww==}
    engines: {node: '>=18'}
    cpu: [ia32]
    os: [win32]

  '@esbuild/win32-x64@0.25.9':
    resolution: {integrity: sha512-PPOl1mi6lpLNQxnGoyAfschAodRFYXJ+9fs6WHXz7CSWKbOqiMZsubC+BQsVKuul+3vKLuwTHsS2c2y9EoKwxQ==}
    engines: {node: '>=18'}
    cpu: [x64]
    os: [win32]

  '@floating-ui/core@1.7.3':
    resolution: {integrity: sha512-sGnvb5dmrJaKEZ+LDIpguvdX3bDlEllmv4/ClQ9awcmCZrlx5jQyyMWFM5kBI+EyNOCDDiKk8il0zeuX3Zlg/w==}

  '@floating-ui/dom@1.7.4':
    resolution: {integrity: sha512-OOchDgh4F2CchOX94cRVqhvy7b3AFb+/rQXyswmzmGakRfkMgoWVjfnLWkRirfLEfuD4ysVW16eXzwt3jHIzKA==}

  '@floating-ui/react-dom@2.1.6':
    resolution: {integrity: sha512-4JX6rEatQEvlmgU80wZyq9RT96HZJa88q8hp0pBd+LrczeDI4o6uA2M+uvxngVHo4Ihr8uibXxH6+70zhAFrVw==}
    peerDependencies:
      react: '>=16.8.0'
      react-dom: '>=16.8.0'

  '@floating-ui/react@0.27.16':
    resolution: {integrity: sha512-9O8N4SeG2z++TSM8QA/KTeKFBVCNEz/AGS7gWPJf6KFRzmRWixFRnCnkPHRDwSVZW6QPDO6uT0P2SpWNKCc9/g==}
    peerDependencies:
      react: '>=17.0.0'
      react-dom: '>=17.0.0'

  '@floating-ui/utils@0.2.10':
    resolution: {integrity: sha512-aGTxbpbg8/b5JfU1HXSrbH3wXZuLPJcNEcZQFMxLs3oSzgtVu6nFPkbbGGUvBcUjKV2YyB9Wxxabo+HEH9tcRQ==}

  '@github/webauthn-json@2.1.1':
    resolution: {integrity: sha512-XrftRn4z75SnaJOmZQbt7Mk+IIjqVHw+glDGOxuHwXkZBZh/MBoRS7MHjSZMDaLhT4RjN2VqiEU7EOYleuJWSQ==}
    deprecated: 'Deprecated: Modern browsers support built-in WebAuthn JSON methods. Please use native browser methods instead. For more information, visit https://github.com/github/webauthn-json'
    hasBin: true

  '@hookform/devtools@4.4.0':
    resolution: {integrity: sha512-Mtlic+uigoYBPXlfvPBfiYYUZuyMrD3pTjDpVIhL6eCZTvQkHsKBSKeZCvXWUZr8fqrkzDg27N+ZuazLKq6Vmg==}
    peerDependencies:
      react: ^16.8.0 || ^17 || ^18 || ^19
      react-dom: ^16.8.0 || ^17 || ^18 || ^19

  '@hookform/resolvers@5.2.1':
    resolution: {integrity: sha512-u0+6X58gkjMcxur1wRWokA7XsiiBJ6aK17aPZxhkoYiK5J+HcTx0Vhu9ovXe6H+dVpO6cjrn2FkJTryXEMlryQ==}
    peerDependencies:
      react-hook-form: ^7.55.0

  '@hutson/parse-repository-url@3.0.2':
    resolution: {integrity: sha512-H9XAx3hc0BQHY6l+IFSWHDySypcXsvsuLhgYLUGywmJ5pswRVQJUHpOsobnLYp2ZUaUlKiKDrgWWhosOwAEM8Q==}
    engines: {node: '>=6.9.0'}

  '@jridgewell/gen-mapping@0.3.13':
    resolution: {integrity: sha512-2kkt/7niJ6MgEPxF0bYdQ6etZaA+fQvDcLKckhy1yIQOzaoKjBBjSj63/aLVjYE3qhRt5dvM+uUyfCg6UKCBbA==}
<<<<<<< HEAD
=======

  '@jridgewell/gen-mapping@0.3.8':
    resolution: {integrity: sha512-imAbBGkb+ebQyxKgzv5Hu2nmROxoDOXHh80evxdoXNOrvAnVx7zimzc1Oo5h9RlfV4vPXaE2iM5pOFbvOCClWA==}
    engines: {node: '>=6.0.0'}
>>>>>>> e2e90668

  '@jridgewell/resolve-uri@3.1.2':
    resolution: {integrity: sha512-bRISgCIjP20/tbWSPWMEi54QVPRZExkuD9lJL+UIxUKtwVJA8wW1Trb1jMs1RFXo1CBTNZ/5hpC9QvmKWdopKw==}
    engines: {node: '>=6.0.0'}

<<<<<<< HEAD
  '@jridgewell/source-map@0.3.11':
    resolution: {integrity: sha512-ZMp1V8ZFcPG5dIWnQLr3NSI1MiCU7UETdS/A0G8V/XWHvJv3ZsFqutJn1Y5RPmAPX6F3BiE397OqveU/9NCuIA==}
=======
  '@jridgewell/set-array@1.2.1':
    resolution: {integrity: sha512-R8gLRTZeyp03ymzP/6Lil/28tGeGEzhx1q2k703KGWRAI1VdvPIXdG70VJc2pAMw3NA6JKL5hhFu1sJX0Mnn/A==}
    engines: {node: '>=6.0.0'}

  '@jridgewell/source-map@0.3.11':
    resolution: {integrity: sha512-ZMp1V8ZFcPG5dIWnQLr3NSI1MiCU7UETdS/A0G8V/XWHvJv3ZsFqutJn1Y5RPmAPX6F3BiE397OqveU/9NCuIA==}

  '@jridgewell/sourcemap-codec@1.5.0':
    resolution: {integrity: sha512-gv3ZRaISU3fjPAgNsriBRqGWQL6quFx04YMPW/zD8XMLsU32mhCCbfbO6KZFLjvYpCZ8zyDEgqsgf+PwPaM7GQ==}

  '@jridgewell/sourcemap-codec@1.5.5':
    resolution: {integrity: sha512-cYQ9310grqxueWbl+WuIUIaiUaDcj7WOq5fVhEljNVgRfOUhY9fy2zTvfoqWsnebh8Sl70VScFbICvJnLKB0Og==}

  '@jridgewell/trace-mapping@0.3.25':
    resolution: {integrity: sha512-vNk6aEwybGtawWmy/PzwnGDOjCkLWSD2wqvjGGAgOAwCGWySYXfYoxt00IJkTF+8Lb57DwOb3Aa0o9CApepiYQ==}

  '@jridgewell/trace-mapping@0.3.30':
    resolution: {integrity: sha512-GQ7Nw5G2lTu/BtHTKfXhKHok2WGetd4XYcVKGx00SjAk8GMwgJM3zr6zORiPGuOE+/vkc90KtTosSSvaCjKb2Q==}

  '@nodelib/fs.scandir@2.1.5':
    resolution: {integrity: sha512-vq24Bq3ym5HEQm2NKCr3yXDwjc7vTsEThRDnkp2DK9p1uqLR+DHurm/NOTo0KG7HYHU7eppKZj3MyqYuMBf62g==}
    engines: {node: '>= 8'}

  '@nodelib/fs.stat@2.0.5':
    resolution: {integrity: sha512-RkhPPp2zrqDAQA/2jNhnztcPAlv64XdhIp7a7454A5ovI7Bukxgt7MX7udwAu3zg1DcpPU0rz3VV1SeaqvY4+A==}
    engines: {node: '>= 8'}
>>>>>>> e2e90668

  '@jridgewell/sourcemap-codec@1.5.5':
    resolution: {integrity: sha512-cYQ9310grqxueWbl+WuIUIaiUaDcj7WOq5fVhEljNVgRfOUhY9fy2zTvfoqWsnebh8Sl70VScFbICvJnLKB0Og==}

  '@jridgewell/trace-mapping@0.3.30':
    resolution: {integrity: sha512-GQ7Nw5G2lTu/BtHTKfXhKHok2WGetd4XYcVKGx00SjAk8GMwgJM3zr6zORiPGuOE+/vkc90KtTosSSvaCjKb2Q==}

  '@react-hook/latest@1.0.3':
    resolution: {integrity: sha512-dy6duzl+JnAZcDbNTfmaP3xHiKtbXYOaz3G51MGVljh548Y8MWzTr+PHLOfvpypEVW9zwvl+VyKjbWKEVbV1Rg==}
    peerDependencies:
      react: '>=16.8'

  '@react-hook/passive-layout-effect@1.2.1':
    resolution: {integrity: sha512-IwEphTD75liO8g+6taS+4oqz+nnroocNfWVHWz7j+N+ZO2vYrc6PV1q7GQhuahL0IOR7JccFTsFKQ/mb6iZWAg==}
    peerDependencies:
      react: '>=16.8'

  '@react-hook/resize-observer@2.0.2':
    resolution: {integrity: sha512-tzKKzxNpfE5TWmxuv+5Ae3IF58n0FQgQaWJmcbYkjXTRZATXxClnTprQ2uuYygYTpu1pqbBskpwMpj6jpT1djA==}
    peerDependencies:
      react: '>=18'

  '@react-rxjs/core@0.10.8':
    resolution: {integrity: sha512-vCA7dDpJ7whvBJCerCqY5wvrPnIo4EvxYihQNuDy0u0OhN4kYafs2H755sMLeUXBwSihiskd9Z3v8SHpmcEdzQ==}
    peerDependencies:
      react: '>=16.8.0'
      rxjs: '>=7'

  '@reduxjs/toolkit@2.9.0':
    resolution: {integrity: sha512-fSfQlSRu9Z5yBkvsNhYF2rPS8cGXn/TZVrlwN1948QyZ8xMZ0JvP50S2acZNaf+o63u6aEeMjipFyksjIcWrog==}
    peerDependencies:
      react: ^16.9.0 || ^17.0.0 || ^18 || ^19
      react-redux: ^7.2.1 || ^8.1.3 || ^9.0.0
    peerDependenciesMeta:
      react:
        optional: true
      react-redux:
        optional: true

  '@remix-run/router@1.23.0':
    resolution: {integrity: sha512-O3rHJzAQKamUz1fvE0Qaw0xSFqsA/yafi2iqeE0pvdFtCO1viYx8QL6f3Ln/aCCTLxs68SLf0KPM9eSeM8yBnA==}
    engines: {node: '>=14.0.0'}

  '@rolldown/pluginutils@1.0.0-beta.32':
    resolution: {integrity: sha512-QReCdvxiUZAPkvp1xpAg62IeNzykOFA6syH2CnClif4YmALN1XKpB39XneL80008UbtMShthSVDKmrx05N1q/g==}

  '@rollup/rollup-android-arm-eabi@4.50.0':
    resolution: {integrity: sha512-lVgpeQyy4fWN5QYebtW4buT/4kn4p4IJ+kDNB4uYNT5b8c8DLJDg6titg20NIg7E8RWwdWZORW6vUFfrLyG3KQ==}
    cpu: [arm]
    os: [android]

  '@rollup/rollup-android-arm64@4.50.0':
    resolution: {integrity: sha512-2O73dR4Dc9bp+wSYhviP6sDziurB5/HCym7xILKifWdE9UsOe2FtNcM+I4xZjKrfLJnq5UR8k9riB87gauiQtw==}
    cpu: [arm64]
    os: [android]

  '@rollup/rollup-darwin-arm64@4.50.0':
    resolution: {integrity: sha512-vwSXQN8T4sKf1RHr1F0s98Pf8UPz7pS6P3LG9NSmuw0TVh7EmaE+5Ny7hJOZ0M2yuTctEsHHRTMi2wuHkdS6Hg==}
    cpu: [arm64]
    os: [darwin]

  '@rollup/rollup-darwin-x64@4.50.0':
    resolution: {integrity: sha512-cQp/WG8HE7BCGyFVuzUg0FNmupxC+EPZEwWu2FCGGw5WDT1o2/YlENbm5e9SMvfDFR6FRhVCBePLqj0o8MN7Vw==}
    cpu: [x64]
    os: [darwin]

  '@rollup/rollup-freebsd-arm64@4.50.0':
    resolution: {integrity: sha512-UR1uTJFU/p801DvvBbtDD7z9mQL8J80xB0bR7DqW7UGQHRm/OaKzp4is7sQSdbt2pjjSS72eAtRh43hNduTnnQ==}
    cpu: [arm64]
    os: [freebsd]

  '@rollup/rollup-freebsd-x64@4.50.0':
    resolution: {integrity: sha512-G/DKyS6PK0dD0+VEzH/6n/hWDNPDZSMBmqsElWnCRGrYOb2jC0VSupp7UAHHQ4+QILwkxSMaYIbQ72dktp8pKA==}
    cpu: [x64]
    os: [freebsd]

  '@rollup/rollup-linux-arm-gnueabihf@4.50.0':
    resolution: {integrity: sha512-u72Mzc6jyJwKjJbZZcIYmd9bumJu7KNmHYdue43vT1rXPm2rITwmPWF0mmPzLm9/vJWxIRbao/jrQmxTO0Sm9w==}
    cpu: [arm]
    os: [linux]

  '@rollup/rollup-linux-arm-musleabihf@4.50.0':
    resolution: {integrity: sha512-S4UefYdV0tnynDJV1mdkNawp0E5Qm2MtSs330IyHgaccOFrwqsvgigUD29uT+B/70PDY1eQ3t40+xf6wIvXJyg==}
    cpu: [arm]
    os: [linux]

  '@rollup/rollup-linux-arm64-gnu@4.50.0':
    resolution: {integrity: sha512-1EhkSvUQXJsIhk4msxP5nNAUWoB4MFDHhtc4gAYvnqoHlaL9V3F37pNHabndawsfy/Tp7BPiy/aSa6XBYbaD1g==}
    cpu: [arm64]
    os: [linux]

  '@rollup/rollup-linux-arm64-musl@4.50.0':
    resolution: {integrity: sha512-EtBDIZuDtVg75xIPIK1l5vCXNNCIRM0OBPUG+tbApDuJAy9mKago6QxX+tfMzbCI6tXEhMuZuN1+CU8iDW+0UQ==}
    cpu: [arm64]
    os: [linux]

  '@rollup/rollup-linux-loongarch64-gnu@4.50.0':
    resolution: {integrity: sha512-BGYSwJdMP0hT5CCmljuSNx7+k+0upweM2M4YGfFBjnFSZMHOLYR0gEEj/dxyYJ6Zc6AiSeaBY8dWOa11GF/ppQ==}
    cpu: [loong64]
    os: [linux]

  '@rollup/rollup-linux-ppc64-gnu@4.50.0':
    resolution: {integrity: sha512-I1gSMzkVe1KzAxKAroCJL30hA4DqSi+wGc5gviD0y3IL/VkvcnAqwBf4RHXHyvH66YVHxpKO8ojrgc4SrWAnLg==}
    cpu: [ppc64]
    os: [linux]

  '@rollup/rollup-linux-riscv64-gnu@4.50.0':
    resolution: {integrity: sha512-bSbWlY3jZo7molh4tc5dKfeSxkqnf48UsLqYbUhnkdnfgZjgufLS/NTA8PcP/dnvct5CCdNkABJ56CbclMRYCA==}
    cpu: [riscv64]
    os: [linux]

  '@rollup/rollup-linux-riscv64-musl@4.50.0':
    resolution: {integrity: sha512-LSXSGumSURzEQLT2e4sFqFOv3LWZsEF8FK7AAv9zHZNDdMnUPYH3t8ZlaeYYZyTXnsob3htwTKeWtBIkPV27iQ==}
    cpu: [riscv64]
    os: [linux]

  '@rollup/rollup-linux-s390x-gnu@4.50.0':
    resolution: {integrity: sha512-CxRKyakfDrsLXiCyucVfVWVoaPA4oFSpPpDwlMcDFQvrv3XY6KEzMtMZrA+e/goC8xxp2WSOxHQubP8fPmmjOQ==}
    cpu: [s390x]
    os: [linux]

  '@rollup/rollup-linux-x64-gnu@4.50.0':
    resolution: {integrity: sha512-8PrJJA7/VU8ToHVEPu14FzuSAqVKyo5gg/J8xUerMbyNkWkO9j2ExBho/68RnJsMGNJq4zH114iAttgm7BZVkA==}
    cpu: [x64]
    os: [linux]

  '@rollup/rollup-linux-x64-musl@4.50.0':
    resolution: {integrity: sha512-SkE6YQp+CzpyOrbw7Oc4MgXFvTw2UIBElvAvLCo230pyxOLmYwRPwZ/L5lBe/VW/qT1ZgND9wJfOsdy0XptRvw==}
    cpu: [x64]
    os: [linux]

  '@rollup/rollup-openharmony-arm64@4.50.0':
    resolution: {integrity: sha512-PZkNLPfvXeIOgJWA804zjSFH7fARBBCpCXxgkGDRjjAhRLOR8o0IGS01ykh5GYfod4c2yiiREuDM8iZ+pVsT+Q==}
    cpu: [arm64]
    os: [openharmony]

  '@rollup/rollup-win32-arm64-msvc@4.50.0':
    resolution: {integrity: sha512-q7cIIdFvWQoaCbLDUyUc8YfR3Jh2xx3unO8Dn6/TTogKjfwrax9SyfmGGK6cQhKtjePI7jRfd7iRYcxYs93esg==}
    cpu: [arm64]
    os: [win32]

  '@rollup/rollup-win32-ia32-msvc@4.50.0':
    resolution: {integrity: sha512-XzNOVg/YnDOmFdDKcxxK410PrcbcqZkBmz+0FicpW5jtjKQxcW1BZJEQOF0NJa6JO7CZhett8GEtRN/wYLYJuw==}
    cpu: [ia32]
    os: [win32]

  '@rollup/rollup-win32-x64-msvc@4.50.0':
    resolution: {integrity: sha512-xMmiWRR8sp72Zqwjgtf3QbZfF1wdh8X2ABu3EaozvZcyHJeU0r+XAnXdKgs4cCAp6ORoYoCygipYP1mjmbjrsg==}
    cpu: [x64]
    os: [win32]

  '@rx-state/core@0.1.4':
    resolution: {integrity: sha512-Z+3hjU2xh1HisLxt+W5hlYX/eGSDaXXP+ns82gq/PLZpkXLu0uwcNUh9RLY3Clq4zT+hSsA3vcpIGt6+UAb8rQ==}
    peerDependencies:
      rxjs: '>=7'

  '@stablelib/base64@2.0.1':
    resolution: {integrity: sha512-P2z89A7N1ETt6RxgpVdDT2xlg8cnm3n6td0lY9gyK7EiWK3wdq388yFX/hLknkCC0we05OZAD1rfxlQJUbl5VQ==}

  '@stablelib/binary@2.0.1':
    resolution: {integrity: sha512-U9iAO8lXgEDONsA0zPPSgcf3HUBNAqHiJmSHgZz62OvC3Hi2Bhc5kTnQ3S1/L+sthDTHtCMhcEiklmIly6uQ3w==}

  '@stablelib/bytes@2.0.1':
    resolution: {integrity: sha512-QIzI6V7nkJA5CjOZ7GoceBd4CIKrJoC471VaI6jh1xPQ2cMhkhQK4HddyzCXOR2y+fBF3/5B2HO3FXXI9C+Xzg==}

  '@stablelib/int@2.0.1':
    resolution: {integrity: sha512-Ht63fQp3wz/F8U4AlXEPb7hfJOIILs8Lq55jgtD7KueWtyjhVuzcsGLSTAWtZs3XJDZYdF1WcSKn+kBtbzupww==}

  '@stablelib/keyagreement@2.0.1':
    resolution: {integrity: sha512-2+tWBLCMtWlHQ7GqjD5L+lQRyWtun4Lou0IOdTML8zuTuAS0EgihnHFx+4uMZwYU1In40J/WlpyKSLidHfStRQ==}

  '@stablelib/random@2.0.1':
    resolution: {integrity: sha512-W6GAtXEEs7r+dSbuBsvoFmlyL3gLxle41tQkjKu17dDWtDdjhVUbtRfRCQcCUeczwkgjQxMPopgwYEvxXtHXGw==}

  '@stablelib/wipe@2.0.1':
    resolution: {integrity: sha512-1eU2K9EgOcV4qc9jcP6G72xxZxEm5PfeI5H55l08W95b4oRJaqhmlWRc4xZAm6IVSKhVNxMi66V67hCzzuMTAg==}

  '@stablelib/x25519@2.0.1':
    resolution: {integrity: sha512-qi04HS2puHaBf50kM/kes5QcZFGsx8yF0YmCjLCOa/LPmnBaKEKX9ZR82OnnCwMn72YH13R/bBZgr/UP0aPFfA==}

  '@standard-schema/spec@1.0.0':
    resolution: {integrity: sha512-m2bOd0f2RT9k8QJx1JN85cZYyH1RqFBdlwtkSlf4tBDYLCiiZnv1fIIwacK6cqwXavOydf0NPToMQgpKq+dVlA==}

  '@standard-schema/utils@0.3.0':
    resolution: {integrity: sha512-e7Mew686owMaPJVNNLs55PUvgz371nKgwsc4vxE49zsODpJEnxgxRo2y/OKrqueavXgZNMDVj3DdHFlaSAeU8g==}

  '@swc/core-darwin-arm64@1.13.5':
    resolution: {integrity: sha512-lKNv7SujeXvKn16gvQqUQI5DdyY8v7xcoO3k06/FJbHJS90zEwZdQiMNRiqpYw/orU543tPaWgz7cIYWhbopiQ==}
    engines: {node: '>=10'}
    cpu: [arm64]
    os: [darwin]

  '@swc/core-darwin-x64@1.13.5':
    resolution: {integrity: sha512-ILd38Fg/w23vHb0yVjlWvQBoE37ZJTdlLHa8LRCFDdX4WKfnVBiblsCU9ar4QTMNdeTBEX9iUF4IrbNWhaF1Ng==}
    engines: {node: '>=10'}
    cpu: [x64]
    os: [darwin]

  '@swc/core-linux-arm-gnueabihf@1.13.5':
    resolution: {integrity: sha512-Q6eS3Pt8GLkXxqz9TAw+AUk9HpVJt8Uzm54MvPsqp2yuGmY0/sNaPPNVqctCX9fu/Nu8eaWUen0si6iEiCsazQ==}
    engines: {node: '>=10'}
    cpu: [arm]
    os: [linux]

  '@swc/core-linux-arm64-gnu@1.13.5':
    resolution: {integrity: sha512-aNDfeN+9af+y+M2MYfxCzCy/VDq7Z5YIbMqRI739o8Ganz6ST+27kjQFd8Y/57JN/hcnUEa9xqdS3XY7WaVtSw==}
    engines: {node: '>=10'}
    cpu: [arm64]
    os: [linux]

  '@swc/core-linux-arm64-musl@1.13.5':
    resolution: {integrity: sha512-9+ZxFN5GJag4CnYnq6apKTnnezpfJhCumyz0504/JbHLo+Ue+ZtJnf3RhyA9W9TINtLE0bC4hKpWi8ZKoETyOQ==}
    engines: {node: '>=10'}
    cpu: [arm64]
    os: [linux]

  '@swc/core-linux-x64-gnu@1.13.5':
    resolution: {integrity: sha512-WD530qvHrki8Ywt/PloKUjaRKgstQqNGvmZl54g06kA+hqtSE2FTG9gngXr3UJxYu/cNAjJYiBifm7+w4nbHbA==}
    engines: {node: '>=10'}
    cpu: [x64]
    os: [linux]

  '@swc/core-linux-x64-musl@1.13.5':
    resolution: {integrity: sha512-Luj8y4OFYx4DHNQTWjdIuKTq2f5k6uSXICqx+FSabnXptaOBAbJHNbHT/06JZh6NRUouaf0mYXN0mcsqvkhd7Q==}
    engines: {node: '>=10'}
    cpu: [x64]
    os: [linux]

  '@swc/core-win32-arm64-msvc@1.13.5':
    resolution: {integrity: sha512-cZ6UpumhF9SDJvv4DA2fo9WIzlNFuKSkZpZmPG1c+4PFSEMy5DFOjBSllCvnqihCabzXzpn6ykCwBmHpy31vQw==}
    engines: {node: '>=10'}
    cpu: [arm64]
    os: [win32]

  '@swc/core-win32-ia32-msvc@1.13.5':
    resolution: {integrity: sha512-C5Yi/xIikrFUzZcyGj9L3RpKljFvKiDMtyDzPKzlsDrKIw2EYY+bF88gB6oGY5RGmv4DAX8dbnpRAqgFD0FMEw==}
    engines: {node: '>=10'}
    cpu: [ia32]
    os: [win32]

  '@swc/core-win32-x64-msvc@1.13.5':
    resolution: {integrity: sha512-YrKdMVxbYmlfybCSbRtrilc6UA8GF5aPmGKBdPvjrarvsmf4i7ZHGCEnLtfOMd3Lwbs2WUZq3WdMbozYeLU93Q==}
    engines: {node: '>=10'}
    cpu: [x64]
    os: [win32]

  '@swc/core@1.13.5':
    resolution: {integrity: sha512-WezcBo8a0Dg2rnR82zhwoR6aRNxeTGfK5QCD6TQ+kg3xx/zNT02s/0o+81h/3zhvFSB24NtqEr8FTw88O5W/JQ==}
    engines: {node: '>=10'}
    peerDependencies:
      '@swc/helpers': '>=0.5.17'
    peerDependenciesMeta:
      '@swc/helpers':
        optional: true

  '@swc/counter@0.1.3':
    resolution: {integrity: sha512-e2BR4lsJkkRlKZ/qCHPw9ZaSxc0MVUd7gtbtaB7aMvHeJVYe8sOB8DBZkP2DtISHGSku9sCK6T6cnY0CtXrOCQ==}

  '@swc/types@0.1.24':
    resolution: {integrity: sha512-tjTMh3V4vAORHtdTprLlfoMptu1WfTZG9Rsca6yOKyNYsRr+MUXutKmliB17orgSZk5DpnDxs8GUdd/qwYxOng==}

  '@tanstack/query-core@5.86.0':
    resolution: {integrity: sha512-Y6ibQm6BXbw6w1p3a5LrPn8Ae64M0dx7hGmnhrm9P+XAkCCKXOwZN0J5Z1wK/0RdNHtR9o+sWHDXd4veNI60tQ==}

  '@tanstack/query-devtools@5.86.0':
    resolution: {integrity: sha512-/JDw9BP80eambEK/EsDMGAcsL2VFT+8F5KCOwierjPU7QP8Wt1GT32yJpn3qOinBM8/zS3Jy36+F0GiyJp411A==}

  '@tanstack/react-query-devtools@5.86.0':
    resolution: {integrity: sha512-+50IcXI+54qHx3IDccbTala4tkToKxa0WKqP4XWlTnP1mQNfHO3dJj8wwnzpG50os69kpSbnU8C98Q/i8b6lyA==}
    peerDependencies:
      '@tanstack/react-query': ^5.86.0
      react: ^18 || ^19

  '@tanstack/react-query@5.86.0':
    resolution: {integrity: sha512-jgS/v0oSJkGHucv9zxOS8rL7mjATh1XO3K4eqAV4WMpAly8okcBrGi1YxRZN5S4B59F54x9JFjWrK5vMAvJYqA==}
    peerDependencies:
      react: ^18 || ^19

  '@tanstack/react-virtual@3.13.12':
    resolution: {integrity: sha512-Gd13QdxPSukP8ZrkbgS2RwoZseTTbQPLnQEn7HY/rqtM+8Zt95f7xKC7N0EsKs7aoz0WzZ+fditZux+F8EzYxA==}
    peerDependencies:
      react: ^16.8.0 || ^17.0.0 || ^18.0.0 || ^19.0.0
      react-dom: ^16.8.0 || ^17.0.0 || ^18.0.0 || ^19.0.0

  '@tanstack/virtual-core@3.13.12':
    resolution: {integrity: sha512-1YBOJfRHV4sXUmWsFSf5rQor4Ss82G8dQWLRbnk3GA4jeP8hQt1hxXh0tmflpC0dz3VgEv/1+qwPyLeWkQuPFA==}

  '@types/byte-size@8.1.2':
    resolution: {integrity: sha512-jGyVzYu6avI8yuqQCNTZd65tzI8HZrLjKX9sdMqZrGWVlNChu0rf6p368oVEDCYJe5BMx2Ov04tD1wqtgTwGSA==}

  '@types/d3-array@3.2.1':
    resolution: {integrity: sha512-Y2Jn2idRrLzUfAKV2LyRImR+y4oa2AntrgID95SHJxuMUrkNXmanDSed71sRNZysveJVt1hLLemQZIady0FpEg==}

  '@types/d3-color@3.1.3':
    resolution: {integrity: sha512-iO90scth9WAbmgv7ogoq57O9YpKmFBbmoEoCHDB2xMBY0+/KVrqAaCDyCE16dUspeOvIxFFRI+0sEtqDqy2b4A==}

  '@types/d3-ease@3.0.2':
    resolution: {integrity: sha512-NcV1JjO5oDzoK26oMzbILE6HW7uVXOHLQvHshBUW4UMdZGfiY6v5BeQwh9a9tCzv+CeefZQHJt5SRgK154RtiA==}

  '@types/d3-interpolate@3.0.4':
    resolution: {integrity: sha512-mgLPETlrpVV1YRJIglr4Ez47g7Yxjl1lj7YKsiMCb27VJH9W8NVM6Bb9d8kkpG/uAQS5AmbA48q2IAolKKo1MA==}

  '@types/d3-path@3.1.1':
    resolution: {integrity: sha512-VMZBYyQvbGmWyWVea0EHs/BwLgxc+MKi1zLDCONksozI4YJMcTt8ZEuIR4Sb1MMTE8MMW49v0IwI5+b7RmfWlg==}

  '@types/d3-scale@4.0.9':
    resolution: {integrity: sha512-dLmtwB8zkAeO/juAMfnV+sItKjlsw2lKdZVVy6LRr0cBmegxSABiLEpGVmSJJ8O08i4+sGR6qQtb6WtuwJdvVw==}

  '@types/d3-shape@3.1.7':
    resolution: {integrity: sha512-VLvUQ33C+3J+8p+Daf+nYSOsjB4GXp19/S/aGo60m9h1v6XaxjiT82lKVWJCfzhtuZ3yD7i/TPeC/fuKLLOSmg==}

  '@types/d3-time@3.0.4':
    resolution: {integrity: sha512-yuzZug1nkAAaBlBBikKZTgzCeA+k1uy4ZFwWANOfKw5z5LRhV0gNA7gNkKm7HoK+HRN0wX3EkxGk0fpbWhmB7g==}

  '@types/d3-timer@3.0.2':
    resolution: {integrity: sha512-Ps3T8E8dZDam6fUyNiMkekK3XUsaUEik+idO9/YjPtfj2qruF8tFBXS7XhtE4iIXBLxhmLjP3SXpLhVf21I9Lw==}

  '@types/debug@4.1.12':
    resolution: {integrity: sha512-vIChWdVG3LG1SMxEvI/AK+FWJthlrqlTu7fbrlywTkkaONwk/UAGaULXRlf8vkzFBLVm0zkMdCquhL5aOjhXPQ==}

  '@types/estree-jsx@1.0.5':
    resolution: {integrity: sha512-52CcUVNFyfb1A2ALocQw/Dd1BQFNmSdkuC3BkZ6iqhdMfQz7JWOFRuJFloOzjk+6WijU56m9oKXFAXc7o3Towg==}

  '@types/estree@1.0.8':
    resolution: {integrity: sha512-dWHzHa2WqEXI/O1E9OjrocMTKJl2mSrEolh1Iomrv6U+JuNwaHXsXx9bLu5gG7BUWFIN0skIQJQ/L1rIex4X6w==}

  '@types/file-saver@2.0.7':
    resolution: {integrity: sha512-dNKVfHd/jk0SkR/exKGj2ggkB45MAkzvWCaqLUUgkyjITkGNzH8H+yUwr+BLJUBjZOe9w8X3wgmXhZDRg1ED6A==}

  '@types/hast@3.0.4':
    resolution: {integrity: sha512-WPs+bbQw5aCj+x6laNGWLH3wviHtoCv/P3+otBhbOhJgG8qtpdAMlTCxLtsTWA7LH1Oh/bFCHsBn0TPS5m30EQ==}

  '@types/history@4.7.11':
    resolution: {integrity: sha512-qjDJRrmvBMiTx+jyLxvLfJU7UznFuokDv4f3WRuriHKERccVpFU+8XMQUAbDzoiJCsmexxRExQeMwwCdamSKDA==}

  '@types/humanize-duration@3.27.4':
    resolution: {integrity: sha512-yaf7kan2Sq0goxpbcwTQ+8E9RP6HutFBPv74T/IA/ojcHKhuKVlk2YFYyHhWZeLvZPzzLE3aatuQB4h0iqyyUA==}

  '@types/lodash-es@4.17.12':
    resolution: {integrity: sha512-0NgftHUcV4v34VhXm8QBSftKVXtbkBG3ViCjs6+eJ5a6y6Mi/jiFGPc1sC7QK+9BFhWrURE3EOggmWaSxL9OzQ==}

  '@types/lodash@4.17.20':
    resolution: {integrity: sha512-H3MHACvFUEiujabxhaI/ImO6gUrd8oOurg7LQtS7mbwIXA/cUqWrvBsaeJ23aZEPk1TAYkurjfMbSELfoCXlGA==}

  '@types/mdast@4.0.4':
    resolution: {integrity: sha512-kGaNbPh1k7AFzgpud/gMdvIm5xuECykRR+JnWKQno9TAXVa6WIVCGTPvYGekIDL4uwCZQSYbUxNBSb1aUo79oA==}

  '@types/minimist@1.2.5':
    resolution: {integrity: sha512-hov8bUuiLiyFPGyFPE1lwWhmzYbirOXQNNo40+y3zow8aFVTeyn3VWL0VFFfdNddA8S4Vf0Tc062rzyNr7Paag==}

  '@types/ms@2.1.0':
    resolution: {integrity: sha512-GsCCIZDE/p3i96vtEqx+7dBUGXrc7zeSK3wwPHIaRThS+9OhWIXRqzs4d6k1SVU8g91DrNRWxWUGhp5KXQb2VA==}

  '@types/node@24.3.1':
    resolution: {integrity: sha512-3vXmQDXy+woz+gnrTvuvNrPzekOi+Ds0ReMxw0LzBiK3a+1k0kQn9f2NWk+lgD4rJehFUmYy2gMhJ2ZI+7YP9g==}

  '@types/normalize-package-data@2.4.4':
    resolution: {integrity: sha512-37i+OaWTh9qeK4LSHPsyRC7NahnGotNuZvjLSgcPzblpHB3rrCJxAOgI5gCdKm7coonsaX1Of0ILiTcnZjbfxA==}

  '@types/parse-json@4.0.2':
    resolution: {integrity: sha512-dISoDXWWQwUquiKsyZ4Ng+HX2KsPL7LyHKHQwgGFEA3IaKac4Obd+h2a/a6waisAoepJlBcx9paWqjA8/HVjCw==}

  '@types/qs@6.14.0':
    resolution: {integrity: sha512-eOunJqu0K1923aExK6y8p6fsihYEn/BYuQ4g0CxAAgFc4b/ZLN4CrsRZ55srTdqoiLzU2B2evC+apEIxprEzkQ==}

  '@types/react-dom@19.1.9':
    resolution: {integrity: sha512-qXRuZaOsAdXKFyOhRBg6Lqqc0yay13vN7KrIg4L7N4aaHN68ma9OK3NE1BoDFgFOTfM7zg+3/8+2n8rLUH3OKQ==}
    peerDependencies:
      '@types/react': ^19.0.0

  '@types/react-router-dom@5.3.3':
    resolution: {integrity: sha512-kpqnYK4wcdm5UaWI3fLcELopqLrHgLqNsdpHauzlQktfkHL3npOSwtj1Uz9oKBAzs7lFtVkV8j83voAz2D8fhw==}

  '@types/react-router@5.1.20':
    resolution: {integrity: sha512-jGjmu/ZqS7FjSH6owMcD5qpq19+1RS9DeVRqfl1FeBMxTDQAGwlMWOcs52NDoXaNKyG3d1cYQFMs9rCrb88o9Q==}

  '@types/react@19.1.12':
    resolution: {integrity: sha512-cMoR+FoAf/Jyq6+Df2/Z41jISvGZZ2eTlnsaJRptmZ76Caldwy1odD4xTr/gNV9VLj0AWgg/nmkevIyUfIIq5w==}

  '@types/unist@2.0.11':
    resolution: {integrity: sha512-CmBKiL6NNo/OqgmMn95Fk9Whlp2mtvIv+KNpQKN2F4SjvrEesubTRWGYSg+BnWZOnlCaSTU1sMpsBOzgbYhnsA==}

  '@types/unist@3.0.3':
    resolution: {integrity: sha512-ko/gIFJRv177XgZsZcBwnqJN5x/Gien8qNOn0D5bQU/zAzVf9Zt3BlcUiLqhV9y4ARk0GbT3tnUiPNgnTXzc/Q==}

  '@types/use-sync-external-store@0.0.6':
    resolution: {integrity: sha512-zFDAD+tlpf2r4asuHEj0XH6pY6i0g5NeAHPn+15wk3BV6JA69eERFXC1gyGThDkVa1zCyKr5jox1+2LbV/AMLg==}

  '@ungap/structured-clone@1.3.0':
    resolution: {integrity: sha512-WmoN8qaIAo7WTYWbAZuG8PYEhn5fkz7dZrqTBZ7dtt//lL2Gwms1IcnQ5yHqjDfX8Ft5j4YzDM23f87zBfDe9g==}

  '@use-gesture/core@10.3.1':
    resolution: {integrity: sha512-WcINiDt8WjqBdUXye25anHiNxPc0VOrlT8F6LLkU6cycrOGUDyY/yyFmsg3k8i5OLvv25llc0QC45GhR/C8llw==}

  '@use-gesture/react@10.3.1':
    resolution: {integrity: sha512-Yy19y6O2GJq8f7CHf7L0nxL8bf4PZCPaVOCgJrusOeFHY1LvHgYXnmnXg6N5iwAnbgbZCDjo60SiM6IPJi9C5g==}
    peerDependencies:
      react: '>= 16.8.0'

  '@vitejs/plugin-react-swc@4.0.1':
    resolution: {integrity: sha512-NQhPjysi5duItyrMd5JWZFf2vNOuSMyw+EoZyTBDzk+DkfYD8WNrsUs09sELV2cr1P15nufsN25hsUBt4CKF9Q==}
    engines: {node: ^20.19.0 || >=22.12.0}
    peerDependencies:
      vite: ^4 || ^5 || ^6 || ^7

  JSONStream@1.3.5:
    resolution: {integrity: sha512-E+iruNOY8VV9s4JEbe1aNEm6MiszPRr/UfcHMz0TQh1BXSxHK+ASV1R6W4HpjBhSeS+54PIsAMCBmwD06LLsqQ==}
    hasBin: true

  acorn@8.15.0:
    resolution: {integrity: sha512-NZyJarBfL7nWwIq+FDL6Zp/yHEhePMNnnJ0y3qfieCrmNvYct8uvtiV41UvlSe6apAfk0fY1FbWx+NwfmpvtTg==}
    engines: {node: '>=0.4.0'}
    hasBin: true

  acorn@8.15.0:
    resolution: {integrity: sha512-NZyJarBfL7nWwIq+FDL6Zp/yHEhePMNnnJ0y3qfieCrmNvYct8uvtiV41UvlSe6apAfk0fY1FbWx+NwfmpvtTg==}
    engines: {node: '>=0.4.0'}
    hasBin: true

  add-stream@1.0.0:
    resolution: {integrity: sha512-qQLMr+8o0WC4FZGQTcJiKBVC59JylcPSrTtk6usvmIDFUOCKegapy1VHQwRbFMOFyb/inzUVqHs+eMYKDM1YeQ==}

  ansi-regex@5.0.1:
    resolution: {integrity: sha512-quJQXlTSUGL2LH9SUXo8VwsY4soanhgo6LNSm84E1LBcE8s3O0wpdiRzyR9z/ZZJMlMWv37qOOb9pdJlMUEKFQ==}
    engines: {node: '>=8'}

  ansi-styles@3.2.1:
    resolution: {integrity: sha512-VT0ZI6kZRdTh8YyJw3SMbYm/u+NqfsAxEpWO0Pf9sq8/e94WxxOpPKx9FR1FlyCtOVDNOQ+8ntlqFxiRc+r5qA==}
    engines: {node: '>=4'}

  ansi-styles@4.3.0:
    resolution: {integrity: sha512-zbB9rCJAT1rbjiVDb2hqKFHNYLxgtk8NURxZ3IZwD3F6NtxbXZQCnnSi1Lkx+IDohdPlFp222wVALIheZJQSEg==}
    engines: {node: '>=8'}

  anymatch@3.1.3:
    resolution: {integrity: sha512-KMReFUr0B4t+D+OBkjR3KYqvocp2XaSzO55UcB6mgQMd3KbcE+mWTyvVV7D/zsdEbNnV6acZUutkiHQXvTr1Rw==}
    engines: {node: '>= 8'}

  array-ify@1.0.0:
    resolution: {integrity: sha512-c5AMf34bKdvPhQ7tBGhqkgKNUzMr4WUs+WDtC2ZUGOUncbxKMTvqxYctiseW3+L4bA8ec+GcZ6/A/FW4m8ukng==}

  arrify@1.0.1:
    resolution: {integrity: sha512-3CYzex9M9FGQjCGMGyi6/31c8GJbgb0qGyrx5HWxPd0aCwh4cB2YjMb2Xf9UuoogrMrlO9cTqnB5rI5GHZTcUA==}
    engines: {node: '>=0.10.0'}

  asynckit@0.4.0:
    resolution: {integrity: sha512-Oei9OH4tRh0YqU3GxhX79dM/mwVgvbZJaSNaRk+bshkj0S5cfHcgYakreBjrHwatXKbz+IoIdYLxrKim2MjW0Q==}

  autoprefixer@10.4.21:
    resolution: {integrity: sha512-O+A6LWV5LDHSJD3LjHYoNi4VLsj/Whi7k6zG12xTYaU4cQ8oxQGckXNX8cRHK5yOZ/ppVHe0ZBXGzSV9jXdVbQ==}
    engines: {node: ^10 || ^12 || >=14}
    hasBin: true
    peerDependencies:
      postcss: ^8.1.0

  axios@1.11.0:
    resolution: {integrity: sha512-1Lx3WLFQWm3ooKDYZD1eXmoGO9fxYQjrycfHFC8P0sCfQVXyROp0p9PFWBehewBOdCwHc+f/b8I0fMto5eSfwA==}

  babel-plugin-macros@3.1.0:
    resolution: {integrity: sha512-Cg7TFGpIr01vOQNODXOOaGz2NpCU5gl8x1qJFbb6hbZxR7XrcE2vtbAsTAbJ7/xwJtUuJEw8K8Zr/AE0LHlesg==}
    engines: {node: '>=10', npm: '>=6'}

  bail@2.0.2:
    resolution: {integrity: sha512-0xO6mYd7JB2YesxDKplafRpsiOzPt9V02ddPCLbY1xYGPOX24NTyN50qnUxgCPcSoYMhKpAuBTjQoRZCAkUDRw==}

  balanced-match@1.0.2:
    resolution: {integrity: sha512-3oSeUO0TMV67hN1AmbXsK4yaqU7tjiHlbxRDZOpH0KW9+CeX4bRAaX0Anxt0tx2MrpRpWwQaPwIlISEJhYU5Pw==}

  bignumber.js@9.3.1:
    resolution: {integrity: sha512-Ko0uX15oIUS7wJ3Rb30Fs6SkVbLmPBAKdlm7q9+ak9bbIeFf0MwuBsQV6z7+X768/cHsfg+WlysDWJcmthjsjQ==}

  binary-extensions@2.3.0:
    resolution: {integrity: sha512-Ceh+7ox5qe7LJuLHoY0feh3pHuUDHAcRUeyL2VYghZwfpkNIy/+8Ocg0a3UuSoYzavmylwuLWQOf3hl0jjMMIw==}
    engines: {node: '>=8'}

  brace-expansion@1.1.12:
    resolution: {integrity: sha512-9T9UjW3r0UW5c1Q7GTwllptXwhvYmEzFhzMfZ9H7FQWt+uZePjZPjBP/W1ZEyZ1twGWom5/56TF4lPcqjnDHcg==}

  braces@3.0.3:
    resolution: {integrity: sha512-yQbXgO/OSZVD2IsiLlro+7Hf6Q18EJrKSEsdoMzKePKXct3gvD8oLcOQdIzGupr5Fj+EDe8gO/lxc1BzfMpxvA==}
    engines: {node: '>=8'}

  browserslist@4.25.4:
    resolution: {integrity: sha512-4jYpcjabC606xJ3kw2QwGEZKX0Aw7sgQdZCvIK9dhVSPh76BKo+C+btT1RRofH7B+8iNpEbgGNVWiLki5q93yg==}
    engines: {node: ^6 || ^7 || ^8 || ^9 || ^10 || ^11 || ^12 || >=13.7}
    hasBin: true

  buffer-from@1.1.2:
    resolution: {integrity: sha512-E+XQCRwSbaaiChtv6k6Dwgc+bx+Bs6vuKJHHl5kox/BaKbhiXzqQOwK4cO22yElGp2OCmjwVhT3HmxgyPGnJfQ==}

  byte-size@9.0.1:
    resolution: {integrity: sha512-YLe9x3rabBrcI0cueCdLS2l5ONUKywcRpTs02B8KP9/Cimhj7o3ZccGrPnRvcbyHMbb7W79/3MUJl7iGgTXKEw==}
    engines: {node: '>=12.17'}
    peerDependencies:
      '@75lb/nature': latest
    peerDependenciesMeta:
      '@75lb/nature':
        optional: true

  call-bind-apply-helpers@1.0.2:
    resolution: {integrity: sha512-Sp1ablJ0ivDkSzjcaJdxEunN5/XvksFJ2sMBFfq6x0ryhQV/2b/KwFe21cMpmHtPOSij8K99/wSfoEuTObmuMQ==}
    engines: {node: '>= 0.4'}

  call-bound@1.0.4:
    resolution: {integrity: sha512-+ys997U96po4Kx/ABpBCqhA9EuxJaQWDQg7295H4hBphv3IZg0boBKuwYpt4YXp6MZ5AmZQnU/tyMTlRpaSejg==}
    engines: {node: '>= 0.4'}

  callsites@3.1.0:
    resolution: {integrity: sha512-P8BjAsXvZS+VIDUI11hHCQEv74YT67YUi5JJFNWIqL235sBmjX4+qx9Muvls5ivyNENctx46xQLQ3aTuE7ssaQ==}
    engines: {node: '>=6'}

  camelcase-keys@6.2.2:
    resolution: {integrity: sha512-YrwaA0vEKazPBkn0ipTiMpSajYDSe+KjQfrjhcBMxJt/znbvlHd8Pw/Vamaz5EB4Wfhs3SUR3Z9mwRu/P3s3Yg==}
    engines: {node: '>=8'}

  camelcase@5.3.1:
    resolution: {integrity: sha512-L28STB170nwWS63UjtlEOE3dldQApaJXZkOI1uMFfzf3rRuPegHaHesyee+YxQ+W6SvRDQV6UrdOdRiR153wJg==}
    engines: {node: '>=6'}

  caniuse-lite@1.0.30001739:
    resolution: {integrity: sha512-y+j60d6ulelrNSwpPyrHdl+9mJnQzHBr08xm48Qno0nSk4h3Qojh+ziv2qE6rXf4k3tadF4o1J/1tAbVm1NtnA==}

  ccount@2.0.1:
    resolution: {integrity: sha512-eyrF0jiFpY+3drT6383f1qhkbGsLSifNAjA61IUjZjmLCWjItY6LB9ft9YhoDgwfmclB2zhu51Lc7+95b8NRAg==}

  chalk@2.4.2:
    resolution: {integrity: sha512-Mti+f9lpJNcwF4tWV8/OrTTtF1gZi+f8FqlyAdouralcFWFQWF2+NgCHShjkCb+IFBLq9buZwE1xckQU4peSuQ==}
    engines: {node: '>=4'}

  chalk@4.1.2:
    resolution: {integrity: sha512-oKnbhFyRIXpUuez8iBMmyEa4nbj4IOQyuhc/wy9kY7/WVPcwIO9VA668Pu8RkO7+0G76SLROeyw9CpQ061i4mA==}
    engines: {node: '>=10'}

  character-entities-html4@2.1.0:
    resolution: {integrity: sha512-1v7fgQRj6hnSwFpq1Eu0ynr/CDEw0rXo2B61qXrLNdHZmPKgb7fqS1a2JwF0rISo9q77jDI8VMEHoApn8qDoZA==}

  character-entities-legacy@3.0.0:
    resolution: {integrity: sha512-RpPp0asT/6ufRm//AJVwpViZbGM/MkjQFxJccQRHmISF/22NBtsHqAWmL+/pmkPWoIUJdWyeVleTl1wydHATVQ==}

  character-entities@2.0.2:
    resolution: {integrity: sha512-shx7oQ0Awen/BRIdkjkvz54PnEEI/EjwXDSIZp86/KKdbafHh1Df/RYGBhn4hbe2+uKC9FnT5UCEdyPz3ai9hQ==}

  character-reference-invalid@2.0.1:
    resolution: {integrity: sha512-iBZ4F4wRbyORVsu0jPV7gXkOsGYjGHPmAyv+HiHG8gi5PtC9KI2j1+v8/tlibRvjoWX027ypmG/n0HtO5t7unw==}

  chokidar@3.6.0:
    resolution: {integrity: sha512-7VT13fmjotKpGipCW9JEQAusEPE+Ei8nl6/g4FBAmIm0GOOLMua9NDDo/DWp0ZAxCr3cPq5ZpBqmPAQgDda2Pw==}
    engines: {node: '>= 8.10.0'}

  classnames@2.5.1:
    resolution: {integrity: sha512-saHYOzhIQs6wy2sVxTM6bUDsQO4F50V9RQ22qBpEdCW+I+/Wmke2HOl6lS6dTpdxVhb88/I6+Hs+438c3lfUow==}

  cliui@6.0.0:
    resolution: {integrity: sha512-t6wbgtoCXvAzst7QgXxJYqPt0usEfbgQdftEPbLL/cvv6HPE5VgvqCuAIDR0NgU52ds6rFwqrgakNLrHEjCbrQ==}

  cliui@7.0.4:
    resolution: {integrity: sha512-OcRE68cOsVMXp1Yvonl/fzkQOyjLSu/8bhPDfQt0e0/Eb283TKP20Fs2MqoPsr9SwA595rRCA+QMzYc9nBP+JQ==}

  cliui@8.0.1:
    resolution: {integrity: sha512-BSeNnyus75C4//NQ9gQt1/csTXyo/8Sb+afLAkzAptFuMsod9HFokGNudZpi/oQV73hnVK+sR+5PVRMd+Dr7YQ==}
    engines: {node: '>=12'}

  clsx@2.1.1:
    resolution: {integrity: sha512-eYm0QWBtUrBWZWG0d386OGAw16Z995PiOVo2B7bjWSbHedGl5e0ZWaq65kOGgUSNesEIDkB9ISbTg/JK9dhCZA==}
    engines: {node: '>=6'}

  color-convert@1.9.3:
    resolution: {integrity: sha512-QfAUtd+vFdAtFQcC8CCyYt1fYWxSqAiK2cSD6zDB8N3cpsEBAvRxp9zOGg6G/SHHJYAT88/az/IuDGALsNVbGg==}

  color-convert@2.0.1:
    resolution: {integrity: sha512-RRECPsj7iu/xb5oKYcsFHSppFNnsj/52OVTRKb4zP5onXwVF3zVmmToNcOfGC+CRDpfK/U584fMg38ZHCaElKQ==}
    engines: {node: '>=7.0.0'}

  color-name@1.1.3:
    resolution: {integrity: sha512-72fSenhMw2HZMTVHeCA9KCmpEIbzWiQsjN+BHcBbS9vr1mtt+vJjPdksIBNUmKAW8TFUDPJK5SUU3QhE9NEXDw==}

  color-name@1.1.4:
    resolution: {integrity: sha512-dOy+3AuW3a2wNbZHIuMZpTcgjGuLU/uBL/ubcZF9OXbDo8ff4O8yVp5Bf0efS8uEoYo5q4Fx7dY9OgQGXgAsQA==}

  combined-stream@1.0.8:
    resolution: {integrity: sha512-FQN4MRfuJeHf7cBbBMJFXhKSDq+2kAArBlmRBvcvFE5BB1HZKXtSFASDhdlz9zOYwxh8lDdnvmMOe/+5cdoEdg==}
    engines: {node: '>= 0.8'}

  comma-separated-tokens@2.0.3:
    resolution: {integrity: sha512-Fu4hJdvzeylCfQPp9SGWidpzrMs7tTrlu6Vb8XGaRGck8QSNZJJp538Wrb60Lax4fPwR64ViY468OIUTbRlGZg==}

  commander@2.20.3:
    resolution: {integrity: sha512-GpVkmM8vF2vQUkj2LvZmD35JxeJOLCwJ9cUkugyk2nuhbv3+mJvpLYYt+0+USMxE+oj+ey/lJEnhZw75x/OMcQ==}

  compare-func@2.0.0:
    resolution: {integrity: sha512-zHig5N+tPWARooBnb0Zx1MFcdfpyJrfTJ3Y5L+IFvUm8rM74hHz66z0gw0x4tijh5CorKkKUCnW82R2vmpeCRA==}

  concat-map@0.0.1:
    resolution: {integrity: sha512-/Srv4dswyQNBfohGpz9o6Yb3Gz3SrUDqBH5rTuhGR7ahtlbYKnVxw2bCFMRljaA7EXHaXZ8wsHdodFvbkhKmqg==}

  concat-stream@2.0.0:
    resolution: {integrity: sha512-MWufYdFw53ccGjCA+Ol7XJYpAlW6/prSMzuPOTRnJGcGzuhLn4Scrz7qf6o8bROZ514ltazcIFJZevcfbo0x7A==}
    engines: {'0': node >= 6.0}

  concurrently@9.2.1:
    resolution: {integrity: sha512-fsfrO0MxV64Znoy8/l1vVIjjHa29SZyyqPgQBwhiDcaW8wJc2W3XWVOGx4M3oJBnv/zdUZIIp1gDeS98GzP8Ng==}
    engines: {node: '>=18'}
    hasBin: true

  conventional-changelog-angular@5.0.13:
    resolution: {integrity: sha512-i/gipMxs7s8L/QeuavPF2hLnJgH6pEZAttySB6aiQLWcX3puWDL3ACVmvBhJGxnAy52Qc15ua26BufY6KpmrVA==}
    engines: {node: '>=10'}

  conventional-changelog-atom@2.0.8:
    resolution: {integrity: sha512-xo6v46icsFTK3bb7dY/8m2qvc8sZemRgdqLb/bjpBsH2UyOS8rKNTgcb5025Hri6IpANPApbXMg15QLb1LJpBw==}
    engines: {node: '>=10'}

  conventional-changelog-codemirror@2.0.8:
    resolution: {integrity: sha512-z5DAsn3uj1Vfp7po3gpt2Boc+Bdwmw2++ZHa5Ak9k0UKsYAO5mH1UBTN0qSCuJZREIhX6WU4E1p3IW2oRCNzQw==}
    engines: {node: '>=10'}

  conventional-changelog-config-spec@2.1.0:
    resolution: {integrity: sha512-IpVePh16EbbB02V+UA+HQnnPIohgXvJRxHcS5+Uwk4AT5LjzCZJm5sp/yqs5C6KZJ1jMsV4paEV13BN1pvDuxQ==}

  conventional-changelog-conventionalcommits@4.6.3:
    resolution: {integrity: sha512-LTTQV4fwOM4oLPad317V/QNQ1FY4Hju5qeBIM1uTHbrnCE+Eg4CdRZ3gO2pUeR+tzWdp80M2j3qFFEDWVqOV4g==}
    engines: {node: '>=10'}

  conventional-changelog-core@4.2.4:
    resolution: {integrity: sha512-gDVS+zVJHE2v4SLc6B0sLsPiloR0ygU7HaDW14aNJE1v4SlqJPILPl/aJC7YdtRE4CybBf8gDwObBvKha8Xlyg==}
    engines: {node: '>=10'}

  conventional-changelog-ember@2.0.9:
    resolution: {integrity: sha512-ulzIReoZEvZCBDhcNYfDIsLTHzYHc7awh+eI44ZtV5cx6LVxLlVtEmcO+2/kGIHGtw+qVabJYjdI5cJOQgXh1A==}
    engines: {node: '>=10'}

  conventional-changelog-eslint@3.0.9:
    resolution: {integrity: sha512-6NpUCMgU8qmWmyAMSZO5NrRd7rTgErjrm4VASam2u5jrZS0n38V7Y9CzTtLT2qwz5xEChDR4BduoWIr8TfwvXA==}
    engines: {node: '>=10'}

  conventional-changelog-express@2.0.6:
    resolution: {integrity: sha512-SDez2f3iVJw6V563O3pRtNwXtQaSmEfTCaTBPCqn0oG0mfkq0rX4hHBq5P7De2MncoRixrALj3u3oQsNK+Q0pQ==}
    engines: {node: '>=10'}

  conventional-changelog-jquery@3.0.11:
    resolution: {integrity: sha512-x8AWz5/Td55F7+o/9LQ6cQIPwrCjfJQ5Zmfqi8thwUEKHstEn4kTIofXub7plf1xvFA2TqhZlq7fy5OmV6BOMw==}
    engines: {node: '>=10'}

  conventional-changelog-jshint@2.0.9:
    resolution: {integrity: sha512-wMLdaIzq6TNnMHMy31hql02OEQ8nCQfExw1SE0hYL5KvU+JCTuPaDO+7JiogGT2gJAxiUGATdtYYfh+nT+6riA==}
    engines: {node: '>=10'}

  conventional-changelog-preset-loader@2.3.4:
    resolution: {integrity: sha512-GEKRWkrSAZeTq5+YjUZOYxdHq+ci4dNwHvpaBC3+ENalzFWuCWa9EZXSuZBpkr72sMdKB+1fyDV4takK1Lf58g==}
    engines: {node: '>=10'}

  conventional-changelog-writer@5.0.1:
    resolution: {integrity: sha512-5WsuKUfxW7suLblAbFnxAcrvf6r+0b7GvNaWUwUIk0bXMnENP/PEieGKVUQrjPqwPT4o3EPAASBXiY6iHooLOQ==}
    engines: {node: '>=10'}
    hasBin: true

  conventional-changelog@3.1.25:
    resolution: {integrity: sha512-ryhi3fd1mKf3fSjbLXOfK2D06YwKNic1nC9mWqybBHdObPd8KJ2vjaXZfYj1U23t+V8T8n0d7gwnc9XbIdFbyQ==}
    engines: {node: '>=10'}

  conventional-commits-filter@2.0.7:
    resolution: {integrity: sha512-ASS9SamOP4TbCClsRHxIHXRfcGCnIoQqkvAzCSbZzTFLfcTqJVugB0agRgsEELsqaeWgsXv513eS116wnlSSPA==}
    engines: {node: '>=10'}

  conventional-commits-parser@3.2.4:
    resolution: {integrity: sha512-nK7sAtfi+QXbxHCYfhpZsfRtaitZLIA6889kFIouLvz6repszQDgxBu7wf2WbU+Dco7sAnNCJYERCwt54WPC2Q==}
    engines: {node: '>=10'}
    hasBin: true

  conventional-recommended-bump@6.1.0:
    resolution: {integrity: sha512-uiApbSiNGM/kkdL9GTOLAqC4hbptObFo4wW2QRyHsKciGAfQuLU1ShZ1BIVI/+K2BE/W1AWYQMCXAsv4dyKPaw==}
    engines: {node: '>=10'}
    hasBin: true

  convert-source-map@1.9.0:
    resolution: {integrity: sha512-ASFBup0Mz1uyiIjANan1jzLQami9z1PoYSZCiiYW2FczPbenXc45FZdBZLzOT+r6+iciuEModtmCti+hjaAk0A==}

  convert-source-map@2.0.0:
    resolution: {integrity: sha512-Kvp459HrV2FEJ1CAsi1Ku+MY3kasH19TFykTz2xWmMeq6bk2NU3XXvfJ+Q61m0xktWwt+1HSYf3JZsTms3aRJg==}

  core-util-is@1.0.3:
    resolution: {integrity: sha512-ZQBvi1DcpJ4GDqanjucZ2Hj3wEO5pZDS89BWbkcrvdxksJorwUDDZamX9ldFkp9aw2lmBDLgkObEA4DWNJ9FYQ==}

  cosmiconfig@7.1.0:
    resolution: {integrity: sha512-AdmX6xUzdNASswsFtmwSt7Vj8po9IuqXm0UXz7QKPuEUmPB4XyjGfaAr2PSuELMwkRMVH1EpIkX5bTZGRB3eCA==}
    engines: {node: '>=10'}

  csstype@3.1.3:
    resolution: {integrity: sha512-M1uQkMl8rQK/szD0LNhtqxIPLpimGm8sOBwU7lLnCpSbTyY3yeU1Vc7l4KT5zT4s/yOxHH5O7tIuuLOCnLADRw==}

  d3-array@3.2.4:
    resolution: {integrity: sha512-tdQAmyA18i4J7wprpYq8ClcxZy3SC31QMeByyCFyRt7BVHdREQZ5lpzoe5mFEYZUWe+oq8HBvk9JjpibyEV4Jg==}
    engines: {node: '>=12'}

  d3-color@3.1.0:
    resolution: {integrity: sha512-zg/chbXyeBtMQ1LbD/WSoW2DpC3I0mpmPdW+ynRTj/x2DAWYrIY7qeZIHidozwV24m4iavr15lNwIwLxRmOxhA==}
    engines: {node: '>=12'}

  d3-ease@3.0.1:
    resolution: {integrity: sha512-wR/XK3D3XcLIZwpbvQwQ5fK+8Ykds1ip7A2Txe0yxncXSdq1L9skcG7blcedkOX+ZcgxGAmLX1FrRGbADwzi0w==}
    engines: {node: '>=12'}

  d3-format@3.1.0:
    resolution: {integrity: sha512-YyUI6AEuY/Wpt8KWLgZHsIU86atmikuoOmCfommt0LYHiQSPjvX2AcFc38PX0CBpr2RCyZhjex+NS/LPOv6YqA==}
    engines: {node: '>=12'}

  d3-interpolate@3.0.1:
    resolution: {integrity: sha512-3bYs1rOD33uo8aqJfKP3JWPAibgw8Zm2+L9vBKEHJ2Rg+viTR7o5Mmv5mZcieN+FRYaAOWX5SJATX6k1PWz72g==}
    engines: {node: '>=12'}

  d3-path@3.1.0:
    resolution: {integrity: sha512-p3KP5HCf/bvjBSSKuXid6Zqijx7wIfNW+J/maPs+iwR35at5JCbLUT0LzF1cnjbCHWhqzQTIN2Jpe8pRebIEFQ==}
    engines: {node: '>=12'}

  d3-scale@4.0.2:
    resolution: {integrity: sha512-GZW464g1SH7ag3Y7hXjf8RoUuAFIqklOAq3MRl4OaWabTFJY9PN/E1YklhXLh+OQ3fM9yS2nOkCoS+WLZ6kvxQ==}
    engines: {node: '>=12'}

  d3-shape@3.2.0:
    resolution: {integrity: sha512-SaLBuwGm3MOViRq2ABk3eLoxwZELpH6zhl3FbAoJ7Vm1gofKx6El1Ib5z23NUEhF9AsGl7y+dzLe5Cw2AArGTA==}
    engines: {node: '>=12'}

  d3-time-format@4.1.0:
    resolution: {integrity: sha512-dJxPBlzC7NugB2PDLwo9Q8JiTR3M3e4/XANkreKSUxF8vvXKqm1Yfq4Q5dl8budlunRVlUUaDUgFt7eA8D6NLg==}
    engines: {node: '>=12'}

  d3-time@3.1.0:
    resolution: {integrity: sha512-VqKjzBLejbSMT4IgbmVgDjpkYrNWUYJnbCGo874u7MMKIWsILRX+OpX/gTk8MqjpT1A/c6HY2dCA77ZN0lkQ2Q==}
    engines: {node: '>=12'}

  d3-timer@3.0.1:
    resolution: {integrity: sha512-ndfJ/JxxMd3nw31uyKoY2naivF+r29V+Lc0svZxe1JvvIRmi8hUsrMvdOwgS1o6uBHmiz91geQ0ylPP0aj1VUA==}
    engines: {node: '>=12'}

  dargs@7.0.0:
    resolution: {integrity: sha512-2iy1EkLdlBzQGvbweYRFxmFath8+K7+AKB0TlhHWkNuH+TmovaMH/Wp7V7R4u7f4SnX3OgLsU9t1NI9ioDnUpg==}
    engines: {node: '>=8'}

  date-fns@4.1.0:
    resolution: {integrity: sha512-Ukq0owbQXxa/U3EGtsdVBkR1w7KOQ5gIBqdH2hkvknzZPYvBxb/aa6E8L7tmjFtkwZBu3UXBbjIgPo/Ez4xaNg==}

  dateformat@3.0.3:
    resolution: {integrity: sha512-jyCETtSl3VMZMWeRo7iY1FL19ges1t55hMo5yaam4Jrsm5EPL89UQkoQRyiI+Yf4k8r2ZpdngkV8hr1lIdjb3Q==}

  dayjs@1.11.18:
    resolution: {integrity: sha512-zFBQ7WFRvVRhKcWoUh+ZA1g2HVgUbsZm9sbddh8EC5iv93sui8DVVz1Npvz+r6meo9VKfa8NyLWBsQK1VvIKPA==}

  debug@4.4.1:
    resolution: {integrity: sha512-KcKCqiftBJcZr++7ykoDIEwSa3XWowTfNPo92BYxjXiyYEVrUQh2aLyhxBCwww+heortUFxEJYcRzosstTEBYQ==}
    engines: {node: '>=6.0'}
    peerDependencies:
      supports-color: '*'
    peerDependenciesMeta:
      supports-color:
        optional: true

  decamelize-keys@1.1.1:
    resolution: {integrity: sha512-WiPxgEirIV0/eIOMcnFBA3/IJZAZqKnwAwWyvvdi4lsr1WCN22nhdf/3db3DoZcUjTV2SqfzIwNyp6y2xs3nmg==}
    engines: {node: '>=0.10.0'}

  decamelize@1.2.0:
    resolution: {integrity: sha512-z2S+W9X73hAUUki+N+9Za2lBlun89zigOyGrsax+KUQ6wKW4ZoWpEYBkGhQjwAjjDCkWxhY0VKEhk8wzY7F5cA==}
    engines: {node: '>=0.10.0'}

  decimal.js-light@2.5.1:
    resolution: {integrity: sha512-qIMFpTMZmny+MMIitAB6D7iVPEorVw6YQRWkvarTkT4tBeSLLiHzcwj6q0MmYSFCiVpiqPJTJEYIrpcPzVEIvg==}

  decode-named-character-reference@1.2.0:
    resolution: {integrity: sha512-c6fcElNV6ShtZXmsgNgFFV5tVX2PaV4g+MOAkb8eXHvn6sryJBrZa9r0zV6+dtTyoCKxtDy5tyQ5ZwQuidtd+Q==}

  deepmerge-ts@7.1.5:
    resolution: {integrity: sha512-HOJkrhaYsweh+W+e74Yn7YStZOilkoPb6fycpwNLKzSPtruFs48nYis0zy5yJz1+ktUhHxoRDJ27RQAWLIJVJw==}
    engines: {node: '>=16.0.0'}

  delayed-stream@1.0.0:
    resolution: {integrity: sha512-ZySD7Nf91aLB0RxL4KGrKHBXl7Eds1DAmEdcoVawXnLD7SDhpNgtuII2aAkg7a7QS41jxPSZ17p4VdGnMHk3MQ==}
    engines: {node: '>=0.4.0'}

  dequal@2.0.3:
    resolution: {integrity: sha512-0je+qPKHEMohvfRTCEo3CrPG6cAzAYgmzKyxRiYSSDkS6eGJdyVJm7WaYA5ECaAD9wLB2T4EEeymA5aFVcYXCA==}
    engines: {node: '>=6'}

  detect-browser@5.3.0:
    resolution: {integrity: sha512-53rsFbGdwMwlF7qvCt0ypLM5V5/Mbl0szB7GPN8y9NCcbknYOeVVXdrXEq+90IwAfrrzt6Hd+u2E2ntakICU8w==}

  detect-indent@6.1.0:
    resolution: {integrity: sha512-reYkTUJAZb9gUuZ2RvVCNhVHdg62RHnJ7WJl8ftMi4diZ6NWlciOzQN88pUhSELEwflJht4oQDv0F0BMlwaYtA==}
    engines: {node: '>=8'}

  detect-newline@3.1.0:
    resolution: {integrity: sha512-TLz+x/vEXm/Y7P7wn1EJFNLxYpUD4TgMosxY6fAVJUnJMbupHBOncxyWUG9OpTaH9EBD7uFI5LfEgmMOc54DsA==}
    engines: {node: '>=8'}

  devlop@1.1.0:
    resolution: {integrity: sha512-RWmIqhcFf1lRYBvNmr7qTNuyCt/7/ns2jbpp1+PalgE/rDQcBT0fioSMUpJ93irlUhC5hrg4cYqe6U+0ImW0rA==}

  dice-coefficient@2.1.1:
    resolution: {integrity: sha512-vPTcHmOQAuGvU6eyBtj7QCBwDJh2I7QpbBU51lbgfv7592KjBl6dm0baRBSh9ekt2X91MNAz7OpJrXCIUtDzlw==}
    hasBin: true

  dijkstrajs@1.0.3:
    resolution: {integrity: sha512-qiSlmBq9+BCdCA/L46dw8Uy93mloxsPSbwnm5yrKn2vMPiy8KyAskTF6zuV/j5BMsmOGZDPs7KjU+mjb670kfA==}

  dom-serializer@2.0.0:
    resolution: {integrity: sha512-wIkAryiqt/nV5EQKqQpo3SToSOV9J0DnbJqwK7Wv/Trc92zIAYZ4FlMu+JPFW1DfGFt81ZTCGgDEabffXeLyJg==}

  domelementtype@2.3.0:
    resolution: {integrity: sha512-OLETBj6w0OsagBwdXnPdN0cnMfF9opN69co+7ZrbfPGrdpPVNBUj02spi6B1N7wChLQiPn4CSH/zJvXw56gmHw==}

  domhandler@5.0.3:
    resolution: {integrity: sha512-cgwlv/1iFQiFnU96XXgROh8xTeetsnJiDsTc7TYCLFd9+/WNkIqPTxiM/8pSd8VIrhXGTf1Ny1q1hquVqDJB5w==}
    engines: {node: '>= 4'}

  domutils@3.2.2:
    resolution: {integrity: sha512-6kZKyUajlDuqlHKVX1w7gyslj9MPIXzIFiz/rGu35uC1wMi+kMhQwGhl4lt9unC9Vb9INnY9Z3/ZA3+FhASLaw==}

  dot-prop@5.3.0:
    resolution: {integrity: sha512-QM8q3zDe58hqUqjraQOmzZ1LIH9SWQJTlEKCH4kJ2oQvLZk7RbQXvtDM2XEq3fwkV9CCvvH4LA0AV+ogFsBM2Q==}
    engines: {node: '>=8'}

  dotenv@17.2.2:
    resolution: {integrity: sha512-Sf2LSQP+bOlhKWWyhFsn0UsfdK/kCWRv1iuA2gXAwt3dyNabr6QSj00I2V10pidqz69soatm9ZwZvpQMTIOd5Q==}
    engines: {node: '>=12'}

  dotgitignore@2.1.0:
    resolution: {integrity: sha512-sCm11ak2oY6DglEPpCB8TixLjWAxd3kJTs6UIcSasNYxXdFPV+YKlye92c8H4kKFqV5qYMIh7d+cYecEg0dIkA==}
    engines: {node: '>=6'}

  dunder-proto@1.0.1:
    resolution: {integrity: sha512-KIN/nDJBQRcXw0MLVhZE9iQHmG68qAVIBg9CqmUYjmQIhgij9U5MFvrqkUL5FbtyyzZuOeOt0zdeRe4UY7ct+A==}
    engines: {node: '>= 0.4'}

  electron-to-chromium@1.5.214:
    resolution: {integrity: sha512-TpvUNdha+X3ybfU78NoQatKvQEm1oq3lf2QbnmCEdw+Bd9RuIAY+hJTvq1avzHM0f7EJfnH3vbCnbzKzisc/9Q==}

  emoji-regex@8.0.0:
    resolution: {integrity: sha512-MSjYzcWNOA0ewAHpz0MxpYFvwg6yjy1NG3xteoqz644VCo/RPgnr1/GGt+ic3iJTzQ8Eu3TdM14SawnVUmGE6A==}

  entities@4.5.0:
    resolution: {integrity: sha512-V0hjH4dGPh9Ao5p0MoRY6BVqtwCjhz6vI5LT8AJ55H+4g9/4vbHx1I54fS0XuclLhDHArPQCiMjDxjaL8fPxhw==}
    engines: {node: '>=0.12'}

  entities@6.0.1:
    resolution: {integrity: sha512-aN97NXWF6AWBTahfVOIrB/NShkzi5H7F9r1s9mD3cDj4Ko5f2qhhVoYMibXF7GlLveb/D2ioWay8lxI97Ven3g==}
    engines: {node: '>=0.12'}

  error-ex@1.3.2:
    resolution: {integrity: sha512-7dFHNmqeFSEt2ZBsCriorKnn3Z2pj+fd9kmI6QoWw4//DL+icEBfc0U7qJCisqrTsKTjw4fNFy2pW9OqStD84g==}

  es-define-property@1.0.1:
    resolution: {integrity: sha512-e3nRfgfUZ4rNGL232gUgX06QNyyez04KdjFrF+LTRoOXmrOgFKDg4BCdsjW8EnT69eqdYGmRpJwiPVYNrCaW3g==}
    engines: {node: '>= 0.4'}

  es-errors@1.3.0:
    resolution: {integrity: sha512-Zf5H2Kxt2xjTvbJvP2ZWLEICxA6j+hAmMzIlypy4xcBg1vKVnx89Wy0GbS+kf5cwCVFFzdCFh2XSCFNULS6csw==}
    engines: {node: '>= 0.4'}

  es-object-atoms@1.1.1:
    resolution: {integrity: sha512-FGgH2h8zKNim9ljj7dankFPcICIK9Cp5bm+c2gQSYePhpaG5+esrLODihIorn+Pe6FGJzWhXQotPv73jTaldXA==}
    engines: {node: '>= 0.4'}

  es-set-tostringtag@2.1.0:
    resolution: {integrity: sha512-j6vWzfrGVfyXxge+O0x5sh6cvxAog0a/4Rdd2K36zCMV5eJ+/+tOAngRO8cODMNWbVRdVlmGZQL2YS3yR8bIUA==}
    engines: {node: '>= 0.4'}

  es-toolkit@1.39.10:
    resolution: {integrity: sha512-E0iGnTtbDhkeczB0T+mxmoVlT4YNweEKBLq7oaU4p11mecdsZpNWOglI4895Vh4usbQ+LsJiuLuI2L0Vdmfm2w==}

  esbuild@0.25.9:
    resolution: {integrity: sha512-CRbODhYyQx3qp7ZEwzxOk4JBqmD/seJrzPa/cGjY1VtIn5E09Oi9/dB4JwctnfZ8Q8iT7rioVv5k/FNT/uf54g==}
    engines: {node: '>=18'}
    hasBin: true

  escalade@3.2.0:
    resolution: {integrity: sha512-WUj2qlxaQtO4g6Pq5c29GTcWGDyd8itL8zTlipgECz3JesAiiOKotd8JU6otB3PACgG6xkJUyVhboMS+bje/jA==}
    engines: {node: '>=6'}

  escape-string-regexp@1.0.5:
    resolution: {integrity: sha512-vbRorB5FUQWvla16U8R/qgaFIya2qGzwDrNmCZuYKrbdSUMG6I1ZCGQRefkRVhuOkIGVne7BQ35DSfo1qvJqFg==}
    engines: {node: '>=0.8.0'}

  escape-string-regexp@4.0.0:
    resolution: {integrity: sha512-TtpcNJ3XAzx3Gq8sWRzJaVajRs0uVxA2YAkdb1jm2YkPz4G6egUFAyA3n5vtEIZefPk5Wa4UXbKuS5fKkJWdgA==}
    engines: {node: '>=10'}

  estree-util-is-identifier-name@3.0.0:
    resolution: {integrity: sha512-hFtqIDZTIUZ9BXLb8y4pYGyk6+wekIivNVTcmvk8NoOh+VeRn5y6cEHzbURrWbfp1fIqdVipilzj+lfaadNZmg==}

  eventemitter3@5.0.1:
    resolution: {integrity: sha512-GWkBvjiSZK87ELrYOSESUYeVIc9mvLLf/nXalMOS5dYrgZq9o5OVkbZAVM06CVxYsCwH9BDZFPlQTlPA1j4ahA==}

  events@3.3.0:
    resolution: {integrity: sha512-mQw+2fkQbALzQ7V0MY0IqdnXNOeTtP4r0lN9z7AAawCXgqea7bDii20AYrIBrFd/Hx0M2Ocz6S111CaFkUcb0Q==}
    engines: {node: '>=0.8.x'}

  extend@3.0.2:
    resolution: {integrity: sha512-fjquC59cD7CyW6urNXK0FBufkZcoiGG80wTuPujX590cB5Ttln20E2UB4S/WARVqhXffZl2LNgS+gQdPIIim/g==}

  fast-deep-equal@3.1.3:
    resolution: {integrity: sha512-f3qQ9oQy9j2AhBe/H9VC91wLmKBCCU/gDOnKNAYG5hswO7BLKj09Hc5HYNz9cGI++xlpDCIgDaitVs03ATR84Q==}

  fdir@6.5.0:
    resolution: {integrity: sha512-tIbYtZbucOs0BRGqPJkshJUYdL+SDH7dVM8gjy+ERp3WAUjLEFJE+02kanyHtwjWOnwrKYBiwAmM0p4kLJAnXg==}
    engines: {node: '>=12.0.0'}
    peerDependencies:
      picomatch: ^3 || ^4
    peerDependenciesMeta:
      picomatch:
        optional: true

  figures@3.2.0:
    resolution: {integrity: sha512-yaduQFRKLXYOGgEn6AZau90j3ggSOyiqXU0F9JZfeXYhNa+Jk4X+s45A2zg5jns87GAFa34BBm2kXw4XpNcbdg==}
    engines: {node: '>=8'}

  file-saver@2.0.5:
    resolution: {integrity: sha512-P9bmyZ3h/PRG+Nzga+rbdI4OEpNDzAVyy74uVO9ATgzLK6VtAsYybF/+TOCvrc0MO793d6+42lLyZTw7/ArVzA==}

  fill-range@7.1.1:
    resolution: {integrity: sha512-YsGpe3WHLK8ZYi4tWDg2Jy3ebRz2rXowDxnld4bkQB00cc/1Zw9AWnC0i9ztDJitivtQvaI9KaLyKrc+hBW0yg==}
    engines: {node: '>=8'}

  find-root@1.1.0:
    resolution: {integrity: sha512-NKfW6bec6GfKc0SGx1e07QZY9PE99u0Bft/0rzSD5k3sO/vwkVUpDUKVm5Gpp5Ue3YfShPFTX2070tDs5kB9Ng==}

  find-up@2.1.0:
    resolution: {integrity: sha512-NWzkk0jSJtTt08+FBFMvXoeZnOJD+jTtsRmBYbAIzJdX6l7dLgR7CTubCM5/eDdPUBvLCeVasP1brfVR/9/EZQ==}
    engines: {node: '>=4'}

  find-up@3.0.0:
    resolution: {integrity: sha512-1yD6RmLI1XBfxugvORwlck6f75tYL+iR0jqwsOrOxMZyGYqUuDhJ0l4AXdO1iX/FTs9cBAMEk1gWSEx1kSbylg==}
    engines: {node: '>=6'}

  find-up@4.1.0:
    resolution: {integrity: sha512-PpOwAdQ/YlXQ2vj8a3h8IipDuYRi3wceVQQGYWxNINccq40Anw7BlsEXCMbt1Zt+OLA6Fq9suIpIWD0OsnISlw==}
    engines: {node: '>=8'}

  find-up@5.0.0:
    resolution: {integrity: sha512-78/PXT1wlLLDgTzDs7sjq9hzz0vXD+zn+7wypEe4fXQxCmdmqfGsEPQxmiCSQI3ajFV91bVSsvNtrJRiW6nGng==}
    engines: {node: '>=10'}

  follow-redirects@1.15.11:
    resolution: {integrity: sha512-deG2P0JfjrTxl50XGCDyfI97ZGVCxIpfKYmfyrQ54n5FO/0gfIES8C/Psl6kWVDolizcaaxZJnTS0QSMxvnsBQ==}
    engines: {node: '>=4.0'}
    peerDependencies:
      debug: '*'
    peerDependenciesMeta:
      debug:
        optional: true

<<<<<<< HEAD
=======
  for-each@0.3.5:
    resolution: {integrity: sha512-dKx12eRCVIzqCxFGplyFKJMPvLEWgmNtUrpTiJIR5u97zEhRG8ySrtboPHZXx7daLxQVrl643cTzbab2tkQjxg==}
    engines: {node: '>= 0.4'}

>>>>>>> e2e90668
  form-data@4.0.4:
    resolution: {integrity: sha512-KrGhL9Q4zjj0kiUt5OO4Mr/A/jlI2jDYs5eHBpYHPcBEVSiipAvn2Ko2HnPe20rmcuuvMHNdZFp+4IlGTMF0Ow==}
    engines: {node: '>= 6'}

  fraction.js@4.3.7:
    resolution: {integrity: sha512-ZsDfxO51wGAXREY55a7la9LScWpwv9RxIrYABrlvOFBlH/ShPnrtsXeuUIfXKKOVicNxQ+o8JTbJvjS4M89yew==}

  framer-motion@12.23.12:
    resolution: {integrity: sha512-6e78rdVtnBvlEVgu6eFEAgG9v3wLnYEboM8I5O5EXvfKC8gxGQB8wXJdhkMy10iVcn05jl6CNw7/HTsTCfwcWg==}
    peerDependencies:
      '@emotion/is-prop-valid': '*'
      react: ^18.0.0 || ^19.0.0
      react-dom: ^18.0.0 || ^19.0.0
    peerDependenciesMeta:
      '@emotion/is-prop-valid':
        optional: true
      react:
        optional: true
      react-dom:
        optional: true

  fsevents@2.3.3:
    resolution: {integrity: sha512-5xoDfX+fL7faATnagmWPpbFtwh/R77WmMMqqHGS65C3vvB0YHrgF+B1YmZ3441tMj5n63k0212XNoJwzlhffQw==}
    engines: {node: ^8.16.0 || ^10.6.0 || >=11.0.0}
    os: [darwin]

  function-bind@1.1.2:
    resolution: {integrity: sha512-7XHNxH7qX9xG5mIwxkhumTox/MIRNcOgDrxWsMt2pAr23WHp6MrRlN7FBSFpCpr+oVO0F744iUgR82nJMfG2SA==}

  fuse.js@7.1.0:
    resolution: {integrity: sha512-trLf4SzuuUxfusZADLINj+dE8clK1frKdmqiJNb1Es75fmI5oY6X2mxLVUciLLjxqw/xr72Dhy+lER6dGd02FQ==}
    engines: {node: '>=10'}

  gensync@1.0.0-beta.2:
    resolution: {integrity: sha512-3hN7NaskYvMDLQY55gnW3NQ+mesEAepTqlg+VEbj7zzqEMBVNhzcGYYeqFo/TlYz6eQiFcp1HcsCZO+nGgS8zg==}
    engines: {node: '>=6.9.0'}

  get-caller-file@2.0.5:
    resolution: {integrity: sha512-DyFP3BM/3YHTQOCUL/w0OZHR0lpKeGrxotcHWcqNEdnltqFwXVfhEBQ94eIo34AfQpo0rGki4cyIiftY06h2Fg==}
    engines: {node: 6.* || 8.* || >= 10.*}

  get-intrinsic@1.3.0:
    resolution: {integrity: sha512-9fSjSaos/fRIVIp+xSJlE6lfwhES7LNtKaCBIamHsjr2na1BiABJPo0mOjjz8GJDURarmCPGqaiVg5mfjb98CQ==}
    engines: {node: '>= 0.4'}

  get-pkg-repo@4.2.1:
    resolution: {integrity: sha512-2+QbHjFRfGB74v/pYWjd5OhU3TDIC2Gv/YKUTk/tCvAz0pkn/Mz6P3uByuBimLOcPvN2jYdScl3xGFSrx0jEcA==}
    engines: {node: '>=6.9.0'}
    hasBin: true

  get-proto@1.0.1:
    resolution: {integrity: sha512-sTSfBjoXBp89JvIKIefqw7U2CCebsc74kiY6awiGogKtoSGbgjYE/G/+l9sF3MWFPNc9IcoOC4ODfKHfxFmp0g==}
    engines: {node: '>= 0.4'}

  get-text-width@1.0.3:
    resolution: {integrity: sha512-kv1MaexPcR/qaZ4kN8sUDjG5pRp5ptHvxcDGDBTeGld1cmo7MnlCMH22jevyvs/VV7Ran203o7qAOq2+kWw9cA==}

  git-raw-commits@2.0.11:
    resolution: {integrity: sha512-VnctFhw+xfj8Va1xtfEqCUD2XDrbAPSJx+hSrE5K7fGdjZruW7XV+QOrN7LF/RJyvspRiD2I0asWsxFp0ya26A==}
    engines: {node: '>=10'}
    hasBin: true

  git-remote-origin-url@2.0.0:
    resolution: {integrity: sha512-eU+GGrZgccNJcsDH5LkXR3PB9M958hxc7sbA8DFJjrv9j4L2P/eZfKhM+QD6wyzpiv+b1BpK0XrYCxkovtjSLw==}
    engines: {node: '>=4'}

  git-semver-tags@4.1.1:
    resolution: {integrity: sha512-OWyMt5zBe7xFs8vglMmhM9lRQzCWL3WjHtxNNfJTMngGym7pC1kh8sP6jevfydJ6LP3ZvGxfb6ABYgPUM0mtsA==}
    engines: {node: '>=10'}
    hasBin: true

  gitconfiglocal@1.0.0:
    resolution: {integrity: sha512-spLUXeTAVHxDtKsJc8FkFVgFtMdEN9qPGpL23VfSHx4fP4+Ds097IXLvymbnDH8FnmxX5Nr9bPw3A+AQ6mWEaQ==}

  glob-parent@5.1.2:
    resolution: {integrity: sha512-AOIgSQCepiJYwP3ARnGx+5VnTu2HBYdzbGP45eLw1vr3zB3vZLeyed1sC9hnbcOc9/SrMyM5RPQrkGz4aS9Zow==}
    engines: {node: '>= 6'}

  globals@16.3.0:
    resolution: {integrity: sha512-bqWEnJ1Nt3neqx2q5SFfGS8r/ahumIakg3HcwtNlrVlwXIeNumWn/c7Pn/wKzGhf6SaW6H6uWXLqC30STCMchQ==}
    engines: {node: '>=18'}

  gopd@1.2.0:
    resolution: {integrity: sha512-ZUKRh6/kUFoAiTAtTYPZJ3hw9wNxx+BIBOijnlG9PnrJsCcSjs1wyyD6vJpaYtgnzDrKYRSqf3OO6Rfa93xsRg==}
    engines: {node: '>= 0.4'}

  graceful-fs@4.2.11:
    resolution: {integrity: sha512-RbJ5/jmFcNNCcDV5o9eTnBLJ/HszWV0P73bc+Ff4nS/rJj+YaS6IGyiOL0VoBYX+l1Wrl3k63h/KrH+nhJ0XvQ==}

  handlebars@4.7.8:
    resolution: {integrity: sha512-vafaFqs8MZkRrSX7sFVUdo3ap/eNiLnb4IakshzvP56X5Nr1iGKAIqdX6tMlm6HcNRIkr6AxO5jFEoJzzpT8aQ==}
    engines: {node: '>=0.4.7'}
    hasBin: true

  hard-rejection@2.1.0:
    resolution: {integrity: sha512-VIZB+ibDhx7ObhAe7OVtoEbuP4h/MuOTHJ+J8h/eBXotJYl0fBgR72xDFCKgIh22OJZIOVNxBMWuhAr10r8HdA==}
    engines: {node: '>=6'}

  has-flag@3.0.0:
    resolution: {integrity: sha512-sKJf1+ceQBr4SMkvQnBDNDtf4TXpVhVGateu0t918bl30FnbE2m4vNLX+VWe/dpjlb+HugGYzW7uQXH98HPEYw==}
    engines: {node: '>=4'}

  has-flag@4.0.0:
    resolution: {integrity: sha512-EykJT/Q1KjTWctppgIAgfSO0tKVuZUjhgMr17kqTumMl6Afv3EISleU7qZUzoXDFTAHTDC4NOoG/ZxU3EvlMPQ==}
    engines: {node: '>=8'}

  has-symbols@1.1.0:
    resolution: {integrity: sha512-1cDNdwJ2Jaohmb3sg4OmKaMBwuC48sYni5HUw2DvsC8LjGTLK9h+eb1X6RyuOHe4hT0ULCW68iomhjUoKUqlPQ==}
    engines: {node: '>= 0.4'}

  has-tostringtag@1.0.2:
    resolution: {integrity: sha512-NqADB8VjPFLM2V0VvHUewwwsw0ZWBaIdgo+ieHtK3hasLz4qeCRjYcqfB6AQrBggRKppKF8L52/VqdVsO47Dlw==}
    engines: {node: '>= 0.4'}

  hasown@2.0.2:
    resolution: {integrity: sha512-0hJU9SCPvmMzIBdZFqNPXWa6dqh7WdH0cII9y+CyS8rG3nL48Bclra9HmKhVVUHyPWNH5Y7xDwAB7bfgSjkUMQ==}
    engines: {node: '>= 0.4'}

  hast-util-from-parse5@8.0.3:
    resolution: {integrity: sha512-3kxEVkEKt0zvcZ3hCRYI8rqrgwtlIOFMWkbclACvjlDw8Li9S2hk/d51OI0nr/gIpdMHNepwgOKqZ/sy0Clpyg==}

  hast-util-is-element@3.0.0:
    resolution: {integrity: sha512-Val9mnv2IWpLbNPqc/pUem+a7Ipj2aHacCwgNfTiK0vJKl0LF+4Ba4+v1oPHFpf3bLYmreq0/l3Gud9S5OH42g==}

  hast-util-parse-selector@4.0.0:
    resolution: {integrity: sha512-wkQCkSYoOGCRKERFWcxMVMOcYE2K1AaNLU8DXS9arxnLOUEWbOXKXiJUNzEpqZ3JOKpnha3jkFrumEjVliDe7A==}

  hast-util-raw@9.1.0:
    resolution: {integrity: sha512-Y8/SBAHkZGoNkpzqqfCldijcuUKh7/su31kEBp67cFY09Wy0mTRgtsLYsiIxMJxlu0f6AA5SUTbDR8K0rxnbUw==}

  hast-util-sanitize@5.0.2:
    resolution: {integrity: sha512-3yTWghByc50aGS7JlGhk61SPenfE/p1oaFeNwkOOyrscaOkMGrcW9+Cy/QAIOBpZxP1yqDIzFMR0+Np0i0+usg==}

  hast-util-to-jsx-runtime@2.3.6:
    resolution: {integrity: sha512-zl6s8LwNyo1P9uw+XJGvZtdFF1GdAkOg8ujOw+4Pyb76874fLps4ueHXDhXWdk6YHQ6OgUtinliG7RsYvCbbBg==}

  hast-util-to-parse5@8.0.0:
    resolution: {integrity: sha512-3KKrV5ZVI8if87DVSi1vDeByYrkGzg4mEfeu4alwgmmIeARiBLKCZS2uw5Gb6nU9x9Yufyj3iudm6i7nl52PFw==}

  hast-util-whitespace@3.0.0:
    resolution: {integrity: sha512-88JUN06ipLwsnv+dVn+OIYOvAuvBMy/Qoi6O7mQHxdPXpjy+Cd6xRkWwux7DKO+4sYILtLBRIKgsdpS2gQc7qw==}

  hastscript@9.0.1:
    resolution: {integrity: sha512-g7df9rMFX/SPi34tyGCyUBREQoKkapwdY/T04Qn9TDWfHhAYt4/I0gMVirzK5wEzeUqIjEB+LXC/ypb7Aqno5w==}

  hex-rgb@5.0.0:
    resolution: {integrity: sha512-NQO+lgVUCtHxZ792FodgW0zflK+ozS9X9dwGp9XvvmPlH7pyxd588cn24TD3rmPm/N0AIRXF10Otah8yKqGw4w==}
    engines: {node: '>=12'}

  hoist-non-react-statics@3.3.2:
    resolution: {integrity: sha512-/gGivxi8JPKWNm/W0jSmzcMPpfpPLc3dY/6GxhX2hQ9iGj3aDfklV4ET7NjKpSinLpJ5vafa9iiGIEZg10SfBw==}

  hosted-git-info@2.8.9:
    resolution: {integrity: sha512-mxIDAb9Lsm6DoOJ7xH+5+X4y1LU/4Hi50L9C5sIswK3JzULS4bwk1FvjdBgvYR4bzT4tuUQiC15FE2f5HbLvYw==}

  hosted-git-info@4.1.0:
    resolution: {integrity: sha512-kyCuEOWjJqZuDbRHzL8V93NzQhwIB71oFWSyzVo+KPZI+pnQPPxucdkrOZvkLRnrf5URsQM+IJ09Dw29cRALIA==}
    engines: {node: '>=10'}

  html-dom-parser@5.1.1:
    resolution: {integrity: sha512-+o4Y4Z0CLuyemeccvGN4bAO20aauB2N9tFEAep5x4OW34kV4PTarBHm6RL02afYt2BMKcr0D2Agep8S3nJPIBg==}

  html-react-parser@5.2.6:
    resolution: {integrity: sha512-qcpPWLaSvqXi+TndiHbCa+z8qt0tVzjMwFGFBAa41ggC+ZA5BHaMIeMJla9g3VSp4SmiZb9qyQbmbpHYpIfPOg==}
    peerDependencies:
      '@types/react': 0.14 || 15 || 16 || 17 || 18 || 19
      react: 0.14 || 15 || 16 || 17 || 18 || 19
    peerDependenciesMeta:
      '@types/react':
        optional: true

  html-url-attributes@3.0.1:
    resolution: {integrity: sha512-ol6UPyBWqsrO6EJySPz2O7ZSr856WDrEzM5zMqp+FJJLGMW35cLYmmZnl0vztAZxRUoNZJFTCohfjuIJ8I4QBQ==}

  html-void-elements@3.0.0:
    resolution: {integrity: sha512-bEqo66MRXsUGxWHV5IP0PUiAWwoEjba4VCzg0LjFJBpchPaTfyfCKTG6bc5F8ucKec3q5y6qOdGyYTSBEvhCrg==}

  htmlparser2@10.0.0:
    resolution: {integrity: sha512-TwAZM+zE5Tq3lrEHvOlvwgj1XLWQCtaaibSN11Q+gGBAS7Y1uZSWwXXRe4iF6OXnaq1riyQAPFOBtYc77Mxq0g==}

  humanize-duration@3.33.0:
    resolution: {integrity: sha512-vYJX7BSzn7EQ4SaP2lPYVy+icHDppB6k7myNeI3wrSRfwMS5+BHyGgzpHR0ptqJ2AQ6UuIKrclSg5ve6Ci4IAQ==}

  immer@10.1.3:
    resolution: {integrity: sha512-tmjF/k8QDKydUlm3mZU+tjM6zeq9/fFpPqH9SzWmBnVVKsPBg/V66qsMwb3/Bo90cgUN+ghdVBess+hPsxUyRw==}

  immutable@4.3.7:
    resolution: {integrity: sha512-1hqclzwYwjRDFLjcFxOM5AYkkG0rpFPpr1RLPMEuGczoS7YA8gLhy8SWXYRAA/XwfEHpfo3cw5JGioS32fnMRw==}

  import-fresh@3.3.1:
    resolution: {integrity: sha512-TR3KfrTZTYLPB6jUjfx6MF9WcWrHL9su5TObK4ZkYgBdWKPOFoSoQIdEuTuR82pmtxH2spWG9h6etwfr1pLBqQ==}
    engines: {node: '>=6'}

  indent-string@4.0.0:
    resolution: {integrity: sha512-EdDDZu4A2OyIK7Lr/2zG+w5jmbuk1DVBnEwREQvBzspBJkCEbRa8GxU1lghYcaGJCnRWibjDXlq779X1/y5xwg==}
    engines: {node: '>=8'}

  inherits@2.0.4:
    resolution: {integrity: sha512-k/vGaX4/Yla3WzyMCvTQOXYeIHvqOKtnqBduzTHpzpQZzAskKMhZ2K+EnBiSM9zGSoIFeMpXKxa4dYeZIQqewQ==}

  ini@1.3.8:
    resolution: {integrity: sha512-JV/yugV2uzW5iMRSiZAyDtQd+nxtUnjeLt0acNdw98kKLrvuRVyB80tsREOE7yvGVgalhZ6RNXCmEHkUKBKxew==}

  inline-style-parser@0.2.4:
    resolution: {integrity: sha512-0aO8FkhNZlj/ZIbNi7Lxxr12obT7cL1moPfE4tg1LkX7LlLfC6DeX4l2ZEud1ukP9jNQyNnfzQVqwbwmAATY4Q==}

  internmap@2.0.3:
    resolution: {integrity: sha512-5Hh7Y1wQbvY5ooGgPbDaL5iYLAPzMTUrjMulskHLH6wnv/A+1q5rgEaiuqEjB+oxGXIVZs1FF+R/KPN3ZSQYYg==}
    engines: {node: '>=12'}

  ipaddr.js@2.2.0:
    resolution: {integrity: sha512-Ag3wB2o37wslZS19hZqorUnrnzSkpOVy+IiiDEiTqNubEYpYuHWIf6K4psgN2ZWKExS4xhVCrRVfb/wfW8fWJA==}
    engines: {node: '>= 10'}

  is-absolute-url@4.0.1:
    resolution: {integrity: sha512-/51/TKE88Lmm7Gc4/8btclNXWS+g50wXhYJq8HWIBAGUBnoAdRu1aXeh364t/O7wXDAcTJDP8PNuNKWUDWie+A==}
    engines: {node: ^12.20.0 || ^14.13.1 || >=16.0.0}

  is-alphabetical@2.0.1:
    resolution: {integrity: sha512-FWyyY60MeTNyeSRpkM2Iry0G9hpr7/9kD40mD/cGQEuilcZYS4okz8SN2Q6rLCJ8gbCt6fN+rC+6tMGS99LaxQ==}

  is-alphanumerical@2.0.1:
    resolution: {integrity: sha512-hmbYhX/9MUMF5uh7tOXyK/n0ZvWpad5caBA17GsC6vyuCqaWliRG5K1qS9inmUhEMaOBIW7/whAnSwveW/LtZw==}

  is-arrayish@0.2.1:
    resolution: {integrity: sha512-zz06S8t0ozoDXMG+ube26zeCTNXcKIPJZJi8hBrF4idCLms4CG9QtK7qBl1boi5ODzFpjswb5JPmHCbMpjaYzg==}

  is-binary-path@2.1.0:
    resolution: {integrity: sha512-ZMERYes6pDydyuGidse7OsHxtbI7WVeUEozgR/g7rd0xUimYNlvZRE/K2MgZTjWy725IfelLeVcEM97mmtRGXw==}
    engines: {node: '>=8'}

  is-core-module@2.16.1:
    resolution: {integrity: sha512-UfoeMA6fIJ8wTYFEUjelnaGI67v6+N7qXJEvQuIGa99l4xsCruSYOVSQ0uPANn4dAzm8lkYPaKLrrijLq7x23w==}
    engines: {node: '>= 0.4'}

  is-decimal@2.0.1:
    resolution: {integrity: sha512-AAB9hiomQs5DXWcRB1rqsxGUstbRroFOPPVAomNk/3XHR5JyEZChOyTWe2oayKnsSsr/kcGqF+z6yuH6HHpN0A==}

  is-extglob@2.1.1:
    resolution: {integrity: sha512-SbKbANkN603Vi4jEZv49LeVJMn4yGwsbzZworEoyEiutsN3nJYdbO36zfhGJ6QEDpOZIFkDtnq5JRxmvl3jsoQ==}
    engines: {node: '>=0.10.0'}

  is-fullwidth-code-point@3.0.0:
    resolution: {integrity: sha512-zymm5+u+sCsSWyD9qNaejV3DFvhCKclKdizYaJUuHA83RLjb7nSuGnddCHGv0hk+KY7BMAlsWeK4Ueg6EV6XQg==}
    engines: {node: '>=8'}

  is-glob@4.0.3:
    resolution: {integrity: sha512-xelSayHH36ZgE7ZWhli7pW34hNbNl8Ojv5KVmkJD4hBdD3th8Tfk9vYasLM+mXWOZhFkgZfxhLSnrwRr4elSSg==}
    engines: {node: '>=0.10.0'}

  is-hexadecimal@2.0.1:
    resolution: {integrity: sha512-DgZQp241c8oO6cA1SbTEWiXeoxV42vlcJxgH+B3hi1AiqqKruZR3ZGF8In3fj4+/y/7rHvlOZLZtgJ/4ttYGZg==}

  is-number@7.0.0:
    resolution: {integrity: sha512-41Cifkg6e8TylSpdtTpeLVMqvSBEVzTttHvERD741+pnZ8ANv0004MRL43QKPDlK9cGvNp6NZWZUBlbGXYxxng==}
    engines: {node: '>=0.12.0'}

  is-obj@2.0.0:
    resolution: {integrity: sha512-drqDG3cbczxxEJRoOXcOjtdp1J/lyp1mNn0xaznRs8+muBhgQcrnbspox5X5fOw0HnMnbfDzvnEMEtqDEJEo8w==}
    engines: {node: '>=8'}

  is-plain-obj@1.1.0:
    resolution: {integrity: sha512-yvkRyxmFKEOQ4pNXCmJG5AEQNlXJS5LaONXo5/cLdTZdWvsZ1ioJEonLGAosKlMWE8lwUy/bJzMjcw8az73+Fg==}
    engines: {node: '>=0.10.0'}

  is-plain-obj@4.1.0:
    resolution: {integrity: sha512-+Pgi+vMuUNkJyExiMBt5IlFoMyKnr5zhJ4Uspz58WOhBF5QoIZkFyNHIbBAtHwzVAgk5RtndVNsDRN61/mmDqg==}
    engines: {node: '>=12'}

  is-text-path@1.0.1:
    resolution: {integrity: sha512-xFuJpne9oFz5qDaodwmmG08e3CawH/2ZV8Qqza1Ko7Sk8POWbkRdwIoAWVhqvq0XeUzANEhKo2n0IXUGBm7A/w==}
    engines: {node: '>=0.10.0'}

  isarray@1.0.0:
    resolution: {integrity: sha512-VLghIWNM6ELQzo7zwmcg0NmTVyWKYjvIeM83yjp0wRDTmUnrM678fQbcKBo6n2CJEF0szoG//ytg+TKla89ALQ==}

  itertools@2.4.1:
    resolution: {integrity: sha512-dFTSYzmbfeNE3q/qxwAr/QdKsK6/rp+LTz8SJdTg1+lo9omXFYpDcOKw47/7TevlnC0LorR5pRSf68+yB3N0GA==}

  jiti@2.4.2:
    resolution: {integrity: sha512-rg9zJN+G4n2nfJl5MW3BMygZX56zKPNVEYYqq7adpmMh4Jn2QNEwhvQlFy6jPVdcod7txZtKHWnyZiA3a0zP7A==}
    hasBin: true

  js-base64@3.7.8:
    resolution: {integrity: sha512-hNngCeKxIUQiEUN3GPJOkz4wF/YvdUdbNL9hsBcMQTkKzboD7T/q3OYOuuPZLUE6dBxSGpwhk5mwuDud7JVAow==}

  js-tokens@4.0.0:
    resolution: {integrity: sha512-RdJUflcE3cUzKiMqQgsCu06FPu9UdIJO0beYbPhHN4k6apgJtifcoCtT9bcxOpYBtpD2kCM6Sbzg4CausW/PKQ==}

  jsesc@3.1.0:
    resolution: {integrity: sha512-/sM3dO2FOzXjKQhJuo0Q173wf2KOo8t4I8vHy6lF9poUp7bKT0/NHE8fPX23PwfhnykfqnC2xRxOnVw5XuGIaA==}
    engines: {node: '>=6'}
    hasBin: true

  json-parse-better-errors@1.0.2:
    resolution: {integrity: sha512-mrqyZKfX5EhL7hvqcV6WG1yYjnjeuYDzDhhcAAUrq8Po85NBQBJP+ZDUT75qZQ98IkUoBqdkExkukOU7Ts2wrw==}

  json-parse-even-better-errors@2.3.1:
    resolution: {integrity: sha512-xyFwyhro/JEof6Ghe2iz2NcXoj2sloNsWr/XsERDK/oiPCfaNhl5ONfp+jQdAZRQQ0IJWNzH9zIZF7li91kh2w==}

  json-stringify-safe@5.0.1:
    resolution: {integrity: sha512-ZClg6AaYvamvYEE82d3Iyd3vSSIjQ+odgjaTzRuO3s7toCdFKczob2i0zCh7JE8kWn17yvAWhUVxvqGwUalsRA==}

  json5@2.2.3:
    resolution: {integrity: sha512-XmOWe7eyHYH14cLdVPoyg+GOH3rYX++KpzrylJwSW98t3Nk+U8XOl8FWKOgwtzdb8lXGf6zYwDUzeHMWfxasyg==}
    engines: {node: '>=6'}
    hasBin: true

  jsonparse@1.3.1:
    resolution: {integrity: sha512-POQXvpdL69+CluYsillJ7SUhKvytYjW9vG/GKpnf+xP8UWgYEM/RaMzHHofbALDiKbbP1W8UEYmgGl39WkPZsg==}
    engines: {'0': node >= 0.2.0}

  kind-of@6.0.3:
    resolution: {integrity: sha512-dcS1ul+9tmeD95T+x28/ehLgd9mENa3LsvDTtzm3vyBEO7RPptvAD+t44WVXaUjTBRcrpFeFlC8WCruUR456hw==}
    engines: {node: '>=0.10.0'}

  lines-and-columns@1.2.4:
    resolution: {integrity: sha512-7ylylesZQ/PV29jhEDl3Ufjo6ZX7gCqJr5F7PKrqc93v7fzSymt1BpwEU8nAUXs8qzzvqhbjhK5QZg6Mt/HkBg==}

  little-state-machine@4.8.1:
    resolution: {integrity: sha512-liPHqaWMQ7rzZryQUDnbZ1Gclnnai3dIyaJ0nAgwZRXMzqbYrydrlCI0NDojRUbE5VYh5vu6hygEUZiH77nQkQ==}
    peerDependencies:
      react: ^16.8.0 || ^17 || ^18 || ^19

  load-json-file@4.0.0:
    resolution: {integrity: sha512-Kx8hMakjX03tiGTLAIdJ+lL0htKnXjEZN6hk/tozf/WOuYGdZBJrZ+rCJRbVCugsjB3jMLn9746NsQIf5VjBMw==}
    engines: {node: '>=4'}

  locate-path@2.0.0:
    resolution: {integrity: sha512-NCI2kiDkyR7VeEKm27Kda/iQHyKJe1Bu0FlTbYp3CqJu+9IFe9bLyAjMxf5ZDDbEg+iMPzB5zYyUTSm8wVTKmA==}
    engines: {node: '>=4'}

  locate-path@3.0.0:
    resolution: {integrity: sha512-7AO748wWnIhNqAuaty2ZWHkQHRSNfPVIsPIfwEOWO22AmaoVrWavlOcMR5nzTLNYvp36X220/maaRsrec1G65A==}
    engines: {node: '>=6'}

  locate-path@5.0.0:
    resolution: {integrity: sha512-t7hw9pI+WvuwNJXwk5zVHpyhIqzg2qTlklJOf0mVxGSbe3Fp2VieZcduNYjaLDoy6p9uGpQEGWG87WpMKlNq8g==}
    engines: {node: '>=8'}

  locate-path@6.0.0:
    resolution: {integrity: sha512-iPZK6eYjbxRu3uB4/WZ3EsEIMJFMqAoopl3R+zuq0UjcAm/MO6KCweDgPfP3elTztoKP3KtnVHxTn2NHBSDVUw==}
    engines: {node: '>=10'}

  lodash-es@4.17.21:
    resolution: {integrity: sha512-mKnC+QJ9pWVzv+C4/U3rRsHapFfHvQFoFB92e52xeyGMcX6/OlIl78je1u8vePzYZSkkogMPJ2yjxxsb89cxyw==}

  lodash.ismatch@4.4.0:
    resolution: {integrity: sha512-fPMfXjGQEV9Xsq/8MTSgUf255gawYRbjwMyDbcvDhXgV7enSZA0hynz6vMPnpAb5iONEzBHBPsT+0zes5Z301g==}

  lodash@4.17.21:
    resolution: {integrity: sha512-v2kDEe57lecTulaDIuNTPy3Ry4gLGJ6Z1O3vE1krgXZNrsQ+LFTGHVxVjcXPs17LhbZVGedAJv8XZ1tvj5FvSg==}

  longest-streak@3.1.0:
    resolution: {integrity: sha512-9Ri+o0JYgehTaVBBDoMqIl8GXtbWg711O3srftcHhZ0dqnETqLaoIK0x17fUw9rFSlK/0NlsKe0Ahhyl5pXE2g==}

  loose-envify@1.4.0:
    resolution: {integrity: sha512-lyuxPGr/Wfhrlem2CL/UcnUc1zcqKAImBDzukY7Y5F/yQiNdko6+fRLevlw1HgMySw7f611UIY408EtxRSoK3Q==}
    hasBin: true

  lru-cache@5.1.1:
    resolution: {integrity: sha512-KpNARQA3Iwv+jTA0utUVVbrh+Jlrr1Fv0e56GGzAFOXN7dk/FviaDW8LHmK52DlcH4WP2n6gI8vN1aesBFgo9w==}

  lru-cache@6.0.0:
    resolution: {integrity: sha512-Jo6dJ04CmSjuznwJSS3pUeWmd/H0ffTlkXXgwZi+eq1UCmqQwCh+eLsYOYCwY991i2Fah4h1BEMCx4qThGbsiA==}
    engines: {node: '>=10'}

  map-obj@1.0.1:
    resolution: {integrity: sha512-7N/q3lyZ+LVCp7PzuxrJr4KMbBE2hW7BT7YNia330OFxIf4d3r5zVpicP2650l7CPN6RM9zOJRl3NGpqSiw3Eg==}
    engines: {node: '>=0.10.0'}

  map-obj@4.3.0:
    resolution: {integrity: sha512-hdN1wVrZbb29eBGiGjJbeP8JbKjq1urkHJ/LIP/NY48MZ1QVXUsQBV1G1zvYFHn1XE06cwjBsOI2K3Ulnj1YXQ==}
    engines: {node: '>=8'}

  math-intrinsics@1.1.0:
    resolution: {integrity: sha512-/IXtbwEk5HTPyEwyKX6hGkYXxM9nbj64B+ilVJnC/R6B0pH5G4V3b0pVbL7DBj4tkhBAppbQUlf6F6Xl9LHu1g==}
    engines: {node: '>= 0.4'}

  mdast-util-from-markdown@2.0.2:
    resolution: {integrity: sha512-uZhTV/8NBuw0WHkPTrCqDOl0zVe1BIng5ZtHoDk49ME1qqcjYmmLmOf0gELgcRMxN4w2iuIeVso5/6QymSrgmA==}

  mdast-util-mdx-expression@2.0.1:
    resolution: {integrity: sha512-J6f+9hUp+ldTZqKRSg7Vw5V6MqjATc+3E4gf3CFNcuZNWD8XdyI6zQ8GqH7f8169MM6P7hMBRDVGnn7oHB9kXQ==}

  mdast-util-mdx-jsx@3.2.0:
    resolution: {integrity: sha512-lj/z8v0r6ZtsN/cGNNtemmmfoLAFZnjMbNyLzBafjzikOM+glrjNHPlf6lQDOTccj9n5b0PPihEBbhneMyGs1Q==}

  mdast-util-mdxjs-esm@2.0.1:
    resolution: {integrity: sha512-EcmOpxsZ96CvlP03NghtH1EsLtr0n9Tm4lPUJUBccV9RwUOneqSycg19n5HGzCf+10LozMRSObtVr3ee1WoHtg==}

  mdast-util-phrasing@4.1.0:
    resolution: {integrity: sha512-TqICwyvJJpBwvGAMZjj4J2n0X8QWp21b9l0o7eXyVJ25YNWYbJDVIyD1bZXE6WtV6RmKJVYmQAKWa0zWOABz2w==}

  mdast-util-to-hast@13.2.0:
    resolution: {integrity: sha512-QGYKEuUsYT9ykKBCMOEDLsU5JRObWQusAolFMeko/tYPufNkRffBAQjIE+99jbA87xv6FgmjLtwjh9wBWajwAA==}

  mdast-util-to-markdown@2.1.2:
    resolution: {integrity: sha512-xj68wMTvGXVOKonmog6LwyJKrYXZPvlwabaryTjLh9LuvovB/KAH+kvi8Gjj+7rJjsFi23nkUxRQv1KqSroMqA==}

  mdast-util-to-string@4.0.0:
    resolution: {integrity: sha512-0H44vDimn51F0YwvxSJSm0eCDOJTRlmN0R1yBh4HLj9wiV1Dn0QoXGbvFAWj2hSItVTlCmBF1hqKlIyUBVFLPg==}

  meow@8.1.2:
    resolution: {integrity: sha512-r85E3NdZ+mpYk1C6RjPFEMSE+s1iZMuHtsHAqY0DT3jZczl0diWUZ8g6oU7h0M9cD2EL+PzaYghhCLzR0ZNn5Q==}
    engines: {node: '>=10'}

  merge-refs@2.0.0:
    resolution: {integrity: sha512-3+B21mYK2IqUWnd2EivABLT7ueDhb0b8/dGK8LoFQPrU61YITeCMn14F7y7qZafWNZhUEKb24cJdiT5Wxs3prg==}
    peerDependencies:
      '@types/react': ^16.8.0 || ^17.0.0 || ^18.0.0 || ^19.0.0
    peerDependenciesMeta:
      '@types/react':
        optional: true

  micromark-core-commonmark@2.0.3:
    resolution: {integrity: sha512-RDBrHEMSxVFLg6xvnXmb1Ayr2WzLAWjeSATAoxwKYJV94TeNavgoIdA0a9ytzDSVzBy2YKFK+emCPOEibLeCrg==}

  micromark-factory-destination@2.0.1:
    resolution: {integrity: sha512-Xe6rDdJlkmbFRExpTOmRj9N3MaWmbAgdpSrBQvCFqhezUn4AHqJHbaEnfbVYYiexVSs//tqOdY/DxhjdCiJnIA==}

  micromark-factory-label@2.0.1:
    resolution: {integrity: sha512-VFMekyQExqIW7xIChcXn4ok29YE3rnuyveW3wZQWWqF4Nv9Wk5rgJ99KzPvHjkmPXF93FXIbBp6YdW3t71/7Vg==}

  micromark-factory-space@2.0.1:
    resolution: {integrity: sha512-zRkxjtBxxLd2Sc0d+fbnEunsTj46SWXgXciZmHq0kDYGnck/ZSGj9/wULTV95uoeYiK5hRXP2mJ98Uo4cq/LQg==}

  micromark-factory-title@2.0.1:
    resolution: {integrity: sha512-5bZ+3CjhAd9eChYTHsjy6TGxpOFSKgKKJPJxr293jTbfry2KDoWkhBb6TcPVB4NmzaPhMs1Frm9AZH7OD4Cjzw==}

  micromark-factory-whitespace@2.0.1:
    resolution: {integrity: sha512-Ob0nuZ3PKt/n0hORHyvoD9uZhr+Za8sFoP+OnMcnWK5lngSzALgQYKMr9RJVOWLqQYuyn6ulqGWSXdwf6F80lQ==}

  micromark-util-character@2.1.1:
    resolution: {integrity: sha512-wv8tdUTJ3thSFFFJKtpYKOYiGP2+v96Hvk4Tu8KpCAsTMs6yi+nVmGh1syvSCsaxz45J6Jbw+9DD6g97+NV67Q==}

  micromark-util-chunked@2.0.1:
    resolution: {integrity: sha512-QUNFEOPELfmvv+4xiNg2sRYeS/P84pTW0TCgP5zc9FpXetHY0ab7SxKyAQCNCc1eK0459uoLI1y5oO5Vc1dbhA==}

  micromark-util-classify-character@2.0.1:
    resolution: {integrity: sha512-K0kHzM6afW/MbeWYWLjoHQv1sgg2Q9EccHEDzSkxiP/EaagNzCm7T/WMKZ3rjMbvIpvBiZgwR3dKMygtA4mG1Q==}

  micromark-util-combine-extensions@2.0.1:
    resolution: {integrity: sha512-OnAnH8Ujmy59JcyZw8JSbK9cGpdVY44NKgSM7E9Eh7DiLS2E9RNQf0dONaGDzEG9yjEl5hcqeIsj4hfRkLH/Bg==}

  micromark-util-decode-numeric-character-reference@2.0.2:
    resolution: {integrity: sha512-ccUbYk6CwVdkmCQMyr64dXz42EfHGkPQlBj5p7YVGzq8I7CtjXZJrubAYezf7Rp+bjPseiROqe7G6foFd+lEuw==}

  micromark-util-decode-string@2.0.1:
    resolution: {integrity: sha512-nDV/77Fj6eH1ynwscYTOsbK7rR//Uj0bZXBwJZRfaLEJ1iGBR6kIfNmlNqaqJf649EP0F3NWNdeJi03elllNUQ==}

  micromark-util-encode@2.0.1:
    resolution: {integrity: sha512-c3cVx2y4KqUnwopcO9b/SCdo2O67LwJJ/UyqGfbigahfegL9myoEFoDYZgkT7f36T0bLrM9hZTAaAyH+PCAXjw==}

  micromark-util-html-tag-name@2.0.1:
    resolution: {integrity: sha512-2cNEiYDhCWKI+Gs9T0Tiysk136SnR13hhO8yW6BGNyhOC4qYFnwF1nKfD3HFAIXA5c45RrIG1ub11GiXeYd1xA==}

  micromark-util-normalize-identifier@2.0.1:
    resolution: {integrity: sha512-sxPqmo70LyARJs0w2UclACPUUEqltCkJ6PhKdMIDuJ3gSf/Q+/GIe3WKl0Ijb/GyH9lOpUkRAO2wp0GVkLvS9Q==}

  micromark-util-resolve-all@2.0.1:
    resolution: {integrity: sha512-VdQyxFWFT2/FGJgwQnJYbe1jjQoNTS4RjglmSjTUlpUMa95Htx9NHeYW4rGDJzbjvCsl9eLjMQwGeElsqmzcHg==}

  micromark-util-sanitize-uri@2.0.1:
    resolution: {integrity: sha512-9N9IomZ/YuGGZZmQec1MbgxtlgougxTodVwDzzEouPKo3qFWvymFHWcnDi2vzV1ff6kas9ucW+o3yzJK9YB1AQ==}

  micromark-util-subtokenize@2.1.0:
    resolution: {integrity: sha512-XQLu552iSctvnEcgXw6+Sx75GflAPNED1qx7eBJ+wydBb2KCbRZe+NwvIEEMM83uml1+2WSXpBAcp9IUCgCYWA==}

  micromark-util-symbol@2.0.1:
    resolution: {integrity: sha512-vs5t8Apaud9N28kgCrRUdEed4UJ+wWNvicHLPxCa9ENlYuAY31M0ETy5y1vA33YoNPDFTghEbnh6efaE8h4x0Q==}

  micromark-util-types@2.0.2:
    resolution: {integrity: sha512-Yw0ECSpJoViF1qTU4DC6NwtC4aWGt1EkzaQB8KPPyCRR8z9TWeV0HbEFGTO+ZY1wB22zmxnJqhPyTpOVCpeHTA==}

  micromark@4.0.2:
    resolution: {integrity: sha512-zpe98Q6kvavpCr1NPVSCMebCKfD7CA2NqZ+rykeNhONIJBpc1tFKt9hucLGwha3jNTNI8lHpctWJWoimVF4PfA==}

  millify@6.1.0:
    resolution: {integrity: sha512-H/E3J6t+DQs/F2YgfDhxUVZz/dF8JXPPKTLHL/yHCcLZLtCXJDUaqvhJXQwqOVBvbyNn4T0WjLpIHd7PAw7fBA==}
    hasBin: true

  mime-db@1.52.0:
    resolution: {integrity: sha512-sPU4uV7dYlvtWJxwwxHD0PuihVNiE7TyAbQ5SWxDCB9mUYvOgroQOwYQQOKPJ8CIbE+1ETVlOoK1UC2nU3gYvg==}
    engines: {node: '>= 0.6'}

  mime-types@2.1.35:
    resolution: {integrity: sha512-ZDY+bPm5zTTF+YpCrAU9nK0UgICYPT0QtT1NZWFv4s++TNkcgVaT0g6+4R2uI4MjQjzysHB1zxuWL50hzaeXiw==}
    engines: {node: '>= 0.6'}

  min-indent@1.0.1:
    resolution: {integrity: sha512-I9jwMn07Sy/IwOj3zVkVik2JTvgpaykDZEigL6Rx6N9LbMywwUSMtxET+7lVoDLLd3O3IXwJwvuuns8UB/HeAg==}
    engines: {node: '>=4'}

  minimatch@3.1.2:
    resolution: {integrity: sha512-J7p63hRiAjw1NDEww1W7i37+ByIrOWO5XQQAzZ3VOcL0PNybwpfmV/N05zFAzwQ9USyEcX6t3UO+K5aqBQOIHw==}

  minimist-options@4.1.0:
    resolution: {integrity: sha512-Q4r8ghd80yhO/0j1O3B2BjweX3fiHg9cdOwjJd2J76Q135c+NDxGCqdYKQ1SKBuFfgWbAUzBfvYjPUEeNgqN1A==}
    engines: {node: '>= 6'}

  minimist@1.2.8:
    resolution: {integrity: sha512-2yyAR8qBkN3YuheJanUpWC5U3bb5osDywNB8RzDVlDwDHbocAJveqqj1u8+SVD7jkWT4yvsHCpWqqWqAxb0zCA==}

  modify-values@1.0.1:
    resolution: {integrity: sha512-xV2bxeN6F7oYjZWTe/YPAy6MN2M+sL4u/Rlm2AHCIVGfo2p1yGmBHQ6vHehl4bRTZBdHu3TSkWdYgkwpYzAGSw==}
    engines: {node: '>=0.10.0'}

  motion-dom@12.23.12:
    resolution: {integrity: sha512-RcR4fvMCTESQBD/uKQe49D5RUeDOokkGRmz4ceaJKDBgHYtZtntC/s2vLvY38gqGaytinij/yi3hMcWVcEF5Kw==}

  motion-utils@12.23.6:
    resolution: {integrity: sha512-eAWoPgr4eFEOFfg2WjIsMoqJTW6Z8MTUCgn/GZ3VRpClWBdnbjryiA3ZSNLyxCTmCQx4RmYX6jX1iWHbenUPNQ==}

  motion@12.23.12:
    resolution: {integrity: sha512-8jCD8uW5GD1csOoqh1WhH1A6j5APHVE15nuBkFeRiMzYBdRwyAHmSP/oXSuW0WJPZRXTFdBoG4hY9TFWNhhwng==}
    peerDependencies:
      '@emotion/is-prop-valid': '*'
      react: ^18.0.0 || ^19.0.0
      react-dom: ^18.0.0 || ^19.0.0
    peerDependenciesMeta:
      '@emotion/is-prop-valid':
        optional: true
      react:
        optional: true
      react-dom:
        optional: true

  ms@2.1.3:
    resolution: {integrity: sha512-6FlzubTLZG3J2a/NVCAleEhjzq5oxgHyaCU9yYXvcLsvoVaHJq/s5xXI6/XXP6tz7R9xAOtHnSO/tXtF3WRTlA==}

  n-gram@2.0.2:
    resolution: {integrity: sha512-S24aGsn+HLBxUGVAUFOwGpKs7LBcG4RudKU//eWzt/mQ97/NMKQxDWHyHx63UNWk/OOdihgmzoETn1tf5nQDzQ==}

  nanoid@3.3.11:
    resolution: {integrity: sha512-N8SpfPUnUp1bK+PMYW8qSWdl9U+wwNWI4QKxOYDy9JAro3WMX7p2OeVRF9v+347pnakNevPmiHhNmZ2HbFA76w==}
    engines: {node: ^10 || ^12 || ^13.7 || ^14 || >=15.0.1}
    hasBin: true

  neo-async@2.6.2:
    resolution: {integrity: sha512-Yd3UES5mWCSqR+qNT93S3UoYUkqAZ9lLg8a7g9rimsWmYGK8cVToA4/sF3RrshdyV3sAGMXVUmpMYOw+dLpOuw==}

  node-releases@2.0.19:
    resolution: {integrity: sha512-xxOWJsBKtzAq7DY0J+DTzuz58K8e7sJbdgwkbMWQe8UYB6ekmsQ45q0M/tJDsGaZmbC+l7n57UV8Hl5tHxO9uw==}

  normalize-package-data@2.5.0:
    resolution: {integrity: sha512-/5CMN3T0R4XTj4DcGaexo+roZSdSFW/0AOOTROrjxzCG1wrWXEsGbRKevjlIL+ZDE4sZlJr5ED4YW0yqmkK+eA==}

  normalize-package-data@3.0.3:
    resolution: {integrity: sha512-p2W1sgqij3zMMyRC067Dg16bfzVH+w7hyegmpIvZ4JNjqtGOVAIvLmjBx3yP7YTe9vKJgkoNOPjwQGogDoMXFA==}
    engines: {node: '>=10'}

  normalize-path@3.0.0:
    resolution: {integrity: sha512-6eZs5Ls3WtCisHWp9S2GUy8dqkpGi4BVSz3GaqiE6ezub0512ESztXUwUB6C6IKbQkY2Pnb/mD4WYojCRwcwLA==}
    engines: {node: '>=0.10.0'}

  normalize-range@0.1.2:
    resolution: {integrity: sha512-bdok/XvKII3nUpklnV6P2hxtMNrCboOjAcyBuQnWEhO665FwrSNRxU+AqpsyvO6LgGYPspN+lu5CLtw4jPRKNA==}
    engines: {node: '>=0.10.0'}

  numbro@2.5.0:
    resolution: {integrity: sha512-xDcctDimhzko/e+y+Q2/8i3qNC9Svw1QgOkSkQoO0kIPI473tR9QRbo2KP88Ty9p8WbPy+3OpTaAIzehtuHq+A==}

  object-assign@4.1.1:
    resolution: {integrity: sha512-rJgTQnkUnH1sFw8yT6VSU3zD3sWmu6sZhIseY8VX+GRu3P6F7Fu+JNDoXfklElbLJSnc3FUQHVe4cU5hj+BcUg==}
    engines: {node: '>=0.10.0'}

  object-inspect@1.13.4:
    resolution: {integrity: sha512-W67iLl4J2EXEGTbfeHCffrjDfitvLANg0UlX3wFUUSTx92KXRFegMHUVgSqE+wvhAbi4WqjGg9czysTV2Epbew==}
    engines: {node: '>= 0.4'}

  p-limit@1.3.0:
    resolution: {integrity: sha512-vvcXsLAJ9Dr5rQOPk7toZQZJApBl2K4J6dANSsEuh6QI41JYcsS/qhTGa9ErIUUgK3WNQoJYvylxvjqmiqEA9Q==}
    engines: {node: '>=4'}

  p-limit@2.3.0:
    resolution: {integrity: sha512-//88mFWSJx8lxCzwdAABTJL2MyWB12+eIY7MDL2SqLmAkeKU9qxRvWuSyTjm3FUmpBEMuFfckAIqEaVGUDxb6w==}
    engines: {node: '>=6'}

  p-limit@3.1.0:
    resolution: {integrity: sha512-TYOanM3wGwNGsZN2cVTYPArw454xnXj5qmWF1bEoAc4+cU/ol7GVh7odevjp1FNHduHc3KZMcFduxU5Xc6uJRQ==}
    engines: {node: '>=10'}

  p-locate@2.0.0:
    resolution: {integrity: sha512-nQja7m7gSKuewoVRen45CtVfODR3crN3goVQ0DDZ9N3yHxgpkuBhZqsaiotSQRrADUrne346peY7kT3TSACykg==}
    engines: {node: '>=4'}

  p-locate@3.0.0:
    resolution: {integrity: sha512-x+12w/To+4GFfgJhBEpiDcLozRJGegY+Ei7/z0tSLkMmxGZNybVMSfWj9aJn8Z5Fc7dBUNJOOVgPv2H7IwulSQ==}
    engines: {node: '>=6'}

  p-locate@4.1.0:
    resolution: {integrity: sha512-R79ZZ/0wAxKGu3oYMlz8jy/kbhsNrS7SKZ7PxEHBgJ5+F2mtFW2fK2cOtBh1cHYkQsbzFV7I+EoRKe6Yt0oK7A==}
    engines: {node: '>=8'}

  p-locate@5.0.0:
    resolution: {integrity: sha512-LaNjtRWUBY++zB5nE/NwcaoMylSPk+S+ZHNB1TzdbMJMny6dynpAGt7X/tl/QYq3TIeE6nxHppbo2LGymrG5Pw==}
    engines: {node: '>=10'}

  p-try@1.0.0:
    resolution: {integrity: sha512-U1etNYuMJoIz3ZXSrrySFjsXQTWOx2/jdi86L+2pRvph/qMKL6sbcCYdH23fqsbm8TH2Gn0OybpT4eSFlCVHww==}
    engines: {node: '>=4'}

  p-try@2.2.0:
    resolution: {integrity: sha512-R4nPAVTAU0B9D35/Gk3uJf/7XYbQcyohSKdvAxIRSNghFl4e71hVoGnBNQz9cWaXxO2I10KTC+3jMdvvoKw6dQ==}
    engines: {node: '>=6'}

  parent-module@1.0.1:
    resolution: {integrity: sha512-GQ2EWRpQV8/o+Aw8YqtfZZPfNRWZYkbidE9k5rpl/hC3vtHHBfGm2Ifi6qWV+coDGkrUKZAxE3Lot5kcsRlh+g==}
    engines: {node: '>=6'}

  parse-entities@4.0.2:
    resolution: {integrity: sha512-GG2AQYWoLgL877gQIKeRPGO1xF9+eG1ujIb5soS5gPvLQ1y2o8FL90w2QWNdf9I361Mpp7726c+lj3U0qK1uGw==}

  parse-json@4.0.0:
    resolution: {integrity: sha512-aOIos8bujGN93/8Ox/jPLh7RwVnPEysynVFE+fQZyg6jKELEHwzgKdLRFHUgXJL6kylijVSBC4BvN9OmsB48Rw==}
    engines: {node: '>=4'}

  parse-json@5.2.0:
    resolution: {integrity: sha512-ayCKvm/phCGxOkYRSCM82iDwct8/EonSEgCSxWxD7ve6jHggsFl4fZVQBPRNgQoKiuV/odhFrGzQXZwbifC8Rg==}
    engines: {node: '>=8'}

  parse5@7.3.0:
    resolution: {integrity: sha512-IInvU7fabl34qmi9gY8XOVxhYyMyuH2xUNpb2q8/Y+7552KlejkRvqvD19nMoUW/uQGGbqNpA6Tufu5FL5BZgw==}

  path-exists@3.0.0:
    resolution: {integrity: sha512-bpC7GYwiDYQ4wYLe+FA8lhRjhQCMcQGuSgGGqDkg/QerRWw9CmGRT0iSOVRSZJ29NMLZgIzqaljJ63oaL4NIJQ==}
    engines: {node: '>=4'}

  path-exists@4.0.0:
    resolution: {integrity: sha512-ak9Qy5Q7jYb2Wwcey5Fpvg2KoAc/ZIhLSLOSBmRmygPsGwkVVt0fZa0qrtMz+m6tJTAHfZQ8FnmB4MG4LWy7/w==}
    engines: {node: '>=8'}

  path-parse@1.0.7:
    resolution: {integrity: sha512-LDJzPVEEEPR+y48z93A0Ed0yXb8pAByGWo/k5YYdYgpY2/2EsOsksJrq7lOHxryrVOn1ejG6oAp8ahvOIQD8sw==}

  path-type@3.0.0:
    resolution: {integrity: sha512-T2ZUsdZFHgA3u4e5PfPbjd7HDDpxPnQb5jN0SrDsjNSuVXHJqtwTnWqG0B1jZrgmJ/7lj1EmVIByWt1gxGkWvg==}
    engines: {node: '>=4'}

  path-type@4.0.0:
    resolution: {integrity: sha512-gDKb8aZMDeD/tZWs9P6+q0J9Mwkdl6xMV8TjnGP3qJVJ06bdMgkbBlLU8IdfOsIsFz2BW1rNVT3XuNEl8zPAvw==}
    engines: {node: '>=8'}

  picocolors@1.1.1:
    resolution: {integrity: sha512-xceH2snhtb5M9liqDsmEw56le376mTZkEX/jEb/RxNFyegNul7eNslCXP9FDj/Lcu0X8KEyMceP2ntpaHrDEVA==}

  picomatch@2.3.1:
    resolution: {integrity: sha512-JU3teHTNjmE2VCGFzuY8EXzCDVwEqB2a8fsIvwaStHhAWJEeVd1o1QD80CU6+ZdEXXSLbSsuLwJjkCBWqRQUVA==}
    engines: {node: '>=8.6'}

  picomatch@4.0.3:
    resolution: {integrity: sha512-5gTmgEY/sqK6gFXLIsQNH19lWb4ebPDLA4SdLP7dsWkIXHWlG66oPuVvXSGFPppYZz8ZDZq0dYYrbHfBCVUb1Q==}
    engines: {node: '>=12'}

  pify@2.3.0:
    resolution: {integrity: sha512-udgsAY+fTnvv7kI7aaxbqwWNb0AHiB0qBO89PZKPkoTmGOgdbrHDKD+0B2X4uTfJ/FT1R09r9gTsjUjNJotuog==}
    engines: {node: '>=0.10.0'}

  pify@3.0.0:
    resolution: {integrity: sha512-C3FsVNH1udSEX48gGX1xfvwTWfsYWj5U+8/uK15BGzIGrKoUpghX8hWZwa/OFnakBiiVNmBvemTJR5mcy7iPcg==}
    engines: {node: '>=4'}

  pngjs@5.0.0:
    resolution: {integrity: sha512-40QW5YalBNfQo5yRYmiw7Yz6TKKVr3h6970B2YE+3fQpsWcrbj1PzJgxeJ19DRQjhMbKPIuMY8rFaXc8moolVw==}
    engines: {node: '>=10.13.0'}

  postcss-value-parser@4.2.0:
    resolution: {integrity: sha512-1NNCs6uurfkVbeXG4S8JFT9t19m45ICnif8zWLd5oPSZ50QnwMfK+H3jv408d4jw/7Bttv5axS5IiHoLaVNHeQ==}

  postcss@8.5.6:
    resolution: {integrity: sha512-3Ybi1tAuwAP9s0r1UQ2J4n5Y0G05bJkpUIO0/bI9MhwmD70S5aTWbXGBwxHrelT+XM1k6dM0pk+SwNkpTRN7Pg==}
    engines: {node: ^10 || ^12 || >=14}

  prettier@3.6.2:
    resolution: {integrity: sha512-I7AIg5boAr5R0FFtJ6rCfD+LFsWHp81dolrFD8S79U9tb8Az2nGrJncnMSnys+bpQJfRUzqs9hnA81OAA3hCuQ==}
    engines: {node: '>=14'}
    hasBin: true

  process-nextick-args@2.0.1:
    resolution: {integrity: sha512-3ouUOpQhtgrbOa17J7+uxOTpITYWaGP7/AhoR3+A+/1e9skrzelGi/dXzEYyvbxubEF6Wn2ypscTKiKJFFn1ag==}

  prop-types@15.8.1:
    resolution: {integrity: sha512-oj87CgZICdulUohogVAR7AjlC0327U4el4L6eAvOqCeudMDVU0NThNaV+b9Df4dXgSP1gXMTnPdhfe/2qDH5cg==}

  property-information@6.5.0:
    resolution: {integrity: sha512-PgTgs/BlvHxOu8QuEN7wi5A0OmXaBcHpmCSTehcs6Uuu9IkDIEo13Hy7n898RHfrQ49vKCoGeWZSaAK01nwVig==}

  property-information@7.1.0:
    resolution: {integrity: sha512-TwEZ+X+yCJmYfL7TPUOcvBZ4QfoT5YenQiJuX//0th53DE6w0xxLEtfK3iyryQFddXuvkIk51EEgrJQ0WJkOmQ==}

  proxy-compare@3.0.1:
    resolution: {integrity: sha512-V9plBAt3qjMlS1+nC8771KNf6oJ12gExvaxnNzN/9yVRLdTv/lc+oJlnSzrdYDAvBfTStPCoiaCOTmTs0adv7Q==}

  proxy-from-env@1.1.0:
    resolution: {integrity: sha512-D+zkORCbA9f1tdWRK0RaCR3GPv50cMxcrz4X8k5LTSUD1Dkw47mKJEZQNunItRTkWwgtaUSo1RVFRIG9ZXiFYg==}

  q@1.5.1:
    resolution: {integrity: sha512-kV/CThkXo6xyFEZUugw/+pIOywXcDbFYgSct5cT3gqlbkBE1SJdwy6UQoZvodiWF/ckQLZyDE/Bu1M6gVu5lVw==}
    engines: {node: '>=0.6.0', teleport: '>=0.2.0'}
    deprecated: |-
      You or someone you depend on is using Q, the JavaScript Promise library that gave JavaScript developers strong feelings about promises. They can almost certainly migrate to the native JavaScript promise now. Thank you literally everyone for joining me in this bet against the odds. Be excellent to each other.

      (For a CapTP with native promises, see @endo/eventual-send and @endo/captp)

  qr.js@0.0.0:
    resolution: {integrity: sha512-c4iYnWb+k2E+vYpRimHqSu575b1/wKl4XFeJGpFmrJQz5I88v9aY2czh7s0w36srfCM1sXgC/xpoJz5dJfq+OQ==}

  qrcode@1.5.4:
    resolution: {integrity: sha512-1ca71Zgiu6ORjHqFBDpnSMTR2ReToX4l1Au1VFLyVeBTFavzQnv5JxMFr3ukHVKpSrSA2MCk0lNJSykjUfz7Zg==}
    engines: {node: '>=10.13.0'}
    hasBin: true

  qs@6.14.0:
    resolution: {integrity: sha512-YWWTjgABSKcvs/nWBi9PycY/JiPJqOD4JA6o9Sej2AtvSGarXxKC3OQSk4pAarbdQlKAh5D4FCQkJNkW+GAn3w==}
    engines: {node: '>=0.6'}

  quick-lru@4.0.1:
    resolution: {integrity: sha512-ARhCpm70fzdcvNQfPoy49IaanKkTlRWF2JMzqhcJbhSFRZv7nPTvZJdcY7301IPmvW+/p0RgIWnQDLJxifsQ7g==}
    engines: {node: '>=8'}

  radash@12.1.1:
    resolution: {integrity: sha512-h36JMxKRqrAxVD8201FrCpyeNuUY9Y5zZwujr20fFO77tpUtGa6EZzfKw/3WaiBX95fq7+MpsuMLNdSnORAwSA==}
    engines: {node: '>=14.18.0'}

  react-click-away-listener@2.4.0:
    resolution: {integrity: sha512-jDkXY8Q9qM8e197K7c7AoVhhk2meQO5POyjRJrKN2vUQUvIef49h/paM3JA6q+lf+JygDy9ENOBOsZalARUIeg==}
    peerDependencies:
      react: ^16.8.0 || ^17.0.0 || ^18.0.0 || ^19.0.0
      react-dom: ^16.8.0 || ^17.0.0 || ^18.0.0 || ^19.0.0

  react-datepicker@8.7.0:
    resolution: {integrity: sha512-r5OJbiLWc3YiVNy69Kau07/aVgVGsFVMA6+nlqCV7vyQ8q0FUOnJ+wAI4CgVxHejG3i5djAEiebrF8/Eip4rIw==}
    peerDependencies:
      react: ^16.9.0 || ^17 || ^18 || ^19 || ^19.0.0-rc
      react-dom: ^16.9.0 || ^17 || ^18 || ^19 || ^19.0.0-rc

  react-dom@19.1.1:
    resolution: {integrity: sha512-Dlq/5LAZgF0Gaz6yiqZCf6VCcZs1ghAJyrsu84Q/GT0gV+mCxbfmKNoGRKBYMJ8IEdGPqu49YWXD02GCknEDkw==}
    peerDependencies:
      react: ^19.1.1

  react-hook-form@7.62.0:
    resolution: {integrity: sha512-7KWFejc98xqG/F4bAxpL41NB3o1nnvQO1RWZT3TqRZYL8RryQETGfEdVnJN2fy1crCiBLLjkRBVK05j24FxJGA==}
    engines: {node: '>=18.0.0'}
    peerDependencies:
      react: ^16.8.0 || ^17 || ^18 || ^19

  react-idle-timer@5.7.2:
    resolution: {integrity: sha512-+BaPfc7XEUU5JFkwZCx6fO1bLVK+RBlFH+iY4X34urvIzZiZINP6v2orePx3E6pAztJGE7t4DzvL7if2SL/0GQ==}
    peerDependencies:
      react: '>=16'
      react-dom: '>=16'

  react-intersection-observer@9.16.0:
    resolution: {integrity: sha512-w9nJSEp+DrW9KmQmeWHQyfaP6b03v+TdXynaoA964Wxt7mdR3An11z4NNCQgL4gKSK7y1ver2Fq+JKH6CWEzUA==}
    peerDependencies:
      react: ^17.0.0 || ^18.0.0 || ^19.0.0
      react-dom: ^17.0.0 || ^18.0.0 || ^19.0.0
    peerDependenciesMeta:
      react-dom:
        optional: true

  react-is@16.13.1:
    resolution: {integrity: sha512-24e6ynE2H+OKt4kqsOvNd8kBpV65zoxbA4BVsEOB3ARVWQki/DHzaUoC5KuON/BiccDaCCTZBuOcfZs70kR8bQ==}

  react-is@19.1.1:
    resolution: {integrity: sha512-tr41fA15Vn8p4X9ntI+yCyeGSf1TlYaY5vlTZfQmeLBrFo3psOPX6HhTDnFNL9uj3EhP0KAQ80cugCl4b4BERA==}

  react-loading-skeleton@3.5.0:
    resolution: {integrity: sha512-gxxSyLbrEAdXTKgfbpBEFZCO/P153DnqSCQau2+o6lNy1jgMRr2MmRmOzMmyrwSaSYLRB8g7b0waYPmUjz7IhQ==}
    peerDependencies:
      react: '>=16.8.0'

  react-markdown@10.1.0:
    resolution: {integrity: sha512-qKxVopLT/TyA6BX3Ue5NwabOsAzm0Q7kAPwq6L+wWDwisYs7R8vZ0nRXqq6rkueboxpkjvLGU9fWifiX/ZZFxQ==}
    peerDependencies:
      '@types/react': '>=18'
      react: '>=18'

  react-property@2.0.2:
    resolution: {integrity: sha512-+PbtI3VuDV0l6CleQMsx2gtK0JZbZKbpdu5ynr+lbsuvtmgbNcS3VM0tuY2QjFNOcWxvXeHjDpy42RO+4U2rug==}

  react-qr-code@2.0.18:
    resolution: {integrity: sha512-v1Jqz7urLMhkO6jkgJuBYhnqvXagzceg3qJUWayuCK/c6LTIonpWbwxR1f1APGd4xrW/QcQEovNrAojbUz65Tg==}
    peerDependencies:
      react: '*'

  react-redux@9.2.0:
    resolution: {integrity: sha512-ROY9fvHhwOD9ySfrF0wmvu//bKCQ6AeZZq1nJNtbDC+kk5DuSuNX/n6YWYF/SYy7bSba4D4FSz8DJeKY/S/r+g==}
    peerDependencies:
      '@types/react': ^18.2.25 || ^19
      react: ^18.0 || ^19
      redux: ^5.0.0
    peerDependenciesMeta:
      '@types/react':
        optional: true
      redux:
        optional: true

  react-resize-detector@12.3.0:
    resolution: {integrity: sha512-mIDOVrTHKGnKe6qEUWi8dFdfHM5CPyTOpqoHctdMQf89Ljm/0qqDIzkP3vTRZZJi9/raaMiRxDEOqO4you5x+A==}
    peerDependencies:
      react: ^18.0.0 || ^19.0.0

  react-router-dom@6.30.1:
    resolution: {integrity: sha512-llKsgOkZdbPU1Eg3zK8lCn+sjD9wMRZZPuzmdWWX5SUs8OFkN5HnFVC0u5KMeMaC9aoancFI/KoLuKPqN+hxHw==}
    engines: {node: '>=14.0.0'}
    peerDependencies:
      react: '>=16.8'
      react-dom: '>=16.8'

  react-router@6.30.1:
    resolution: {integrity: sha512-X1m21aEmxGXqENEPG3T6u0Th7g0aS4ZmoNynhbs+Cn+q+QGTLt+d5IQ2bHAXKzKcxGJjxACpVbnYQSCRcfxHlQ==}
    engines: {node: '>=14.0.0'}
    peerDependencies:
      react: '>=16.8'

  react-simple-animate@3.5.3:
    resolution: {integrity: sha512-Ob+SmB5J1tXDEZyOe2Hf950K4M8VaWBBmQ3cS2BUnTORqHjhK0iKG8fB+bo47ZL15t8d3g/Y0roiqH05UBjG7A==}
    peerDependencies:
      react-dom: ^16.8.0 || ^17 || ^18 || ^19

  react-tracked@2.0.1:
    resolution: {integrity: sha512-qjbmtkO2IcW+rB2cFskRWDTjKs/w9poxvNnduacjQA04LWxOoLy9J8WfIEq1ahifQ/tVJQECrQPBm+UEzKRDtg==}
    peerDependencies:
      react: '>=18.0.0'
      scheduler: '>=0.19.0'

  react-virtualized-auto-sizer@1.0.26:
    resolution: {integrity: sha512-CblNyiNVw2o+hsa5/49NH2ogGxZ+t+3aweRvNSq7TVjDIlwk7ir4lencEg5HxHeSzwNarSkNkiu0qJSOXtxm5A==}
    peerDependencies:
      react: ^15.3.0 || ^16.0.0-alpha || ^17.0.0 || ^18.0.0 || ^19.0.0
      react-dom: ^15.3.0 || ^16.0.0-alpha || ^17.0.0 || ^18.0.0 || ^19.0.0

  react@19.1.1:
    resolution: {integrity: sha512-w8nqGImo45dmMIfljjMwOGtbmC/mk4CMYhWIicdSflH91J9TyCyczcPFXJzrZ/ZXcgGRFeP6BU0BEJTw6tZdfQ==}
    engines: {node: '>=0.10.0'}

  read-pkg-up@3.0.0:
    resolution: {integrity: sha512-YFzFrVvpC6frF1sz8psoHDBGF7fLPc+llq/8NB43oagqWkx8ar5zYtsTORtOjw9W2RHLpWP+zTWwBvf1bCmcSw==}
    engines: {node: '>=4'}

  read-pkg-up@7.0.1:
    resolution: {integrity: sha512-zK0TB7Xd6JpCLmlLmufqykGE+/TlOePD6qKClNW7hHDKFh/J7/7gCWGR7joEQEW1bKq3a3yUZSObOoWLFQ4ohg==}
    engines: {node: '>=8'}

  read-pkg@3.0.0:
    resolution: {integrity: sha512-BLq/cCO9two+lBgiTYNqD6GdtK8s4NpaWrl6/rCO9w0TUS8oJl7cmToOZfRYllKTISY6nt1U7jQ53brmKqY6BA==}
    engines: {node: '>=4'}

  read-pkg@5.2.0:
    resolution: {integrity: sha512-Ug69mNOpfvKDAc2Q8DRpMjjzdtrnv9HcSMX+4VsZxD1aZ6ZzrIE7rlzXBtWTyhULSMKg076AW6WR5iZpD0JiOg==}
    engines: {node: '>=8'}

  readable-stream@2.3.8:
    resolution: {integrity: sha512-8p0AUk4XODgIewSi0l8Epjs+EVnWiK7NoDIEGU0HhE7+ZyY8D1IMY7odu5lRrFXGg71L15KG8QrPmum45RTtdA==}

  readable-stream@3.6.2:
    resolution: {integrity: sha512-9u/sniCrY3D5WdsERHzHE4G2YCXqoG5FTHUiCC4SIbr6XcLZBY05ya9EKjYek9O5xOAwjGq+1JdGBAS7Q9ScoA==}
    engines: {node: '>= 6'}

  readdirp@3.6.0:
    resolution: {integrity: sha512-hOS089on8RduqdbhvQ5Z37A0ESjsqz6qnRcffsMU3495FuTdqSm+7bhJ29JvIOsBDEEnan5DPu9t3To9VRlMzA==}
    engines: {node: '>=8.10.0'}

  recharts@3.1.2:
    resolution: {integrity: sha512-vhNbYwaxNbk/IATK0Ki29k3qvTkGqwvCgyQAQ9MavvvBwjvKnMTswdbklJpcOAoMPN/qxF3Lyqob0zO+ZXkZ4g==}
    engines: {node: '>=18'}
    peerDependencies:
      react: ^16.8.0 || ^17.0.0 || ^18.0.0 || ^19.0.0
      react-dom: ^16.0.0 || ^17.0.0 || ^18.0.0 || ^19.0.0
      react-is: ^16.8.0 || ^17.0.0 || ^18.0.0 || ^19.0.0

  redent@3.0.0:
    resolution: {integrity: sha512-6tDA8g98We0zd0GvVeMT9arEOnTw9qM03L9cJXaCjrip1OO764RDBLBfrB4cwzNGDj5OA5ioymC9GkizgWJDUg==}
    engines: {node: '>=8'}

  redux-thunk@3.1.0:
    resolution: {integrity: sha512-NW2r5T6ksUKXCabzhL9z+h206HQw/NJkcLm1GPImRQ8IzfXwRGqjVhKJGauHirT0DAuyy6hjdnMZaRoAcy0Klw==}
    peerDependencies:
      redux: ^5.0.0

  redux@5.0.1:
    resolution: {integrity: sha512-M9/ELqF6fy8FwmkpnF0S3YKOqMyoWJ4+CS5Efg2ct3oY9daQvd/Pc71FpGZsVsbl3Cpb+IIcjBDUnnyBdQbq4w==}

  rehype-external-links@3.0.0:
    resolution: {integrity: sha512-yp+e5N9V3C6bwBeAC4n796kc86M4gJCdlVhiMTxIrJG5UHDMh+PJANf9heqORJbt1nrCbDwIlAZKjANIaVBbvw==}

  rehype-raw@7.0.0:
    resolution: {integrity: sha512-/aE8hCfKlQeA8LmyeyQvQF3eBiLRGNlfBJEvWH7ivp9sBqs7TNqBL5X3v157rM4IFETqDnIOO+z5M/biZbo9Ww==}

  rehype-sanitize@6.0.0:
    resolution: {integrity: sha512-CsnhKNsyI8Tub6L4sm5ZFsme4puGfc6pYylvXo1AeqaGbjOYyzNv3qZPwvs0oMJ39eryyeOdmxwUIo94IpEhqg==}

  remark-parse@11.0.0:
    resolution: {integrity: sha512-FCxlKLNGknS5ba/1lmpYijMUzX2esxW5xQqjWxw2eHFfS2MSdaHVINFmhjo+qN1WhZhNimq0dZATN9pH0IDrpA==}

  remark-rehype@11.1.2:
    resolution: {integrity: sha512-Dh7l57ianaEoIpzbp0PC9UKAdCSVklD8E5Rpw7ETfbTl3FqcOOgq5q2LVDhgGCkaBv7p24JXikPdvhhmHvKMsw==}

  require-directory@2.1.1:
    resolution: {integrity: sha512-fGxEI7+wsG9xrvdjsrlmL22OMTTiHRwAMroiEeMgq8gzoLC/PQr7RsRDSTLUg/bZAZtF+TVIkHc6/4RIKrui+Q==}
    engines: {node: '>=0.10.0'}

  require-main-filename@2.0.0:
    resolution: {integrity: sha512-NKN5kMDylKuldxYLSUfrbo5Tuzh4hd+2E8NPPX02mZtn1VuREQToYe/ZdlJy+J3uCpfaiGF05e7B8W0iXbQHmg==}

  reselect@5.1.1:
    resolution: {integrity: sha512-K/BG6eIky/SBpzfHZv/dd+9JBFiS4SWV7FIujVyJRux6e45+73RaUHXLmIR1f7WOMaQ0U1km6qwklRQxpJJY0w==}

  resolve-from@4.0.0:
    resolution: {integrity: sha512-pb/MYmXstAkysRFx8piNI1tGFNQIFA3vkE3Gq4EuA1dF6gHp/+vgZqsCGJapvy8N3Q+4o7FwvquPJcnZ7RYy4g==}
    engines: {node: '>=4'}

  resolve@1.22.10:
    resolution: {integrity: sha512-NPRy+/ncIMeDlTAsuqwKIiferiawhefFJtkNSW0qZJEqMEb+qBt/77B/jGeeek+F0uOeN05CDa6HXbbIgtVX4w==}
    engines: {node: '>= 0.4'}
    hasBin: true

  rollup@4.50.0:
    resolution: {integrity: sha512-/Zl4D8zPifNmyGzJS+3kVoyXeDeT/GrsJM94sACNg9RtUE0hrHa1bNPtRSrfHTMH5HjRzce6K7rlTh3Khiw+pw==}
    engines: {node: '>=18.0.0', npm: '>=8.0.0'}
    hasBin: true

  rxjs@7.8.2:
    resolution: {integrity: sha512-dhKf903U/PQZY6boNNtAGdWbG85WAbjT/1xYoZIC7FAY0yWapOBQVsVrDl58W86//e1VpMNBtRV4MaXfdMySFA==}

  safe-buffer@5.1.2:
    resolution: {integrity: sha512-Gd2UZBJDkXlY7GbJxfsE8/nvKkUEU1G38c1siN6QP6a9PT9MmHB8GnpscSmMJSoF8LOIrt8ud/wPtojys4G6+g==}

  safe-buffer@5.2.1:
    resolution: {integrity: sha512-rp3So07KcdmmKbGvgaNxQSJr7bGVSVk5S9Eq1F+ppbRo70+YeaDxkw5Dd8NPN+GD6bjnYm2VuPuCXmpuYvmCXQ==}

  sass@1.70.0:
    resolution: {integrity: sha512-uUxNQ3zAHeAx5nRFskBnrWzDUJrrvpCPD5FNAoRvTi0WwremlheES3tg+56PaVtCs5QDRX5CBLxxKMDJMEa1WQ==}
    engines: {node: '>=14.0.0'}
    hasBin: true

  scheduler@0.26.0:
    resolution: {integrity: sha512-NlHwttCI/l5gCPR3D1nNXtWABUmBwvZpEQiD4IXSbIDq8BzLIK/7Ir5gTFSGZDUu37K5cMNp0hFtzO38sC7gWA==}

  semver@5.7.2:
    resolution: {integrity: sha512-cBznnQ9KjJqU67B52RMC65CMarK2600WFnbkcaiwWq3xy/5haFJlshgnpjovMVJ+Hff49d8GEn0b87C5pDQ10g==}
    hasBin: true

  semver@6.3.1:
    resolution: {integrity: sha512-BR7VvDCVHO+q2xBEWskxS6DJE1qRnb7DxzUrogb71CWoSficBxYsiAGd+Kl0mmq/MprG9yArRkyrQxTO6XjMzA==}
    hasBin: true

  semver@7.7.2:
    resolution: {integrity: sha512-RF0Fw+rO5AMf9MAyaRXI4AV0Ulj5lMHqVxxdSgiVbixSCXoEmmX/jk0CuJw4+3SqroYO9VoUh+HcuJivvtJemA==}
    engines: {node: '>=10'}
    hasBin: true

  set-blocking@2.0.0:
    resolution: {integrity: sha512-KiKBS8AnWGEyLzofFfmvKwpdPzqiy16LvQfK3yv/fVH7Bj13/wl3JSR1J+rfgRE9q7xUJK4qvgS8raSOeLUehw==}

  shell-quote@1.8.3:
    resolution: {integrity: sha512-ObmnIF4hXNg1BqhnHmgbDETF8dLPCggZWBjkQfhZpbszZnYur5DUljTcCHii5LC3J5E0yeO/1LIMyH+UvHQgyw==}
    engines: {node: '>= 0.4'}

  side-channel-list@1.0.0:
    resolution: {integrity: sha512-FCLHtRD/gnpCiCHEiJLOwdmFP+wzCmDEkc9y7NsYxeF4u7Btsn1ZuwgwJGxImImHicJArLP4R0yX4c2KCrMrTA==}
    engines: {node: '>= 0.4'}

  side-channel-map@1.0.1:
    resolution: {integrity: sha512-VCjCNfgMsby3tTdo02nbjtM/ewra6jPHmpThenkTYh8pG9ucZ/1P8So4u4FGBek/BjpOVsDCMoLA/iuBKIFXRA==}
    engines: {node: '>= 0.4'}

  side-channel-weakmap@1.0.2:
    resolution: {integrity: sha512-WPS/HvHQTYnHisLo9McqBHOJk2FkHO/tlpvldyrnem4aeQp4hai3gythswg6p01oSoTl58rcpiFAjF2br2Ak2A==}
    engines: {node: '>= 0.4'}

  side-channel@1.1.0:
    resolution: {integrity: sha512-ZX99e6tRweoUXqR+VBrslhda51Nh5MTQwou5tnUDgbtyM0dBgmhEDtWGP/xbKn6hqfPRHujUNwz5fy/wbbhnpw==}
    engines: {node: '>= 0.4'}

  source-map-js@1.2.1:
    resolution: {integrity: sha512-UXWMKhLOwVKb728IUtQPXxfYU+usdybtUrK/8uGE8CQMvrhOpwvzDBwj0QhSL7MQc7vIsISBG8VQ8+IDQxpfQA==}
    engines: {node: '>=0.10.0'}

  source-map-support@0.5.21:
    resolution: {integrity: sha512-uBHU3L3czsIyYXKX88fdrGovxdSCoTGDRZ6SYXtSRxLZUzHg5P/66Ht6uoUlHu9EZod+inXhKo3qQgwXUT/y1w==}

  source-map@0.5.7:
    resolution: {integrity: sha512-LbrmJOMUSdEVxIKvdcJzQC+nQhe8FUZQTXQy6+I75skNgn3OoQ0DZA8YnFa7gp8tqtL3KPf1kmo0R5DoApeSGQ==}
    engines: {node: '>=0.10.0'}

  source-map@0.6.1:
    resolution: {integrity: sha512-UjgapumWlbMhkBgzT7Ykc5YXUT46F0iKu8SGXq0bcwP5dz/h0Plj6enJqjz1Zbq2l5WaqYnrVbwWOWMyF3F47g==}
    engines: {node: '>=0.10.0'}

  space-separated-tokens@2.0.2:
    resolution: {integrity: sha512-PEGlAwrG8yXGXRjW32fGbg66JAlOAwbObuqVoJpv/mRgoWDQfgH1wDPvtzWyUSNAXBGSk8h755YDbbcEy3SH2Q==}

  spdx-correct@3.2.0:
    resolution: {integrity: sha512-kN9dJbvnySHULIluDHy32WHRUu3Og7B9sbY7tsFLctQkIqnMh3hErYgdMjTYuqmcXX+lK5T1lnUt3G7zNswmZA==}

  spdx-exceptions@2.5.0:
    resolution: {integrity: sha512-PiU42r+xO4UbUS1buo3LPJkjlO7430Xn5SVAhdpzzsPHsjbYVflnnFdATgabnLude+Cqu25p6N+g2lw/PFsa4w==}

  spdx-expression-parse@3.0.1:
    resolution: {integrity: sha512-cbqHunsQWnJNE6KhVSMsMeH5H/L9EpymbzqTQ3uLwNCLZ1Q481oWaofqH7nO6V07xlXwY6PhQdQ2IedWx/ZK4Q==}

  spdx-license-ids@3.0.22:
    resolution: {integrity: sha512-4PRT4nh1EImPbt2jASOKHX7PB7I+e4IWNLvkKFDxNhJlfjbYlleYQh285Z/3mPTHSAK/AvdMmw5BNNuYH8ShgQ==}

  split2@3.2.2:
    resolution: {integrity: sha512-9NThjpgZnifTkJpzTZ7Eue85S49QwpNhZTq6GRJwObb6jnLFNGB7Qm73V5HewTROPyxD0C29xqmaI68bQtV+hg==}

  split@1.0.1:
    resolution: {integrity: sha512-mTyOoPbrivtXnwnIxZRFYRrPNtEFKlpB2fvjSnCQUiAA6qAZzqwna5envK4uk6OIeP17CsdF3rSBGYVBsU0Tkg==}

  standard-version@9.5.0:
    resolution: {integrity: sha512-3zWJ/mmZQsOaO+fOlsa0+QK90pwhNd042qEcw6hKFNoLFs7peGyvPffpEBbK/DSGPbyOvli0mUIFv5A4qTjh2Q==}
    engines: {node: '>=10'}
    hasBin: true

  string-width@4.2.3:
    resolution: {integrity: sha512-wKyQRQpjJ0sIp62ErSZdGsjMJWsap5oRNihHhu6G7JVO/9jIB6UyevL+tXuOqrng8j/cxKTWyWUwvSTriiZz/g==}
    engines: {node: '>=8'}

  string_decoder@1.1.1:
    resolution: {integrity: sha512-n/ShnvDi6FHbbVfviro+WojiFzv+s8MPMHBczVePfUpDJLwoLT0ht1l4YwBCbi8pJAveEEdnkHyPyTP/mzRfwg==}

  string_decoder@1.3.0:
    resolution: {integrity: sha512-hkRX8U1WjJFd8LsDJ2yQ/wWWxaopEsABU1XfkM8A+j0+85JAGppt16cr1Whg6KIbb4okU6Mql6BOj+uup/wKeA==}

  stringify-entities@4.0.4:
    resolution: {integrity: sha512-IwfBptatlO+QCJUo19AqvrPNqlVMpW9YEL2LIVY+Rpv2qsjCGxaDLNRgeGsQWJhfItebuJhsGSLjaBbNSQ+ieg==}

  stringify-package@1.0.1:
    resolution: {integrity: sha512-sa4DUQsYciMP1xhKWGuFM04fB0LG/9DlluZoSVywUMRNvzid6XucHK0/90xGxRoHrAaROrcHK1aPKaijCtSrhg==}
    deprecated: This module is not used anymore, and has been replaced by @npmcli/package-json

  strip-ansi@6.0.1:
    resolution: {integrity: sha512-Y38VPSHcqkFrCpFnQ9vuSXmquuv5oXOKpGeT6aGrr3o3Gc9AlVa6JBfUSOCnbxGGZF+/0ooI7KrPuUSztUdU5A==}
    engines: {node: '>=8'}

  strip-bom@3.0.0:
    resolution: {integrity: sha512-vavAMRXOgBVNF6nyEEmL3DBK19iRpDcoIwW+swQ+CbGiu7lju6t+JklA1MHweoWtadgt4ISVUsXLyDq34ddcwA==}
    engines: {node: '>=4'}

  strip-indent@3.0.0:
    resolution: {integrity: sha512-laJTa3Jb+VQpaC6DseHhF7dXVqHTfJPCRDaEbid/drOhgitgYku/letMUqOXFoWV0zIIUbjpdH2t+tYj4bQMRQ==}
    engines: {node: '>=8'}

  style-to-js@1.1.17:
    resolution: {integrity: sha512-xQcBGDxJb6jjFCTzvQtfiPn6YvvP2O8U1MDIPNfJQlWMYfktPy+iGsHE7cssjs7y84d9fQaK4UF3RIJaAHSoYA==}

  style-to-object@1.0.9:
    resolution: {integrity: sha512-G4qppLgKu/k6FwRpHiGiKPaPTFcG3g4wNVX/Qsfu+RqQM30E7Tyu/TEgxcL9PNLF5pdRLwQdE3YKKf+KF2Dzlw==}

  stylis@4.2.0:
    resolution: {integrity: sha512-Orov6g6BB1sDfYgzWfTHDOxamtX1bE/zo104Dh9e6fqJ3PooipYyfJ0pUmrZO2wAvO8YbEyeFrkV91XTsGMSrw==}

  supports-color@5.5.0:
    resolution: {integrity: sha512-QjVjwdXIt408MIiAqCX4oUKsgU2EqAGzs2Ppkm4aQYbjm+ZEWEcW4SfFNTr4uMNZma0ey4f5lgLrkB0aX0QMow==}
    engines: {node: '>=4'}

  supports-color@7.2.0:
    resolution: {integrity: sha512-qpCAvRl9stuOHveKsn7HncJRvv501qIacKzQlO/+Lwxc9+0q2wLyv4Dfvt80/DPn2pqOBsJdDiogXGR9+OvwRw==}
    engines: {node: '>=8'}

  supports-color@8.1.1:
    resolution: {integrity: sha512-MpUEN2OodtUzxvKQl72cUF7RQ5EiHsGvSsVG0ia9c5RbWGL2CI4C7EpPS8UTBIplnlzZiNuV56w+FuNxy3ty2Q==}
    engines: {node: '>=10'}

  supports-preserve-symlinks-flag@1.0.0:
    resolution: {integrity: sha512-ot0WnXS9fgdkgIcePe6RHNk1WA8+muPa6cSjeR3V8K27q9BB1rTE3R1p7Hv0z1ZyAc8s6Vvv8DIyWf681MAt0w==}
    engines: {node: '>= 0.4'}

  tabbable@6.2.0:
    resolution: {integrity: sha512-Cat63mxsVJlzYvN51JmVXIgNoUokrIaT2zLclCXjRd8boZ0004U4KCs/sToJ75C6sdlByWxpYnb5Boif1VSFew==}

  terser@5.37.0:
    resolution: {integrity: sha512-B8wRRkmre4ERucLM/uXx4MOV5cbnOlVAqUst+1+iLKPI0dOgFO28f84ptoQt9HEI537PMzfYa/d+GEPKTRXmYA==}
    engines: {node: '>=10'}
    hasBin: true

  text-camel-case@1.2.4:
    resolution: {integrity: sha512-D3NrNDrXX9eNngw2g1aWKh+ai/wzmnU1s2jBi/5aFJMpif2johXX76pfK3e8DaQGEPcOsDsXXt11ts9De+TjXw==}

  text-capital-case@1.2.4:
    resolution: {integrity: sha512-pWqRqoAKIjARiJcQ2SDMhySWQ9ObcI2UfCVt0IRVr1vy+PwS9JkR8L7BdKLGEd7IF8AAR9qLvdlQIdDaN7GiQQ==}

  text-case@1.2.4:
    resolution: {integrity: sha512-ESwvqsWsua549qIFOXSB1M/FSo1qDxx5MuKtbyQOzwaKFLbjFWOqmOdZfzumsCbBR8qphGFsjwQ8xwv8aGUZbw==}

  text-constant-case@1.2.4:
    resolution: {integrity: sha512-EjFEDNKfkd5AN2DOJ+lkCcU72s3qScsM8iIiaR/d8DdMW0lIpMLGwIZcBVmvDWEosjoJD3Y/FECWTZqnwyUuOQ==}

  text-dot-case@1.2.4:
    resolution: {integrity: sha512-ThshqZ5EGX6RQPJLT9g3I7Lnvo6CoAbHrbKykwpepvTBTkiGe6v+mKwkF/fYLpNxsZ2VXdepnHsChSQp/vYBkg==}

  text-extensions@1.9.0:
    resolution: {integrity: sha512-wiBrwC1EhBelW12Zy26JeOUkQ5mRu+5o8rpsJk5+2t+Y5vE7e842qtZDQ2g1NpX/29HdyFeJ4nSIhI47ENSxlQ==}
    engines: {node: '>=0.10'}

  text-header-case@1.2.4:
    resolution: {integrity: sha512-eFIsIvGsbBMbdz6J5oTtV+iD1BbEV2cQYyezO/y4KKu2dYg+xZAh27aCq69SJ1+7LtSDzmU81AS1ykTDT6j4ww==}

  text-is-lower-case@1.2.4:
    resolution: {integrity: sha512-S9lzKJO2apfVcYUkMsesjVYZOyL8SrJ40R3IDi8aQtSbiaNZ8LaxVxLCelSWmAkXKh2uZOktZOY/DjMchigOIQ==}

  text-is-upper-case@1.2.4:
    resolution: {integrity: sha512-bBfPYnfS1SEfxu/emUoPSXw7dtnsJGfJc6JoRb3x8yy3ROBSdj09n1EXY3a2PhuigAGbhf56BBeSrQMtBrpaNQ==}

  text-lower-case-first@1.2.4:
    resolution: {integrity: sha512-3nuJelBFCEbpjAbEaqgNXLE5K446IyitlQR+8oX5ClUlSw5YS4CTeE3rPLFnxxhpUjRtogJt9J6iq4WNjXU9zQ==}

  text-lower-case@1.2.4:
    resolution: {integrity: sha512-Q7HuNqwBeMvZLrh3zCjs1agalWPVdhWvpvegBRrOWKUsMON46ox6TInZd9tvQbPMIvsUSh2fxO77e+egql4pvw==}

  text-no-case@1.2.4:
    resolution: {integrity: sha512-XgegE+tVU024oyk5ACML8ucHioXjf1fS/tiEcQH6AGHkkWaqxq/7fTHT1kmSFwcp8J57wK1CCYfi4sUvZIXHtQ==}

  text-param-case@1.2.4:
    resolution: {integrity: sha512-kLojOiVCwIGZh2G5dv8T18eLzXKCLX7ukI4u4wiyA4j6c9hVfjV6xMPJgUPYLWilaLZRqXYpAcfjgDKQCZtJfg==}

  text-pascal-case@1.2.4:
    resolution: {integrity: sha512-Xt7bldDcfXp6QVgrDD+oKqN4CEjqxjq47kf/wIXyETjuJrciFWIQEIFdvH6yL5XdMVi3MunQGiilSzJ7vQX2jQ==}

  text-path-case@1.2.4:
    resolution: {integrity: sha512-jXWMucVQlOl39qlf6vIZDDjWMLzdNoQ+Fa3s4x8whqC/UwFDw6Pu4HyhrTRggPYMNe6l5p3v0bLYjERd2Xonug==}

  text-sentence-case@1.2.4:
    resolution: {integrity: sha512-rEIf8n6O4SL1Kk0tEzlXK9eZnnF1KybCvOwLJyJfCo3OwJ4CGEUDgIDDUyK5SnRvtWV9UzqPE+Dfi0+sDBEHtg==}

  text-snake-case@1.2.4:
    resolution: {integrity: sha512-RK+Nqbg9uT+WA0kh7tUSq7MQC6fpm0lRrZsD3zCmz2pybD4QiWMsHNFy0RtnVPGVnrqvJ8ZITD+RbswsS0Zsdw==}

  text-swap-case@1.2.4:
    resolution: {integrity: sha512-N/5zdNnmYcU21kYdLi+X7GsKLrsdZp+1u+mExAaJoWGvZKbvxGC92tp7D1L8E2jVFrIm1qS1qmpKHy2acJr8qA==}

  text-title-case@1.2.4:
    resolution: {integrity: sha512-8Ce7gzPzFzrXFp2M5b6uzix9bb20TjWEak8vnxPf7i2wy4LLO5gdHbyrQHJrkrUnvb3dzocnbIZyGTU+Cy3a6w==}

  text-upper-case-first@1.2.4:
    resolution: {integrity: sha512-TveJzwU7gyDmJ2p0rYx0dGlkT+45c1p8zsWTCBEikR1Klo5Cb4qABhlz9gA8CA4Y9Z9yqYTiIB9WjA8Ap2K05g==}

  text-upper-case@1.2.4:
    resolution: {integrity: sha512-y4cCoj6CGHWjszb4WuRt4uQjqHDCcUfJff4gKsrI13OZ8rzu0YtfUMOpV9Lizv5IYu00Kv2gbXGcMr04aDjxqA==}

  through2@2.0.5:
    resolution: {integrity: sha512-/mrRod8xqpA+IHSLyGCQ2s8SPHiCDEeQJSep1jqLYeEUClOFG2Qsh+4FU6G9VeqpZnGW/Su8LQGc4YKni5rYSQ==}

  through2@4.0.2:
    resolution: {integrity: sha512-iOqSav00cVxEEICeD7TjLB1sueEL+81Wpzp2bY17uZjZN0pWZPuo4suZ/61VujxmqSGFfgOcNuTZ85QJwNZQpw==}

  through@2.3.8:
    resolution: {integrity: sha512-w89qg7PI8wAdvX60bMDP+bFoD5Dvhm9oLheFp5O4a2QF0cSBGsBX4qZmadPMvVqlLJBBci+WqGGOAPvcDeNSVg==}

  tiny-invariant@1.3.3:
    resolution: {integrity: sha512-+FbBPE1o9QAYvviau/qC5SE3caw21q3xkvWKBtja5vgqOWIHHJ3ioaq1VPfn/Szqctz2bU/oYeKd9/z5BL+PVg==}

  tinyglobby@0.2.14:
    resolution: {integrity: sha512-tX5e7OM1HnYr2+a2C/4V0htOcSQcoSTH9KgJnVvNm5zm/cyEWKJ7j7YutsH9CxMdtOkkLFy2AHrMci9IM8IPZQ==}
    engines: {node: '>=12.0.0'}

  to-regex-range@5.0.1:
    resolution: {integrity: sha512-65P7iz6X5yEr1cwcgvQxbbIw7Uk3gOy5dIdtZ4rDveLqhrdJP+Li/Hx6tyK0NEb+2GCyneCMJiGqrADCSNk8sQ==}
    engines: {node: '>=8.0'}

  tree-kill@1.2.2:
    resolution: {integrity: sha512-L0Orpi8qGpRG//Nd+H90vFB+3iHnue1zSSGmNOOCh1GLJ7rUKVwV2HvijphGQS2UmhUZewS9VgvxYIdgr+fG1A==}
    hasBin: true

  trim-lines@3.0.1:
    resolution: {integrity: sha512-kRj8B+YHZCc9kQYdWfJB2/oUl9rA99qbowYYBtr4ui4mZyAQ2JpvVBd/6U2YloATfqBhBTSMhTpgBHtU0Mf3Rg==}

  trim-newlines@3.0.1:
    resolution: {integrity: sha512-c1PTsA3tYrIsLGkJkzHF+w9F2EyxfXGo4UyJc4pFL++FMjnq0HJS69T3M7d//gKrFKwy429bouPescbjecU+Zw==}
    engines: {node: '>=8'}

  trough@2.2.0:
    resolution: {integrity: sha512-tmMpK00BjZiUyVyvrBK7knerNgmgvcV/KLVyuma/SC+TQN167GrMRciANTz09+k3zW8L8t60jWO1GpfkZdjTaw==}

  tslib@2.8.1:
    resolution: {integrity: sha512-oJFu94HQb+KVduSUQL7wnpmqnfmLsOA/nAh6b6EH0wCEoK0/mPeXU6c3wKDV83MkOuHPRHtSXKKU99IBazS/2w==}

  type-fest@0.18.1:
    resolution: {integrity: sha512-OIAYXk8+ISY+qTOwkHtKqzAuxchoMiD9Udx+FSGQDuiRR+PJKJHc2NJAXlbhkGwTt/4/nKZxELY1w3ReWOL8mw==}
    engines: {node: '>=10'}

  type-fest@0.6.0:
    resolution: {integrity: sha512-q+MB8nYR1KDLrgr4G5yemftpMC7/QLqVndBmEEdqzmNj5dcFOO4Oo8qlwZE3ULT3+Zim1F8Kq4cBnikNhlCMlg==}
    engines: {node: '>=8'}

  type-fest@0.8.1:
    resolution: {integrity: sha512-4dbzIzqvjtgiM5rw1k5rEHtBANKmdudhGyBEajN01fEyhaAIhsoKNy6y7+IN93IfpFtwY9iqi7kD+xwKhQsNJA==}
    engines: {node: '>=8'}

  type-fest@4.41.0:
    resolution: {integrity: sha512-TeTSQ6H5YHvpqVwBRcnLDCBnDOHWYu7IvGbHT6N8AOymcr9PJGjc1GTtiWZTYg0NCgYwvnYWEkVChQAr9bjfwA==}
    engines: {node: '>=16'}

  typedarray@0.0.6:
    resolution: {integrity: sha512-/aCDEGatGvZ2BIk+HmLf4ifCJFwvKFNb9/JeZPMulfgFracn9QFcAf5GO8B/mweUjSoblS5In0cWhqpfs/5PQA==}

  typesafe-i18n@5.26.2:
    resolution: {integrity: sha512-2QAriFmiY5JwUAJtG7yufoE/XZ1aFBY++wj7YFS2yo89a3jLBfKoWSdq5JfQYk1V2BS7V2c/u+KEcaCQoE65hw==}
    hasBin: true
    peerDependencies:
      typescript: '>=3.5.1'

  typescript@5.9.2:
    resolution: {integrity: sha512-CWBzXQrc/qOkhidw1OzBTQuYRbfyxDXJMVJ1XNwUHGROVmuaeiEm3OslpZ1RV96d7SKKjZKrSJu3+t/xlw3R9A==}
    engines: {node: '>=14.17'}
    hasBin: true

  uglify-js@3.19.3:
    resolution: {integrity: sha512-v3Xu+yuwBXisp6QYTcH4UbH+xYJXqnq2m/LtQVWKWzYc1iehYnLixoQDN9FH6/j9/oybfd6W9Ghwkl8+UMKTKQ==}
    engines: {node: '>=0.8.0'}
    hasBin: true

  undici-types@7.10.0:
    resolution: {integrity: sha512-t5Fy/nfn+14LuOc2KNYg75vZqClpAiqscVvMygNnlsHBFpSXdJaYtXMcdNLpl/Qvc3P2cB3s6lOV51nqsFq4ag==}

  unified@11.0.5:
    resolution: {integrity: sha512-xKvGhPWw3k84Qjh8bI3ZeJjqnyadK+GEFtazSfZv/rKeTkTjOJho6mFqh2SM96iIcZokxiOpg78GazTSg8+KHA==}

  unist-util-is@6.0.0:
    resolution: {integrity: sha512-2qCTHimwdxLfz+YzdGfkqNlH0tLi9xjTnHddPmJwtIG9MGsdbutfTc4P+haPD7l7Cjxf/WZj+we5qfVPvvxfYw==}

  unist-util-position@5.0.0:
    resolution: {integrity: sha512-fucsC7HjXvkB5R3kTCO7kUjRdrS0BJt3M/FPxmHMBOm8JQi2BsHAHFsy27E0EolP8rp0NzXsJ+jNPyDWvOJZPA==}

  unist-util-stringify-position@4.0.0:
    resolution: {integrity: sha512-0ASV06AAoKCDkS2+xw5RXJywruurpbC4JZSm7nr7MOt1ojAzvyyaO+UxZf18j8FCF6kmzCZKcAgN/yu2gm2XgQ==}

  unist-util-visit-parents@6.0.1:
    resolution: {integrity: sha512-L/PqWzfTP9lzzEa6CKs0k2nARxTdZduw3zyh8d2NVBnsyvHjSX4TWse388YrrQKbvI8w20fGjGlhgT96WwKykw==}

  unist-util-visit@5.0.0:
    resolution: {integrity: sha512-MR04uvD+07cwl/yhVuVWAtw+3GOR/knlL55Nd/wAdblk27GCVt3lqpTivy/tkJcZoNPzTwS1Y+KMojlLDhoTzg==}

  update-browserslist-db@1.1.3:
    resolution: {integrity: sha512-UxhIZQ+QInVdunkDAaiazvvT/+fXL5Osr0JZlJulepYu6Jd7qJtDZjlur0emRlT71EN3ScPoE7gvsuIKKNavKw==}
    hasBin: true
    peerDependencies:
      browserslist: '>= 4.21.0'

  use-breakpoint@4.0.6:
    resolution: {integrity: sha512-1s7vUjf36eeZYTgY1KkmPNXrTbKJVRA9cjBFQdYjK8+pDr0qJgH6/cuX5qQ2zcfkqxN5LieVd/DTVK6ofnwRTQ==}
    peerDependencies:
      react: '>=18'
      react-dom: '>=18'

  use-context-selector@2.0.0:
    resolution: {integrity: sha512-owfuSmUNd3eNp3J9CdDl0kMgfidV+MkDvHPpvthN5ThqM+ibMccNE0k+Iq7TWC6JPFvGZqanqiGCuQx6DyV24g==}
    peerDependencies:
      react: '>=18.0.0'
      scheduler: '>=0.19.0'

  use-deep-compare-effect@1.8.1:
    resolution: {integrity: sha512-kbeNVZ9Zkc0RFGpfMN3MNfaKNvcLNyxOAAd9O4CBZ+kCBXXscn9s/4I+8ytUER4RDpEYs5+O6Rs4PqiZ+rHr5Q==}
    engines: {node: '>=10', npm: '>=6'}
    peerDependencies:
      react: '>=16.13'

  use-sync-external-store@1.5.0:
    resolution: {integrity: sha512-Rb46I4cGGVBmjamjphe8L/UnvJD+uPPtTkNvX5mZgqdbavhI4EbgIWJiIHXJ8bc/i9EQGPRh4DwEURJ552Do0A==}
    peerDependencies:
      react: ^16.8.0 || ^17.0.0 || ^18.0.0 || ^19.0.0

  util-deprecate@1.0.2:
    resolution: {integrity: sha512-EPD5q1uXyFxJpCrLnCc1nHnq3gOa6DZBocAIiI2TaSCA7VCJ1UJDMagCzIkXNsUYfD1daK//LTEQ8xiIbrHtcw==}

  uuid@8.3.2:
    resolution: {integrity: sha512-+NYs2QeMWy+GWFOEm9xnn6HCDp0l7QBD7ml8zLUmJ+93Q5NF0NocErnwkTkXVFNiX3/fpC6afS8Dhb/gz7R7eg==}
    hasBin: true

  validate-npm-package-license@3.0.4:
    resolution: {integrity: sha512-DpKm2Ui/xN7/HQKCtpZxoRWBhZ9Z0kqtygG8XCgNQ8ZlDnxuQmWhj566j8fN4Cu3/JmbhsDo7fcAJq4s9h27Ew==}

  vfile-location@5.0.3:
    resolution: {integrity: sha512-5yXvWDEgqeiYiBe1lbxYF7UMAIm/IcopxMHrMQDq3nvKcjPKIhZklUKL+AE7J7uApI4kwe2snsK+eI6UTj9EHg==}

  vfile-message@4.0.3:
    resolution: {integrity: sha512-QTHzsGd1EhbZs4AsQ20JX1rC3cOlt/IWJruk893DfLRr57lcnOeMaWG4K0JrRta4mIJZKth2Au3mM3u03/JWKw==}

  vfile@6.0.3:
    resolution: {integrity: sha512-KzIbH/9tXat2u30jf+smMwFCsno4wHVdNmzFyL+T/L3UGqqk6JKfVqOFOZEpZSHADH1k40ab6NUIXZq422ov3Q==}

  victory-vendor@37.3.6:
    resolution: {integrity: sha512-SbPDPdDBYp+5MJHhBCAyI7wKM3d5ivekigc2Dk2s7pgbZ9wIgIBYGVw4zGHBml/qTFbexrofXW6Gu4noGxrOwQ==}

  vite-plugin-package-version@1.1.0:
    resolution: {integrity: sha512-TPoFZXNanzcaKCIrC3e2L/TVRkkRLB6l4RPN/S7KbG7rWfyLcCEGsnXvxn6qR7fyZwXalnnSN/I9d6pSFjHpEA==}
    peerDependencies:
      vite: '>=2.0.0-beta.69'

  vite@7.1.4:
    resolution: {integrity: sha512-X5QFK4SGynAeeIt+A7ZWnApdUyHYm+pzv/8/A57LqSGcI88U6R6ipOs3uCesdc6yl7nl+zNO0t8LmqAdXcQihw==}
    engines: {node: ^20.19.0 || >=22.12.0}
    hasBin: true
    peerDependencies:
      '@types/node': ^20.19.0 || >=22.12.0
      jiti: '>=1.21.0'
      less: ^4.0.0
      lightningcss: ^1.21.0
      sass: ^1.70.0
      sass-embedded: ^1.70.0
      stylus: '>=0.54.8'
      sugarss: ^5.0.0
      terser: ^5.16.0
      tsx: ^4.8.1
      yaml: ^2.4.2
    peerDependenciesMeta:
      '@types/node':
        optional: true
      jiti:
        optional: true
      less:
        optional: true
      lightningcss:
        optional: true
      sass:
        optional: true
      sass-embedded:
        optional: true
      stylus:
        optional: true
      sugarss:
        optional: true
      terser:
        optional: true
      tsx:
        optional: true
      yaml:
        optional: true

  web-namespaces@2.0.1:
    resolution: {integrity: sha512-bKr1DkiNa2krS7qxNtdrtHAmzuYGFQLiQ13TsorsdT6ULTkPLKuu5+GsFpDlg6JFjUTwX2DyhMPG2be8uPrqsQ==}

  which-module@2.0.1:
    resolution: {integrity: sha512-iBdZ57RDvnOR9AGBhML2vFZf7h8vmBjhoaZqODJBFWHVtKkDmKuHai3cx5PgVMrX5YDNp27AofYbAwctSS+vhQ==}

  wordwrap@1.0.0:
    resolution: {integrity: sha512-gvVzJFlPycKc5dZN4yPkP8w7Dc37BtP1yczEneOb4uq34pXZcvrtRTmWV8W+Ume+XCxKgbjM+nevkyFPMybd4Q==}

  wrap-ansi@6.2.0:
    resolution: {integrity: sha512-r6lPcBGxZXlIcymEu7InxDMhdW0KDxpLgoFLcguasxCaJ/SOIZwINatK9KY/tf+ZrlywOKU0UDj3ATXUBfxJXA==}
    engines: {node: '>=8'}

  wrap-ansi@7.0.0:
    resolution: {integrity: sha512-YVGIj2kamLSTxw6NsZjoBxfSwsn0ycdesmc4p+Q21c5zPuZ1pl+NfxVdxPtdHvmNVOQ6XSYG4AUtyt/Fi7D16Q==}
    engines: {node: '>=10'}

  xtend@4.0.2:
    resolution: {integrity: sha512-LKYU1iAXJXUgAXn9URjiu+MWhyUXHsvfp7mcuYm9dSUKK0/CjtrUwFAxD82/mCWbtLsGjFIad0wIsod4zrTAEQ==}
    engines: {node: '>=0.4'}

  y18n@4.0.3:
    resolution: {integrity: sha512-JKhqTOwSrqNA1NY5lSztJ1GrBiUodLMmIZuLiDaMRJ+itFd+ABVE8XBjOvIWL+rSqNDC74LCSFmlb/U4UZ4hJQ==}

  y18n@5.0.8:
    resolution: {integrity: sha512-0pfFzegeDWJHJIAmTLRP2DwHjdF5s7jo9tuztdQxAhINCdvS+3nGINqPd00AphqJR/0LhANUS6/+7SCb98YOfA==}
    engines: {node: '>=10'}

  yallist@3.1.1:
    resolution: {integrity: sha512-a4UGQaWPH59mOXUYnAG2ewncQS4i4F43Tv3JoAM+s2VDAmS9NsK8GpDMLrCHPksFT7h3K6TOoUNn2pb7RoXx4g==}

  yallist@4.0.0:
    resolution: {integrity: sha512-3wdGidZyq5PB084XLES5TpOSRA3wjXAlIWMhum2kRcv/41Sn2emQ0dycQW4uZXLejwKvg6EsvbdlVL+FYEct7A==}

  yaml@1.10.2:
    resolution: {integrity: sha512-r3vXyErRCYJ7wg28yvBY5VSoAF8ZvlcW9/BwUzEtUsjvX/DKs24dIkuwjtuprwJJHsbyUbLApepYTR1BN4uHrg==}
    engines: {node: '>= 6'}

  yaml@2.6.1:
    resolution: {integrity: sha512-7r0XPzioN/Q9kXBro/XPnA6kznR73DHq+GXh5ON7ZozRO6aMjbmiBuKste2wslTFkC5d1dw0GooOCepZXJ2SAg==}
    engines: {node: '>= 14'}
    hasBin: true

  yargs-parser@18.1.3:
    resolution: {integrity: sha512-o50j0JeToy/4K6OZcaQmW6lyXXKhq7csREXcDwk2omFPJEwUNOVtJKvmDr9EI1fAJZUyZcRF7kxGBWmRXudrCQ==}
    engines: {node: '>=6'}

  yargs-parser@20.2.9:
    resolution: {integrity: sha512-y11nGElTIV+CT3Zv9t7VKl+Q3hTQoT9a1Qzezhhl6Rp21gJ/IVTW7Z3y9EWXhuUBC2Shnf+DX0antecpAwSP8w==}
    engines: {node: '>=10'}

  yargs-parser@21.1.1:
    resolution: {integrity: sha512-tVpsJW7DdjecAiFpbIB1e3qxIQsE6NoPc5/eTdrbbIC4h0LVsWhnoa3g+m2HclBIujHzsxZ4VJVA+GUuc2/LBw==}
    engines: {node: '>=12'}

  yargs@15.4.1:
    resolution: {integrity: sha512-aePbxDmcYW++PaqBsJ+HYUFwCdv4LVvdnhBy78E57PIor8/OVvhMrADFFEDh8DHDFRv/O9i3lPhsENjO7QX0+A==}
    engines: {node: '>=8'}

  yargs@16.2.0:
    resolution: {integrity: sha512-D1mvvtDG0L5ft/jGWkLpG1+m0eQxOfaBvTNELraWj22wSVUMWxZUvYgJYcKh6jGGIkJFhH4IZPQhR4TKpc8mBw==}
    engines: {node: '>=10'}

  yargs@17.7.2:
    resolution: {integrity: sha512-7dSzzRQ++CKnNI/krKnYRV7JKKPUXMEh61soaHKg9mrWEhzFWhFnxPxGl+69cD1Ou63C13NUPCnmIcrvqCuM6w==}
    engines: {node: '>=12'}

  yocto-queue@0.1.0:
    resolution: {integrity: sha512-rVksvsnNCdJ/ohGc6xgPwyN8eheCxsiLM8mxuE/t/mOVqJewPuO1miLpTHQiRgTKCLexL4MeAFVagts7HmNZ2Q==}
    engines: {node: '>=10'}

  zod@3.25.76:
    resolution: {integrity: sha512-gzUt/qt81nXsFGKIFcC3YnfEAx5NkunCfnDlvuBSSFS02bcXu4Lmea0AFIUwbLWxWPx3d9p8S5QoaujKcNQxcQ==}

  zustand@5.0.8:
    resolution: {integrity: sha512-gyPKpIaxY9XcO2vSMrLbiER7QMAMGOQZVRdJ6Zi782jkbzZygq5GI9nG8g+sMgitRtndwaBSl7uiqC49o1SSiw==}
    engines: {node: '>=12.20.0'}
    peerDependencies:
      '@types/react': '>=18.0.0'
      immer: '>=9.0.6'
      react: '>=18.0.0'
      use-sync-external-store: '>=1.2.0'
    peerDependenciesMeta:
      '@types/react':
        optional: true
      immer:
        optional: true
      react:
        optional: true
      use-sync-external-store:
        optional: true

  zwitch@2.0.4:
    resolution: {integrity: sha512-bXE4cR/kVZhKZX/RjPEflHaKVhUVl85noU3v6b8apfQEc1x4A+zBxjZ4lN8LqGd6WZ3dl98pY4o717VFmoPp+A==}

snapshots:

  '@ampproject/remapping@2.3.0':
    dependencies:
      '@jridgewell/gen-mapping': 0.3.13
      '@jridgewell/trace-mapping': 0.3.30

  '@babel/code-frame@7.27.1':
    dependencies:
      '@babel/helper-validator-identifier': 7.27.1
      js-tokens: 4.0.0
      picocolors: 1.1.1

  '@babel/compat-data@7.28.0': {}

  '@babel/core@7.28.3':
    dependencies:
      '@ampproject/remapping': 2.3.0
      '@babel/code-frame': 7.27.1
      '@babel/generator': 7.28.3
      '@babel/helper-compilation-targets': 7.27.2
      '@babel/helper-module-transforms': 7.28.3(@babel/core@7.28.3)
      '@babel/helpers': 7.28.3
      '@babel/parser': 7.28.3
      '@babel/template': 7.27.2
      '@babel/traverse': 7.28.3
      '@babel/types': 7.28.2
      convert-source-map: 2.0.0
      debug: 4.4.1
      gensync: 1.0.0-beta.2
      json5: 2.2.3
      semver: 6.3.1
    transitivePeerDependencies:
      - supports-color

  '@babel/generator@7.28.3':
    dependencies:
      '@babel/parser': 7.28.3
      '@babel/types': 7.28.2
      '@jridgewell/gen-mapping': 0.3.13
      '@jridgewell/trace-mapping': 0.3.30
      jsesc: 3.1.0

  '@babel/helper-compilation-targets@7.27.2':
    dependencies:
      '@babel/compat-data': 7.28.0
      '@babel/helper-validator-option': 7.27.1
      browserslist: 4.25.4
      lru-cache: 5.1.1
      semver: 6.3.1

  '@babel/helper-globals@7.28.0': {}

  '@babel/helper-module-imports@7.27.1':
    dependencies:
      '@babel/traverse': 7.28.3
      '@babel/types': 7.28.2
    transitivePeerDependencies:
      - supports-color

  '@babel/helper-module-transforms@7.28.3(@babel/core@7.28.3)':
    dependencies:
      '@babel/core': 7.28.3
      '@babel/helper-module-imports': 7.27.1
      '@babel/helper-validator-identifier': 7.27.1
      '@babel/traverse': 7.28.3
    transitivePeerDependencies:
      - supports-color

  '@babel/helper-string-parser@7.27.1': {}

  '@babel/helper-validator-identifier@7.27.1': {}

  '@babel/helper-validator-option@7.27.1': {}

  '@babel/helpers@7.28.3':
    dependencies:
      '@babel/template': 7.27.2
      '@babel/types': 7.28.2

  '@babel/parser@7.28.3':
    dependencies:
      '@babel/types': 7.28.2

  '@babel/runtime@7.28.3': {}

  '@babel/template@7.27.2':
    dependencies:
      '@babel/code-frame': 7.27.1
      '@babel/parser': 7.28.3
      '@babel/types': 7.28.2

  '@babel/traverse@7.28.3':
    dependencies:
      '@babel/code-frame': 7.27.1
      '@babel/generator': 7.28.3
      '@babel/helper-globals': 7.28.0
      '@babel/parser': 7.28.3
      '@babel/template': 7.27.2
      '@babel/types': 7.28.2
      debug: 4.4.1
    transitivePeerDependencies:
      - supports-color

  '@babel/types@7.28.2':
    dependencies:
      '@babel/helper-string-parser': 7.27.1
      '@babel/helper-validator-identifier': 7.27.1

  '@biomejs/biome@2.2.2':
    optionalDependencies:
      '@biomejs/cli-darwin-arm64': 2.2.2
      '@biomejs/cli-darwin-x64': 2.2.2
      '@biomejs/cli-linux-arm64': 2.2.2
      '@biomejs/cli-linux-arm64-musl': 2.2.2
      '@biomejs/cli-linux-x64': 2.2.2
      '@biomejs/cli-linux-x64-musl': 2.2.2
      '@biomejs/cli-win32-arm64': 2.2.2
      '@biomejs/cli-win32-x64': 2.2.2

  '@biomejs/cli-darwin-arm64@2.2.2':
    optional: true

  '@biomejs/cli-darwin-x64@2.2.2':
    optional: true

  '@biomejs/cli-linux-arm64-musl@2.2.2':
    optional: true

  '@biomejs/cli-linux-arm64@2.2.2':
    optional: true

  '@biomejs/cli-linux-x64-musl@2.2.2':
    optional: true

  '@biomejs/cli-linux-x64@2.2.2':
    optional: true

  '@biomejs/cli-win32-arm64@2.2.2':
    optional: true

  '@biomejs/cli-win32-x64@2.2.2':
    optional: true

  '@csstools/css-parser-algorithms@3.0.5(@csstools/css-tokenizer@3.0.4)':
    dependencies:
      '@csstools/css-tokenizer': 3.0.4

  '@csstools/css-tokenizer@3.0.4': {}

  '@emotion/babel-plugin@11.13.5':
    dependencies:
      '@babel/helper-module-imports': 7.27.1
      '@babel/runtime': 7.28.3
      '@emotion/hash': 0.9.2
      '@emotion/memoize': 0.9.0
      '@emotion/serialize': 1.3.3
      babel-plugin-macros: 3.1.0
      convert-source-map: 1.9.0
      escape-string-regexp: 4.0.0
      find-root: 1.1.0
      source-map: 0.5.7
      stylis: 4.2.0
    transitivePeerDependencies:
      - supports-color

  '@emotion/cache@11.14.0':
    dependencies:
      '@emotion/memoize': 0.9.0
      '@emotion/sheet': 1.4.0
      '@emotion/utils': 1.4.2
      '@emotion/weak-memoize': 0.4.0
      stylis: 4.2.0

  '@emotion/hash@0.9.2': {}

  '@emotion/is-prop-valid@1.3.1':
    dependencies:
      '@emotion/memoize': 0.9.0

  '@emotion/memoize@0.9.0': {}

  '@emotion/react@11.14.0(@types/react@19.1.12)(react@19.1.1)':
    dependencies:
      '@babel/runtime': 7.28.3
      '@emotion/babel-plugin': 11.13.5
      '@emotion/cache': 11.14.0
      '@emotion/serialize': 1.3.3
      '@emotion/use-insertion-effect-with-fallbacks': 1.2.0(react@19.1.1)
      '@emotion/utils': 1.4.2
      '@emotion/weak-memoize': 0.4.0
      hoist-non-react-statics: 3.3.2
      react: 19.1.1
    optionalDependencies:
      '@types/react': 19.1.12
    transitivePeerDependencies:
      - supports-color

  '@emotion/serialize@1.3.3':
    dependencies:
      '@emotion/hash': 0.9.2
      '@emotion/memoize': 0.9.0
      '@emotion/unitless': 0.10.0
      '@emotion/utils': 1.4.2
      csstype: 3.1.3

  '@emotion/sheet@1.4.0': {}

  '@emotion/styled@11.14.1(@emotion/react@11.14.0(@types/react@19.1.12)(react@19.1.1))(@types/react@19.1.12)(react@19.1.1)':
    dependencies:
      '@babel/runtime': 7.28.3
      '@emotion/babel-plugin': 11.13.5
      '@emotion/is-prop-valid': 1.3.1
      '@emotion/react': 11.14.0(@types/react@19.1.12)(react@19.1.1)
      '@emotion/serialize': 1.3.3
      '@emotion/use-insertion-effect-with-fallbacks': 1.2.0(react@19.1.1)
      '@emotion/utils': 1.4.2
      react: 19.1.1
    optionalDependencies:
      '@types/react': 19.1.12
    transitivePeerDependencies:
      - supports-color

  '@emotion/unitless@0.10.0': {}

  '@emotion/use-insertion-effect-with-fallbacks@1.2.0(react@19.1.1)':
    dependencies:
      react: 19.1.1

  '@emotion/utils@1.4.2': {}

  '@emotion/weak-memoize@0.4.0': {}

  '@esbuild/aix-ppc64@0.25.9':
    optional: true

  '@esbuild/android-arm64@0.25.9':
    optional: true

  '@esbuild/android-arm@0.25.9':
    optional: true

  '@esbuild/android-x64@0.25.9':
    optional: true

  '@esbuild/darwin-arm64@0.25.9':
    optional: true

  '@esbuild/darwin-x64@0.25.9':
    optional: true

  '@esbuild/freebsd-arm64@0.25.9':
    optional: true

  '@esbuild/freebsd-x64@0.25.9':
    optional: true

  '@esbuild/linux-arm64@0.25.9':
    optional: true

  '@esbuild/linux-arm@0.25.9':
    optional: true

  '@esbuild/linux-ia32@0.25.9':
    optional: true

  '@esbuild/linux-loong64@0.25.9':
    optional: true

  '@esbuild/linux-mips64el@0.25.9':
    optional: true

  '@esbuild/linux-ppc64@0.25.9':
    optional: true

  '@esbuild/linux-riscv64@0.25.9':
    optional: true

  '@esbuild/linux-s390x@0.25.9':
    optional: true

  '@esbuild/linux-x64@0.25.9':
    optional: true

  '@esbuild/netbsd-arm64@0.25.9':
    optional: true

  '@esbuild/netbsd-x64@0.25.9':
    optional: true

  '@esbuild/openbsd-arm64@0.25.9':
    optional: true

  '@esbuild/openbsd-x64@0.25.9':
    optional: true

  '@esbuild/openharmony-arm64@0.25.9':
    optional: true

  '@esbuild/sunos-x64@0.25.9':
    optional: true

  '@esbuild/win32-arm64@0.25.9':
    optional: true

  '@esbuild/win32-ia32@0.25.9':
    optional: true

  '@esbuild/win32-x64@0.25.9':
    optional: true

  '@floating-ui/core@1.7.3':
    dependencies:
      '@floating-ui/utils': 0.2.10

  '@floating-ui/dom@1.7.4':
    dependencies:
      '@floating-ui/core': 1.7.3
      '@floating-ui/utils': 0.2.10

  '@floating-ui/react-dom@2.1.6(react-dom@19.1.1(react@19.1.1))(react@19.1.1)':
    dependencies:
      '@floating-ui/dom': 1.7.4
      react: 19.1.1
      react-dom: 19.1.1(react@19.1.1)

  '@floating-ui/react@0.27.16(react-dom@19.1.1(react@19.1.1))(react@19.1.1)':
    dependencies:
      '@floating-ui/react-dom': 2.1.6(react-dom@19.1.1(react@19.1.1))(react@19.1.1)
      '@floating-ui/utils': 0.2.10
      react: 19.1.1
      react-dom: 19.1.1(react@19.1.1)
      tabbable: 6.2.0

  '@floating-ui/utils@0.2.10': {}

  '@github/webauthn-json@2.1.1': {}

  '@hookform/devtools@4.4.0(@types/react@19.1.12)(react-dom@19.1.1(react@19.1.1))(react@19.1.1)':
    dependencies:
      '@emotion/react': 11.14.0(@types/react@19.1.12)(react@19.1.1)
      '@emotion/styled': 11.14.1(@emotion/react@11.14.0(@types/react@19.1.12)(react@19.1.1))(@types/react@19.1.12)(react@19.1.1)
      '@types/lodash': 4.17.20
      little-state-machine: 4.8.1(react@19.1.1)
      lodash: 4.17.21
      react: 19.1.1
      react-dom: 19.1.1(react@19.1.1)
      react-simple-animate: 3.5.3(react-dom@19.1.1(react@19.1.1))
      use-deep-compare-effect: 1.8.1(react@19.1.1)
      uuid: 8.3.2
    transitivePeerDependencies:
      - '@types/react'
      - supports-color

  '@hookform/resolvers@5.2.1(react-hook-form@7.62.0(react@19.1.1))':
    dependencies:
      '@standard-schema/utils': 0.3.0
      react-hook-form: 7.62.0(react@19.1.1)

  '@hutson/parse-repository-url@3.0.2': {}

  '@jridgewell/gen-mapping@0.3.13':
<<<<<<< HEAD
=======
    dependencies:
      '@jridgewell/sourcemap-codec': 1.5.5
      '@jridgewell/trace-mapping': 0.3.30
    optional: true

  '@jridgewell/gen-mapping@0.3.8':
>>>>>>> e2e90668
    dependencies:
      '@jridgewell/sourcemap-codec': 1.5.5
      '@jridgewell/trace-mapping': 0.3.30

  '@jridgewell/resolve-uri@3.1.2': {}

<<<<<<< HEAD
=======
  '@jridgewell/set-array@1.2.1': {}

>>>>>>> e2e90668
  '@jridgewell/source-map@0.3.11':
    dependencies:
      '@jridgewell/gen-mapping': 0.3.13
      '@jridgewell/trace-mapping': 0.3.30
    optional: true

  '@jridgewell/sourcemap-codec@1.5.5': {}

<<<<<<< HEAD
  '@jridgewell/trace-mapping@0.3.30':
=======
  '@jridgewell/sourcemap-codec@1.5.5':
    optional: true

  '@jridgewell/trace-mapping@0.3.25':
>>>>>>> e2e90668
    dependencies:
      '@jridgewell/resolve-uri': 3.1.2
      '@jridgewell/sourcemap-codec': 1.5.5

<<<<<<< HEAD
  '@react-hook/latest@1.0.3(react@19.1.1)':
=======
  '@jridgewell/trace-mapping@0.3.30':
    dependencies:
      '@jridgewell/resolve-uri': 3.1.2
      '@jridgewell/sourcemap-codec': 1.5.5
    optional: true

  '@nodelib/fs.scandir@2.1.5':
>>>>>>> e2e90668
    dependencies:
      react: 19.1.1

  '@react-hook/passive-layout-effect@1.2.1(react@19.1.1)':
    dependencies:
      react: 19.1.1

  '@react-hook/resize-observer@2.0.2(react@19.1.1)':
    dependencies:
      '@react-hook/latest': 1.0.3(react@19.1.1)
      '@react-hook/passive-layout-effect': 1.2.1(react@19.1.1)
      react: 19.1.1

  '@react-rxjs/core@0.10.8(react@19.1.1)(rxjs@7.8.2)':
    dependencies:
      '@rx-state/core': 0.1.4(rxjs@7.8.2)
      react: 19.1.1
      rxjs: 7.8.2
      use-sync-external-store: 1.5.0(react@19.1.1)

  '@reduxjs/toolkit@2.9.0(react-redux@9.2.0(@types/react@19.1.12)(react@19.1.1)(redux@5.0.1))(react@19.1.1)':
    dependencies:
      '@standard-schema/spec': 1.0.0
      '@standard-schema/utils': 0.3.0
      immer: 10.1.3
      redux: 5.0.1
      redux-thunk: 3.1.0(redux@5.0.1)
      reselect: 5.1.1
    optionalDependencies:
      react: 19.1.1
      react-redux: 9.2.0(@types/react@19.1.12)(react@19.1.1)(redux@5.0.1)

  '@remix-run/router@1.23.0': {}

  '@rolldown/pluginutils@1.0.0-beta.32': {}

  '@rollup/rollup-android-arm-eabi@4.50.0':
    optional: true

  '@rollup/rollup-android-arm64@4.50.0':
    optional: true

  '@rollup/rollup-darwin-arm64@4.50.0':
    optional: true

  '@rollup/rollup-darwin-x64@4.50.0':
    optional: true

  '@rollup/rollup-freebsd-arm64@4.50.0':
    optional: true

  '@rollup/rollup-freebsd-x64@4.50.0':
    optional: true

  '@rollup/rollup-linux-arm-gnueabihf@4.50.0':
    optional: true

  '@rollup/rollup-linux-arm-musleabihf@4.50.0':
    optional: true

  '@rollup/rollup-linux-arm64-gnu@4.50.0':
    optional: true

  '@rollup/rollup-linux-arm64-musl@4.50.0':
    optional: true

  '@rollup/rollup-linux-loongarch64-gnu@4.50.0':
    optional: true

  '@rollup/rollup-linux-ppc64-gnu@4.50.0':
    optional: true

  '@rollup/rollup-linux-riscv64-gnu@4.50.0':
    optional: true

  '@rollup/rollup-linux-riscv64-musl@4.50.0':
    optional: true

  '@rollup/rollup-linux-s390x-gnu@4.50.0':
    optional: true

  '@rollup/rollup-linux-x64-gnu@4.50.0':
    optional: true

  '@rollup/rollup-linux-x64-musl@4.50.0':
    optional: true

  '@rollup/rollup-openharmony-arm64@4.50.0':
    optional: true

  '@rollup/rollup-win32-arm64-msvc@4.50.0':
    optional: true

  '@rollup/rollup-win32-ia32-msvc@4.50.0':
    optional: true

  '@rollup/rollup-win32-x64-msvc@4.50.0':
    optional: true

  '@rx-state/core@0.1.4(rxjs@7.8.2)':
    dependencies:
      rxjs: 7.8.2

  '@stablelib/base64@2.0.1': {}

  '@stablelib/binary@2.0.1':
    dependencies:
      '@stablelib/int': 2.0.1

  '@stablelib/bytes@2.0.1': {}

  '@stablelib/int@2.0.1': {}

  '@stablelib/keyagreement@2.0.1':
    dependencies:
      '@stablelib/bytes': 2.0.1

  '@stablelib/random@2.0.1':
    dependencies:
      '@stablelib/binary': 2.0.1
      '@stablelib/wipe': 2.0.1

  '@stablelib/wipe@2.0.1': {}

  '@stablelib/x25519@2.0.1':
    dependencies:
      '@stablelib/keyagreement': 2.0.1
      '@stablelib/random': 2.0.1
      '@stablelib/wipe': 2.0.1

  '@standard-schema/spec@1.0.0': {}

  '@standard-schema/utils@0.3.0': {}

  '@swc/core-darwin-arm64@1.13.5':
    optional: true

  '@swc/core-darwin-x64@1.13.5':
    optional: true

  '@swc/core-linux-arm-gnueabihf@1.13.5':
    optional: true

  '@swc/core-linux-arm64-gnu@1.13.5':
    optional: true

  '@swc/core-linux-arm64-musl@1.13.5':
    optional: true

  '@swc/core-linux-x64-gnu@1.13.5':
    optional: true

  '@swc/core-linux-x64-musl@1.13.5':
    optional: true

  '@swc/core-win32-arm64-msvc@1.13.5':
    optional: true

  '@swc/core-win32-ia32-msvc@1.13.5':
    optional: true

  '@swc/core-win32-x64-msvc@1.13.5':
    optional: true

  '@swc/core@1.13.5':
    dependencies:
      '@swc/counter': 0.1.3
      '@swc/types': 0.1.24
    optionalDependencies:
      '@swc/core-darwin-arm64': 1.13.5
      '@swc/core-darwin-x64': 1.13.5
      '@swc/core-linux-arm-gnueabihf': 1.13.5
      '@swc/core-linux-arm64-gnu': 1.13.5
      '@swc/core-linux-arm64-musl': 1.13.5
      '@swc/core-linux-x64-gnu': 1.13.5
      '@swc/core-linux-x64-musl': 1.13.5
      '@swc/core-win32-arm64-msvc': 1.13.5
      '@swc/core-win32-ia32-msvc': 1.13.5
      '@swc/core-win32-x64-msvc': 1.13.5

  '@swc/counter@0.1.3': {}

  '@swc/types@0.1.24':
    dependencies:
      '@swc/counter': 0.1.3

  '@tanstack/query-core@5.86.0': {}

  '@tanstack/query-devtools@5.86.0': {}

  '@tanstack/react-query-devtools@5.86.0(@tanstack/react-query@5.86.0(react@19.1.1))(react@19.1.1)':
    dependencies:
      '@tanstack/query-devtools': 5.86.0
      '@tanstack/react-query': 5.86.0(react@19.1.1)
      react: 19.1.1

  '@tanstack/react-query@5.86.0(react@19.1.1)':
    dependencies:
      '@tanstack/query-core': 5.86.0
      react: 19.1.1

  '@tanstack/react-virtual@3.13.12(react-dom@19.1.1(react@19.1.1))(react@19.1.1)':
    dependencies:
      '@tanstack/virtual-core': 3.13.12
      react: 19.1.1
      react-dom: 19.1.1(react@19.1.1)

  '@tanstack/virtual-core@3.13.12': {}

  '@types/byte-size@8.1.2': {}

  '@types/d3-array@3.2.1': {}

  '@types/d3-color@3.1.3': {}

  '@types/d3-ease@3.0.2': {}

  '@types/d3-interpolate@3.0.4':
    dependencies:
      '@types/d3-color': 3.1.3

  '@types/d3-path@3.1.1': {}

  '@types/d3-scale@4.0.9':
    dependencies:
      '@types/d3-time': 3.0.4

  '@types/d3-shape@3.1.7':
    dependencies:
      '@types/d3-path': 3.1.1

  '@types/d3-time@3.0.4': {}

  '@types/d3-timer@3.0.2': {}

  '@types/debug@4.1.12':
    dependencies:
      '@types/ms': 2.1.0

  '@types/estree-jsx@1.0.5':
    dependencies:
      '@types/estree': 1.0.8

  '@types/estree@1.0.8': {}

  '@types/file-saver@2.0.7': {}

  '@types/hast@3.0.4':
    dependencies:
      '@types/unist': 3.0.3

  '@types/history@4.7.11': {}

  '@types/humanize-duration@3.27.4': {}

  '@types/lodash-es@4.17.12':
    dependencies:
      '@types/lodash': 4.17.20

  '@types/lodash@4.17.20': {}

  '@types/mdast@4.0.4':
    dependencies:
      '@types/unist': 3.0.3

  '@types/minimist@1.2.5': {}

  '@types/ms@2.1.0': {}

  '@types/node@24.3.1':
    dependencies:
      undici-types: 7.10.0

  '@types/normalize-package-data@2.4.4': {}

  '@types/parse-json@4.0.2': {}

  '@types/qs@6.14.0': {}

  '@types/react-dom@19.1.9(@types/react@19.1.12)':
    dependencies:
      '@types/react': 19.1.12

  '@types/react-router-dom@5.3.3':
    dependencies:
      '@types/history': 4.7.11
      '@types/react': 19.1.12
      '@types/react-router': 5.1.20

  '@types/react-router@5.1.20':
    dependencies:
      '@types/history': 4.7.11
      '@types/react': 19.1.12

  '@types/react@19.1.12':
    dependencies:
      csstype: 3.1.3

  '@types/unist@2.0.11': {}

  '@types/unist@3.0.3': {}

  '@types/use-sync-external-store@0.0.6': {}

  '@ungap/structured-clone@1.3.0': {}

  '@use-gesture/core@10.3.1': {}

  '@use-gesture/react@10.3.1(react@19.1.1)':
    dependencies:
      '@use-gesture/core': 10.3.1
      react: 19.1.1

  '@vitejs/plugin-react-swc@4.0.1(vite@7.1.4(@types/node@24.3.1)(jiti@2.4.2)(sass@1.70.0)(terser@5.37.0)(yaml@2.6.1))':
    dependencies:
      '@rolldown/pluginutils': 1.0.0-beta.32
      '@swc/core': 1.13.5
      vite: 7.1.4(@types/node@24.3.1)(jiti@2.4.2)(sass@1.70.0)(terser@5.37.0)(yaml@2.6.1)
    transitivePeerDependencies:
      - '@swc/helpers'

  JSONStream@1.3.5:
    dependencies:
      jsonparse: 1.3.1
      through: 2.3.8

  acorn@8.15.0:
    optional: true

  acorn@8.15.0:
    optional: true

  add-stream@1.0.0: {}

  ansi-regex@5.0.1: {}

  ansi-styles@3.2.1:
    dependencies:
      color-convert: 1.9.3

  ansi-styles@4.3.0:
    dependencies:
      color-convert: 2.0.1

  anymatch@3.1.3:
    dependencies:
      normalize-path: 3.0.0
      picomatch: 2.3.1

  array-ify@1.0.0: {}

  arrify@1.0.1: {}

  asynckit@0.4.0: {}

  autoprefixer@10.4.21(postcss@8.5.6):
    dependencies:
      browserslist: 4.25.4
      caniuse-lite: 1.0.30001739
      fraction.js: 4.3.7
      normalize-range: 0.1.2
      picocolors: 1.1.1
      postcss: 8.5.6
      postcss-value-parser: 4.2.0

  axios@1.11.0:
    dependencies:
<<<<<<< HEAD
      follow-redirects: 1.15.11
=======
      possible-typed-array-names: 1.1.0

  axe-core@4.10.3: {}

  axios@1.9.0:
    dependencies:
      follow-redirects: 1.15.9
>>>>>>> e2e90668
      form-data: 4.0.4
      proxy-from-env: 1.1.0
    transitivePeerDependencies:
      - debug

  babel-plugin-macros@3.1.0:
    dependencies:
      '@babel/runtime': 7.28.3
      cosmiconfig: 7.1.0
      resolve: 1.22.10

  bail@2.0.2: {}

  balanced-match@1.0.2: {}

  bignumber.js@9.3.1: {}

  binary-extensions@2.3.0: {}

  brace-expansion@1.1.12:
    dependencies:
      balanced-match: 1.0.2
      concat-map: 0.0.1

  braces@3.0.3:
    dependencies:
      fill-range: 7.1.1

  browserslist@4.25.4:
    dependencies:
      caniuse-lite: 1.0.30001739
      electron-to-chromium: 1.5.214
      node-releases: 2.0.19
      update-browserslist-db: 1.1.3(browserslist@4.25.4)

  buffer-from@1.1.2: {}

  byte-size@9.0.1: {}

  call-bind-apply-helpers@1.0.2:
    dependencies:
      es-errors: 1.3.0
      function-bind: 1.1.2

  call-bound@1.0.4:
    dependencies:
      call-bind-apply-helpers: 1.0.2
      get-intrinsic: 1.3.0

  callsites@3.1.0: {}

  camelcase-keys@6.2.2:
    dependencies:
      camelcase: 5.3.1
      map-obj: 4.3.0
      quick-lru: 4.0.1

  camelcase@5.3.1: {}

  caniuse-lite@1.0.30001739: {}

  ccount@2.0.1: {}

  chalk@2.4.2:
    dependencies:
      ansi-styles: 3.2.1
      escape-string-regexp: 1.0.5
      supports-color: 5.5.0

  chalk@4.1.2:
    dependencies:
      ansi-styles: 4.3.0
      supports-color: 7.2.0

  character-entities-html4@2.1.0: {}

  character-entities-legacy@3.0.0: {}

  character-entities@2.0.2: {}

  character-reference-invalid@2.0.1: {}

  chokidar@3.6.0:
    dependencies:
      anymatch: 3.1.3
      braces: 3.0.3
      glob-parent: 5.1.2
      is-binary-path: 2.1.0
      is-glob: 4.0.3
      normalize-path: 3.0.0
      readdirp: 3.6.0
    optionalDependencies:
      fsevents: 2.3.3

  classnames@2.5.1: {}

  cliui@6.0.0:
    dependencies:
      string-width: 4.2.3
      strip-ansi: 6.0.1
      wrap-ansi: 6.2.0

  cliui@7.0.4:
    dependencies:
      string-width: 4.2.3
      strip-ansi: 6.0.1
      wrap-ansi: 7.0.0

  cliui@8.0.1:
    dependencies:
      string-width: 4.2.3
      strip-ansi: 6.0.1
      wrap-ansi: 7.0.0

  clsx@2.1.1: {}

  color-convert@1.9.3:
    dependencies:
      color-name: 1.1.3

  color-convert@2.0.1:
    dependencies:
      color-name: 1.1.4

  color-name@1.1.3: {}

  color-name@1.1.4: {}

  combined-stream@1.0.8:
    dependencies:
      delayed-stream: 1.0.0

  comma-separated-tokens@2.0.3: {}

  commander@2.20.3:
    optional: true

  compare-func@2.0.0:
    dependencies:
      array-ify: 1.0.0
      dot-prop: 5.3.0

  concat-map@0.0.1: {}

  concat-stream@2.0.0:
    dependencies:
      buffer-from: 1.1.2
      inherits: 2.0.4
      readable-stream: 3.6.2
      typedarray: 0.0.6

  concurrently@9.2.1:
    dependencies:
      chalk: 4.1.2
      rxjs: 7.8.2
      shell-quote: 1.8.3
      supports-color: 8.1.1
      tree-kill: 1.2.2
      yargs: 17.7.2

  conventional-changelog-angular@5.0.13:
    dependencies:
      compare-func: 2.0.0
      q: 1.5.1

  conventional-changelog-atom@2.0.8:
    dependencies:
      q: 1.5.1

  conventional-changelog-codemirror@2.0.8:
    dependencies:
      q: 1.5.1

  conventional-changelog-config-spec@2.1.0: {}

  conventional-changelog-conventionalcommits@4.6.3:
    dependencies:
      compare-func: 2.0.0
      lodash: 4.17.21
      q: 1.5.1

  conventional-changelog-core@4.2.4:
    dependencies:
      add-stream: 1.0.0
      conventional-changelog-writer: 5.0.1
      conventional-commits-parser: 3.2.4
      dateformat: 3.0.3
      get-pkg-repo: 4.2.1
      git-raw-commits: 2.0.11
      git-remote-origin-url: 2.0.0
      git-semver-tags: 4.1.1
      lodash: 4.17.21
      normalize-package-data: 3.0.3
      q: 1.5.1
      read-pkg: 3.0.0
      read-pkg-up: 3.0.0
      through2: 4.0.2

  conventional-changelog-ember@2.0.9:
    dependencies:
      q: 1.5.1

  conventional-changelog-eslint@3.0.9:
    dependencies:
      q: 1.5.1

  conventional-changelog-express@2.0.6:
    dependencies:
      q: 1.5.1

  conventional-changelog-jquery@3.0.11:
    dependencies:
      q: 1.5.1

  conventional-changelog-jshint@2.0.9:
    dependencies:
      compare-func: 2.0.0
      q: 1.5.1

  conventional-changelog-preset-loader@2.3.4: {}

  conventional-changelog-writer@5.0.1:
    dependencies:
      conventional-commits-filter: 2.0.7
      dateformat: 3.0.3
      handlebars: 4.7.8
      json-stringify-safe: 5.0.1
      lodash: 4.17.21
      meow: 8.1.2
      semver: 6.3.1
      split: 1.0.1
      through2: 4.0.2

  conventional-changelog@3.1.25:
    dependencies:
      conventional-changelog-angular: 5.0.13
      conventional-changelog-atom: 2.0.8
      conventional-changelog-codemirror: 2.0.8
      conventional-changelog-conventionalcommits: 4.6.3
      conventional-changelog-core: 4.2.4
      conventional-changelog-ember: 2.0.9
      conventional-changelog-eslint: 3.0.9
      conventional-changelog-express: 2.0.6
      conventional-changelog-jquery: 3.0.11
      conventional-changelog-jshint: 2.0.9
      conventional-changelog-preset-loader: 2.3.4

  conventional-commits-filter@2.0.7:
    dependencies:
      lodash.ismatch: 4.4.0
      modify-values: 1.0.1

  conventional-commits-parser@3.2.4:
    dependencies:
      JSONStream: 1.3.5
      is-text-path: 1.0.1
      lodash: 4.17.21
      meow: 8.1.2
      split2: 3.2.2
      through2: 4.0.2

  conventional-recommended-bump@6.1.0:
    dependencies:
      concat-stream: 2.0.0
      conventional-changelog-preset-loader: 2.3.4
      conventional-commits-filter: 2.0.7
      conventional-commits-parser: 3.2.4
      git-raw-commits: 2.0.11
      git-semver-tags: 4.1.1
      meow: 8.1.2
      q: 1.5.1

  convert-source-map@1.9.0: {}

  convert-source-map@2.0.0: {}

  core-util-is@1.0.3: {}

  cosmiconfig@7.1.0:
    dependencies:
      '@types/parse-json': 4.0.2
      import-fresh: 3.3.1
      parse-json: 5.2.0
      path-type: 4.0.0
      yaml: 1.10.2

  csstype@3.1.3: {}

  d3-array@3.2.4:
    dependencies:
      internmap: 2.0.3

  d3-color@3.1.0: {}

  d3-ease@3.0.1: {}

  d3-format@3.1.0: {}

  d3-interpolate@3.0.1:
    dependencies:
      d3-color: 3.1.0

  d3-path@3.1.0: {}

  d3-scale@4.0.2:
    dependencies:
      d3-array: 3.2.4
      d3-format: 3.1.0
      d3-interpolate: 3.0.1
      d3-time: 3.1.0
      d3-time-format: 4.1.0

  d3-shape@3.2.0:
    dependencies:
      d3-path: 3.1.0

  d3-time-format@4.1.0:
    dependencies:
      d3-time: 3.1.0

  d3-time@3.1.0:
    dependencies:
      d3-array: 3.2.4

  d3-timer@3.0.1: {}

  dargs@7.0.0: {}

  date-fns@4.1.0: {}

  dateformat@3.0.3: {}

  dayjs@1.11.18: {}

  debug@4.4.1:
    dependencies:
      ms: 2.1.3

  decamelize-keys@1.1.1:
    dependencies:
      decamelize: 1.2.0
      map-obj: 1.0.1

  decamelize@1.2.0: {}

  decimal.js-light@2.5.1: {}

  decode-named-character-reference@1.2.0:
    dependencies:
      character-entities: 2.0.2

  deepmerge-ts@7.1.5: {}

  delayed-stream@1.0.0: {}

  dequal@2.0.3: {}

  detect-browser@5.3.0: {}

  detect-indent@6.1.0: {}

  detect-newline@3.1.0: {}

  devlop@1.1.0:
    dependencies:
      dequal: 2.0.3

  dice-coefficient@2.1.1:
    dependencies:
      n-gram: 2.0.2

  dijkstrajs@1.0.3: {}

  dom-serializer@2.0.0:
    dependencies:
      domelementtype: 2.3.0
      domhandler: 5.0.3
      entities: 4.5.0

  domelementtype@2.3.0: {}

  domhandler@5.0.3:
    dependencies:
      domelementtype: 2.3.0

  domutils@3.2.2:
    dependencies:
      dom-serializer: 2.0.0
      domelementtype: 2.3.0
      domhandler: 5.0.3

  dot-prop@5.3.0:
    dependencies:
      is-obj: 2.0.0

  dotenv@17.2.2: {}

  dotgitignore@2.1.0:
    dependencies:
      find-up: 3.0.0
      minimatch: 3.1.2

  dunder-proto@1.0.1:
    dependencies:
      call-bind-apply-helpers: 1.0.2
      es-errors: 1.3.0
      gopd: 1.2.0

  electron-to-chromium@1.5.214: {}

  emoji-regex@8.0.0: {}

  entities@4.5.0: {}

  entities@6.0.1: {}

  error-ex@1.3.2:
    dependencies:
      is-arrayish: 0.2.1

  es-define-property@1.0.1: {}

  es-errors@1.3.0: {}

  es-object-atoms@1.1.1:
    dependencies:
      es-errors: 1.3.0

  es-set-tostringtag@2.1.0:
    dependencies:
      es-errors: 1.3.0
      get-intrinsic: 1.3.0
      has-tostringtag: 1.0.2
      hasown: 2.0.2

  es-toolkit@1.39.10: {}

  esbuild@0.25.9:
    optionalDependencies:
      '@esbuild/aix-ppc64': 0.25.9
      '@esbuild/android-arm': 0.25.9
      '@esbuild/android-arm64': 0.25.9
      '@esbuild/android-x64': 0.25.9
      '@esbuild/darwin-arm64': 0.25.9
      '@esbuild/darwin-x64': 0.25.9
      '@esbuild/freebsd-arm64': 0.25.9
      '@esbuild/freebsd-x64': 0.25.9
      '@esbuild/linux-arm': 0.25.9
      '@esbuild/linux-arm64': 0.25.9
      '@esbuild/linux-ia32': 0.25.9
      '@esbuild/linux-loong64': 0.25.9
      '@esbuild/linux-mips64el': 0.25.9
      '@esbuild/linux-ppc64': 0.25.9
      '@esbuild/linux-riscv64': 0.25.9
      '@esbuild/linux-s390x': 0.25.9
      '@esbuild/linux-x64': 0.25.9
      '@esbuild/netbsd-arm64': 0.25.9
      '@esbuild/netbsd-x64': 0.25.9
      '@esbuild/openbsd-arm64': 0.25.9
      '@esbuild/openbsd-x64': 0.25.9
      '@esbuild/openharmony-arm64': 0.25.9
      '@esbuild/sunos-x64': 0.25.9
      '@esbuild/win32-arm64': 0.25.9
      '@esbuild/win32-ia32': 0.25.9
      '@esbuild/win32-x64': 0.25.9

  escalade@3.2.0: {}

  escape-string-regexp@1.0.5: {}

  escape-string-regexp@4.0.0: {}

  estree-util-is-identifier-name@3.0.0: {}

  eventemitter3@5.0.1: {}

  events@3.3.0: {}

  extend@3.0.2: {}

  fast-deep-equal@3.1.3: {}

  fdir@6.5.0(picomatch@4.0.3):
    optionalDependencies:
      picomatch: 4.0.3

  figures@3.2.0:
    dependencies:
      escape-string-regexp: 1.0.5

  file-saver@2.0.5: {}

  fill-range@7.1.1:
    dependencies:
      to-regex-range: 5.0.1

  find-root@1.1.0: {}

  find-up@2.1.0:
    dependencies:
      locate-path: 2.0.0

  find-up@3.0.0:
    dependencies:
      locate-path: 3.0.0

  find-up@4.1.0:
    dependencies:
      locate-path: 5.0.0
      path-exists: 4.0.0

  find-up@5.0.0:
    dependencies:
      locate-path: 6.0.0
      path-exists: 4.0.0

  follow-redirects@1.15.11: {}

  form-data@4.0.4:
    dependencies:
      asynckit: 0.4.0
      combined-stream: 1.0.8
      es-set-tostringtag: 2.1.0
      hasown: 2.0.2
      mime-types: 2.1.35

  fraction.js@4.3.7: {}

  framer-motion@12.23.12(@emotion/is-prop-valid@1.3.1)(react-dom@19.1.1(react@19.1.1))(react@19.1.1):
    dependencies:
      motion-dom: 12.23.12
      motion-utils: 12.23.6
      tslib: 2.8.1
    optionalDependencies:
      '@emotion/is-prop-valid': 1.3.1
      react: 19.1.1
      react-dom: 19.1.1(react@19.1.1)

  fsevents@2.3.3:
    optional: true

  function-bind@1.1.2: {}

  fuse.js@7.1.0: {}

  gensync@1.0.0-beta.2: {}

  get-caller-file@2.0.5: {}

  get-intrinsic@1.3.0:
    dependencies:
      call-bind-apply-helpers: 1.0.2
      es-define-property: 1.0.1
      es-errors: 1.3.0
      es-object-atoms: 1.1.1
      function-bind: 1.1.2
      get-proto: 1.0.1
      gopd: 1.2.0
      has-symbols: 1.1.0
      hasown: 2.0.2
      math-intrinsics: 1.1.0

  get-pkg-repo@4.2.1:
    dependencies:
      '@hutson/parse-repository-url': 3.0.2
      hosted-git-info: 4.1.0
      through2: 2.0.5
      yargs: 16.2.0

  get-proto@1.0.1:
    dependencies:
      dunder-proto: 1.0.1
      es-object-atoms: 1.1.1

  get-text-width@1.0.3: {}

  git-raw-commits@2.0.11:
    dependencies:
      dargs: 7.0.0
      lodash: 4.17.21
      meow: 8.1.2
      split2: 3.2.2
      through2: 4.0.2

  git-remote-origin-url@2.0.0:
    dependencies:
      gitconfiglocal: 1.0.0
      pify: 2.3.0

  git-semver-tags@4.1.1:
    dependencies:
      meow: 8.1.2
      semver: 6.3.1

  gitconfiglocal@1.0.0:
    dependencies:
      ini: 1.3.8

  glob-parent@5.1.2:
    dependencies:
      is-glob: 4.0.3

  globals@16.3.0: {}

  gopd@1.2.0: {}

  graceful-fs@4.2.11: {}

  handlebars@4.7.8:
    dependencies:
      minimist: 1.2.8
      neo-async: 2.6.2
      source-map: 0.6.1
      wordwrap: 1.0.0
    optionalDependencies:
      uglify-js: 3.19.3

  hard-rejection@2.1.0: {}

  has-flag@3.0.0: {}

  has-flag@4.0.0: {}

  has-symbols@1.1.0: {}

  has-tostringtag@1.0.2:
    dependencies:
      has-symbols: 1.1.0

  hasown@2.0.2:
    dependencies:
      function-bind: 1.1.2

  hast-util-from-parse5@8.0.3:
    dependencies:
      '@types/hast': 3.0.4
      '@types/unist': 3.0.3
      devlop: 1.1.0
      hastscript: 9.0.1
      property-information: 7.1.0
      vfile: 6.0.3
      vfile-location: 5.0.3
      web-namespaces: 2.0.1

  hast-util-is-element@3.0.0:
    dependencies:
      '@types/hast': 3.0.4

  hast-util-parse-selector@4.0.0:
    dependencies:
      '@types/hast': 3.0.4

  hast-util-raw@9.1.0:
    dependencies:
      '@types/hast': 3.0.4
      '@types/unist': 3.0.3
      '@ungap/structured-clone': 1.3.0
      hast-util-from-parse5: 8.0.3
      hast-util-to-parse5: 8.0.0
      html-void-elements: 3.0.0
      mdast-util-to-hast: 13.2.0
      parse5: 7.3.0
      unist-util-position: 5.0.0
      unist-util-visit: 5.0.0
      vfile: 6.0.3
      web-namespaces: 2.0.1
      zwitch: 2.0.4

  hast-util-sanitize@5.0.2:
    dependencies:
      '@types/hast': 3.0.4
      '@ungap/structured-clone': 1.3.0
      unist-util-position: 5.0.0

  hast-util-to-jsx-runtime@2.3.6:
    dependencies:
      '@types/estree': 1.0.8
      '@types/hast': 3.0.4
      '@types/unist': 3.0.3
      comma-separated-tokens: 2.0.3
      devlop: 1.1.0
      estree-util-is-identifier-name: 3.0.0
      hast-util-whitespace: 3.0.0
      mdast-util-mdx-expression: 2.0.1
      mdast-util-mdx-jsx: 3.2.0
      mdast-util-mdxjs-esm: 2.0.1
      property-information: 7.1.0
      space-separated-tokens: 2.0.2
      style-to-js: 1.1.17
      unist-util-position: 5.0.0
      vfile-message: 4.0.3
    transitivePeerDependencies:
      - supports-color

  hast-util-to-parse5@8.0.0:
    dependencies:
      '@types/hast': 3.0.4
      comma-separated-tokens: 2.0.3
      devlop: 1.1.0
      property-information: 6.5.0
      space-separated-tokens: 2.0.2
      web-namespaces: 2.0.1
      zwitch: 2.0.4

  hast-util-whitespace@3.0.0:
    dependencies:
      '@types/hast': 3.0.4

  hastscript@9.0.1:
    dependencies:
      '@types/hast': 3.0.4
      comma-separated-tokens: 2.0.3
      hast-util-parse-selector: 4.0.0
      property-information: 7.1.0
      space-separated-tokens: 2.0.2

  hex-rgb@5.0.0: {}

  hoist-non-react-statics@3.3.2:
    dependencies:
      react-is: 16.13.1

  hosted-git-info@2.8.9: {}

  hosted-git-info@4.1.0:
    dependencies:
      lru-cache: 6.0.0

  html-dom-parser@5.1.1:
    dependencies:
      domhandler: 5.0.3
      htmlparser2: 10.0.0

  html-react-parser@5.2.6(@types/react@19.1.12)(react@19.1.1):
    dependencies:
      domhandler: 5.0.3
      html-dom-parser: 5.1.1
      react: 19.1.1
      react-property: 2.0.2
      style-to-js: 1.1.17
    optionalDependencies:
      '@types/react': 19.1.12

  html-url-attributes@3.0.1: {}

  html-void-elements@3.0.0: {}

  htmlparser2@10.0.0:
    dependencies:
      domelementtype: 2.3.0
      domhandler: 5.0.3
      domutils: 3.2.2
      entities: 6.0.1

  humanize-duration@3.33.0: {}

  immer@10.1.3: {}

  immutable@4.3.7: {}

  import-fresh@3.3.1:
    dependencies:
      parent-module: 1.0.1
      resolve-from: 4.0.0

  indent-string@4.0.0: {}

  inherits@2.0.4: {}

  ini@1.3.8: {}

  inline-style-parser@0.2.4: {}

  internmap@2.0.3: {}

  ipaddr.js@2.2.0: {}

  is-absolute-url@4.0.1: {}

  is-alphabetical@2.0.1: {}

  is-alphanumerical@2.0.1:
    dependencies:
      is-alphabetical: 2.0.1
      is-decimal: 2.0.1

  is-arrayish@0.2.1: {}

  is-binary-path@2.1.0:
    dependencies:
      binary-extensions: 2.3.0

  is-core-module@2.16.1:
    dependencies:
      hasown: 2.0.2

  is-decimal@2.0.1: {}

  is-extglob@2.1.1: {}

  is-fullwidth-code-point@3.0.0: {}

  is-glob@4.0.3:
    dependencies:
      is-extglob: 2.1.1

  is-hexadecimal@2.0.1: {}

  is-number@7.0.0: {}

  is-obj@2.0.0: {}

  is-plain-obj@1.1.0: {}

  is-plain-obj@4.1.0: {}

  is-text-path@1.0.1:
    dependencies:
      text-extensions: 1.9.0

  isarray@1.0.0: {}

  itertools@2.4.1: {}

  jiti@2.4.2:
    optional: true

  js-base64@3.7.8: {}

  js-tokens@4.0.0: {}

  jsesc@3.1.0: {}

  json-parse-better-errors@1.0.2: {}

  json-parse-even-better-errors@2.3.1: {}

  json-stringify-safe@5.0.1: {}

  json5@2.2.3: {}

  jsonparse@1.3.1: {}

  kind-of@6.0.3: {}

  lines-and-columns@1.2.4: {}

  little-state-machine@4.8.1(react@19.1.1):
    dependencies:
      react: 19.1.1

  load-json-file@4.0.0:
    dependencies:
      graceful-fs: 4.2.11
      parse-json: 4.0.0
      pify: 3.0.0
      strip-bom: 3.0.0

  locate-path@2.0.0:
    dependencies:
      p-locate: 2.0.0
      path-exists: 3.0.0

  locate-path@3.0.0:
    dependencies:
      p-locate: 3.0.0
      path-exists: 3.0.0

  locate-path@5.0.0:
    dependencies:
      p-locate: 4.1.0

  locate-path@6.0.0:
    dependencies:
      p-locate: 5.0.0

  lodash-es@4.17.21: {}

  lodash.ismatch@4.4.0: {}

  lodash@4.17.21: {}

  longest-streak@3.1.0: {}

  loose-envify@1.4.0:
    dependencies:
      js-tokens: 4.0.0

  lru-cache@5.1.1:
    dependencies:
      yallist: 3.1.1

  lru-cache@6.0.0:
    dependencies:
      yallist: 4.0.0

  map-obj@1.0.1: {}

  map-obj@4.3.0: {}

  math-intrinsics@1.1.0: {}

  mdast-util-from-markdown@2.0.2:
    dependencies:
      '@types/mdast': 4.0.4
      '@types/unist': 3.0.3
      decode-named-character-reference: 1.2.0
      devlop: 1.1.0
      mdast-util-to-string: 4.0.0
      micromark: 4.0.2
      micromark-util-decode-numeric-character-reference: 2.0.2
      micromark-util-decode-string: 2.0.1
      micromark-util-normalize-identifier: 2.0.1
      micromark-util-symbol: 2.0.1
      micromark-util-types: 2.0.2
      unist-util-stringify-position: 4.0.0
    transitivePeerDependencies:
      - supports-color

  mdast-util-mdx-expression@2.0.1:
    dependencies:
      '@types/estree-jsx': 1.0.5
      '@types/hast': 3.0.4
      '@types/mdast': 4.0.4
      devlop: 1.1.0
      mdast-util-from-markdown: 2.0.2
      mdast-util-to-markdown: 2.1.2
    transitivePeerDependencies:
      - supports-color

  mdast-util-mdx-jsx@3.2.0:
    dependencies:
      '@types/estree-jsx': 1.0.5
      '@types/hast': 3.0.4
      '@types/mdast': 4.0.4
      '@types/unist': 3.0.3
      ccount: 2.0.1
      devlop: 1.1.0
      mdast-util-from-markdown: 2.0.2
      mdast-util-to-markdown: 2.1.2
      parse-entities: 4.0.2
      stringify-entities: 4.0.4
      unist-util-stringify-position: 4.0.0
      vfile-message: 4.0.3
    transitivePeerDependencies:
      - supports-color

  mdast-util-mdxjs-esm@2.0.1:
    dependencies:
      '@types/estree-jsx': 1.0.5
      '@types/hast': 3.0.4
      '@types/mdast': 4.0.4
      devlop: 1.1.0
      mdast-util-from-markdown: 2.0.2
      mdast-util-to-markdown: 2.1.2
    transitivePeerDependencies:
      - supports-color

  mdast-util-phrasing@4.1.0:
    dependencies:
      '@types/mdast': 4.0.4
      unist-util-is: 6.0.0

  mdast-util-to-hast@13.2.0:
    dependencies:
      '@types/hast': 3.0.4
      '@types/mdast': 4.0.4
      '@ungap/structured-clone': 1.3.0
      devlop: 1.1.0
      micromark-util-sanitize-uri: 2.0.1
      trim-lines: 3.0.1
      unist-util-position: 5.0.0
      unist-util-visit: 5.0.0
      vfile: 6.0.3

  mdast-util-to-markdown@2.1.2:
    dependencies:
      '@types/mdast': 4.0.4
      '@types/unist': 3.0.3
      longest-streak: 3.1.0
      mdast-util-phrasing: 4.1.0
      mdast-util-to-string: 4.0.0
      micromark-util-classify-character: 2.0.1
      micromark-util-decode-string: 2.0.1
      unist-util-visit: 5.0.0
      zwitch: 2.0.4

  mdast-util-to-string@4.0.0:
    dependencies:
      '@types/mdast': 4.0.4

  meow@8.1.2:
    dependencies:
      '@types/minimist': 1.2.5
      camelcase-keys: 6.2.2
      decamelize-keys: 1.1.1
      hard-rejection: 2.1.0
      minimist-options: 4.1.0
      normalize-package-data: 3.0.3
      read-pkg-up: 7.0.1
      redent: 3.0.0
      trim-newlines: 3.0.1
      type-fest: 0.18.1
      yargs-parser: 20.2.9

  merge-refs@2.0.0(@types/react@19.1.12):
    optionalDependencies:
      '@types/react': 19.1.12

  micromark-core-commonmark@2.0.3:
    dependencies:
      decode-named-character-reference: 1.2.0
      devlop: 1.1.0
      micromark-factory-destination: 2.0.1
      micromark-factory-label: 2.0.1
      micromark-factory-space: 2.0.1
      micromark-factory-title: 2.0.1
      micromark-factory-whitespace: 2.0.1
      micromark-util-character: 2.1.1
      micromark-util-chunked: 2.0.1
      micromark-util-classify-character: 2.0.1
      micromark-util-html-tag-name: 2.0.1
      micromark-util-normalize-identifier: 2.0.1
      micromark-util-resolve-all: 2.0.1
      micromark-util-subtokenize: 2.1.0
      micromark-util-symbol: 2.0.1
      micromark-util-types: 2.0.2

  micromark-factory-destination@2.0.1:
    dependencies:
      micromark-util-character: 2.1.1
      micromark-util-symbol: 2.0.1
      micromark-util-types: 2.0.2

  micromark-factory-label@2.0.1:
    dependencies:
      devlop: 1.1.0
      micromark-util-character: 2.1.1
      micromark-util-symbol: 2.0.1
      micromark-util-types: 2.0.2

  micromark-factory-space@2.0.1:
    dependencies:
      micromark-util-character: 2.1.1
      micromark-util-types: 2.0.2

  micromark-factory-title@2.0.1:
    dependencies:
      micromark-factory-space: 2.0.1
      micromark-util-character: 2.1.1
      micromark-util-symbol: 2.0.1
      micromark-util-types: 2.0.2

  micromark-factory-whitespace@2.0.1:
    dependencies:
      micromark-factory-space: 2.0.1
      micromark-util-character: 2.1.1
      micromark-util-symbol: 2.0.1
      micromark-util-types: 2.0.2

  micromark-util-character@2.1.1:
    dependencies:
      micromark-util-symbol: 2.0.1
      micromark-util-types: 2.0.2

  micromark-util-chunked@2.0.1:
    dependencies:
      micromark-util-symbol: 2.0.1

  micromark-util-classify-character@2.0.1:
    dependencies:
      micromark-util-character: 2.1.1
      micromark-util-symbol: 2.0.1
      micromark-util-types: 2.0.2

  micromark-util-combine-extensions@2.0.1:
    dependencies:
      micromark-util-chunked: 2.0.1
      micromark-util-types: 2.0.2

  micromark-util-decode-numeric-character-reference@2.0.2:
    dependencies:
      micromark-util-symbol: 2.0.1

  micromark-util-decode-string@2.0.1:
    dependencies:
      decode-named-character-reference: 1.2.0
      micromark-util-character: 2.1.1
      micromark-util-decode-numeric-character-reference: 2.0.2
      micromark-util-symbol: 2.0.1

  micromark-util-encode@2.0.1: {}

  micromark-util-html-tag-name@2.0.1: {}

  micromark-util-normalize-identifier@2.0.1:
    dependencies:
      micromark-util-symbol: 2.0.1

  micromark-util-resolve-all@2.0.1:
    dependencies:
      micromark-util-types: 2.0.2

  micromark-util-sanitize-uri@2.0.1:
    dependencies:
      micromark-util-character: 2.1.1
      micromark-util-encode: 2.0.1
      micromark-util-symbol: 2.0.1

  micromark-util-subtokenize@2.1.0:
    dependencies:
      devlop: 1.1.0
      micromark-util-chunked: 2.0.1
      micromark-util-symbol: 2.0.1
      micromark-util-types: 2.0.2

  micromark-util-symbol@2.0.1: {}

  micromark-util-types@2.0.2: {}

  micromark@4.0.2:
    dependencies:
      '@types/debug': 4.1.12
      debug: 4.4.1
      decode-named-character-reference: 1.2.0
      devlop: 1.1.0
      micromark-core-commonmark: 2.0.3
      micromark-factory-space: 2.0.1
      micromark-util-character: 2.1.1
      micromark-util-chunked: 2.0.1
      micromark-util-combine-extensions: 2.0.1
      micromark-util-decode-numeric-character-reference: 2.0.2
      micromark-util-encode: 2.0.1
      micromark-util-normalize-identifier: 2.0.1
      micromark-util-resolve-all: 2.0.1
      micromark-util-sanitize-uri: 2.0.1
      micromark-util-subtokenize: 2.1.0
      micromark-util-symbol: 2.0.1
      micromark-util-types: 2.0.2
    transitivePeerDependencies:
      - supports-color

  millify@6.1.0:
    dependencies:
      yargs: 17.7.2

  mime-db@1.52.0: {}

  mime-types@2.1.35:
    dependencies:
      mime-db: 1.52.0

  min-indent@1.0.1: {}

  minimatch@3.1.2:
    dependencies:
      brace-expansion: 1.1.12

  minimist-options@4.1.0:
    dependencies:
      arrify: 1.0.1
      is-plain-obj: 1.1.0
      kind-of: 6.0.3

  minimist@1.2.8: {}

  modify-values@1.0.1: {}

  motion-dom@12.23.12:
    dependencies:
      motion-utils: 12.23.6

  motion-utils@12.23.6: {}

  motion@12.23.12(@emotion/is-prop-valid@1.3.1)(react-dom@19.1.1(react@19.1.1))(react@19.1.1):
    dependencies:
      framer-motion: 12.23.12(@emotion/is-prop-valid@1.3.1)(react-dom@19.1.1(react@19.1.1))(react@19.1.1)
      tslib: 2.8.1
    optionalDependencies:
      '@emotion/is-prop-valid': 1.3.1
      react: 19.1.1
      react-dom: 19.1.1(react@19.1.1)

  ms@2.1.3: {}

  n-gram@2.0.2: {}

  nanoid@3.3.11: {}

  neo-async@2.6.2: {}

  node-releases@2.0.19: {}

  normalize-package-data@2.5.0:
    dependencies:
      hosted-git-info: 2.8.9
      resolve: 1.22.10
      semver: 5.7.2
      validate-npm-package-license: 3.0.4

  normalize-package-data@3.0.3:
    dependencies:
      hosted-git-info: 4.1.0
      is-core-module: 2.16.1
      semver: 7.7.2
      validate-npm-package-license: 3.0.4

  normalize-path@3.0.0: {}

  normalize-range@0.1.2: {}

  numbro@2.5.0:
    dependencies:
      bignumber.js: 9.3.1

  object-assign@4.1.1: {}

  object-inspect@1.13.4: {}

  p-limit@1.3.0:
    dependencies:
      p-try: 1.0.0

  p-limit@2.3.0:
    dependencies:
      p-try: 2.2.0

  p-limit@3.1.0:
    dependencies:
      yocto-queue: 0.1.0

  p-locate@2.0.0:
    dependencies:
      p-limit: 1.3.0

  p-locate@3.0.0:
    dependencies:
      p-limit: 2.3.0

  p-locate@4.1.0:
    dependencies:
      p-limit: 2.3.0

  p-locate@5.0.0:
    dependencies:
      p-limit: 3.1.0

  p-try@1.0.0: {}

  p-try@2.2.0: {}

  parent-module@1.0.1:
    dependencies:
      callsites: 3.1.0

  parse-entities@4.0.2:
    dependencies:
      '@types/unist': 2.0.11
      character-entities-legacy: 3.0.0
      character-reference-invalid: 2.0.1
      decode-named-character-reference: 1.2.0
      is-alphanumerical: 2.0.1
      is-decimal: 2.0.1
      is-hexadecimal: 2.0.1

  parse-json@4.0.0:
    dependencies:
      error-ex: 1.3.2
      json-parse-better-errors: 1.0.2

  parse-json@5.2.0:
    dependencies:
      '@babel/code-frame': 7.27.1
      error-ex: 1.3.2
      json-parse-even-better-errors: 2.3.1
      lines-and-columns: 1.2.4

  parse5@7.3.0:
    dependencies:
      entities: 6.0.1

  path-exists@3.0.0: {}

  path-exists@4.0.0: {}

  path-parse@1.0.7: {}

  path-type@3.0.0:
    dependencies:
      pify: 3.0.0

  path-type@4.0.0: {}

  picocolors@1.1.1: {}

  picomatch@2.3.1: {}

  picomatch@4.0.3: {}

  pify@2.3.0: {}

  pify@3.0.0: {}

  pngjs@5.0.0: {}

  postcss-value-parser@4.2.0: {}

  postcss@8.5.6:
    dependencies:
      nanoid: 3.3.11
      picocolors: 1.1.1
      source-map-js: 1.2.1

  prettier@3.6.2: {}

  process-nextick-args@2.0.1: {}

  prop-types@15.8.1:
    dependencies:
      loose-envify: 1.4.0
      object-assign: 4.1.1
      react-is: 16.13.1

  property-information@6.5.0: {}

  property-information@7.1.0: {}

  proxy-compare@3.0.1: {}

  proxy-from-env@1.1.0: {}

  q@1.5.1: {}

  qr.js@0.0.0: {}

  qrcode@1.5.4:
    dependencies:
      dijkstrajs: 1.0.3
      pngjs: 5.0.0
      yargs: 15.4.1

  qs@6.14.0:
    dependencies:
      side-channel: 1.1.0

  quick-lru@4.0.1: {}

  radash@12.1.1: {}

  react-click-away-listener@2.4.0(react-dom@19.1.1(react@19.1.1))(react@19.1.1):
    dependencies:
      react: 19.1.1
      react-dom: 19.1.1(react@19.1.1)

  react-datepicker@8.7.0(react-dom@19.1.1(react@19.1.1))(react@19.1.1):
    dependencies:
      '@floating-ui/react': 0.27.16(react-dom@19.1.1(react@19.1.1))(react@19.1.1)
      clsx: 2.1.1
      date-fns: 4.1.0
      react: 19.1.1
      react-dom: 19.1.1(react@19.1.1)

  react-dom@19.1.1(react@19.1.1):
    dependencies:
      react: 19.1.1
      scheduler: 0.26.0

  react-hook-form@7.62.0(react@19.1.1):
    dependencies:
      react: 19.1.1

  react-idle-timer@5.7.2(react-dom@19.1.1(react@19.1.1))(react@19.1.1):
    dependencies:
      react: 19.1.1
      react-dom: 19.1.1(react@19.1.1)

  react-intersection-observer@9.16.0(react-dom@19.1.1(react@19.1.1))(react@19.1.1):
    dependencies:
      react: 19.1.1
    optionalDependencies:
      react-dom: 19.1.1(react@19.1.1)

  react-is@16.13.1: {}

  react-is@19.1.1: {}

  react-loading-skeleton@3.5.0(react@19.1.1):
    dependencies:
      react: 19.1.1

  react-markdown@10.1.0(@types/react@19.1.12)(react@19.1.1):
    dependencies:
      '@types/hast': 3.0.4
      '@types/mdast': 4.0.4
      '@types/react': 19.1.12
      devlop: 1.1.0
      hast-util-to-jsx-runtime: 2.3.6
      html-url-attributes: 3.0.1
      mdast-util-to-hast: 13.2.0
      react: 19.1.1
      remark-parse: 11.0.0
      remark-rehype: 11.1.2
      unified: 11.0.5
      unist-util-visit: 5.0.0
      vfile: 6.0.3
    transitivePeerDependencies:
      - supports-color

  react-property@2.0.2: {}

  react-qr-code@2.0.18(react@19.1.1):
    dependencies:
      prop-types: 15.8.1
      qr.js: 0.0.0
      react: 19.1.1

  react-redux@9.2.0(@types/react@19.1.12)(react@19.1.1)(redux@5.0.1):
    dependencies:
      '@types/use-sync-external-store': 0.0.6
      react: 19.1.1
      use-sync-external-store: 1.5.0(react@19.1.1)
    optionalDependencies:
      '@types/react': 19.1.12
      redux: 5.0.1

  react-resize-detector@12.3.0(react@19.1.1):
    dependencies:
      es-toolkit: 1.39.10
      react: 19.1.1

  react-router-dom@6.30.1(react-dom@19.1.1(react@19.1.1))(react@19.1.1):
    dependencies:
      '@remix-run/router': 1.23.0
      react: 19.1.1
      react-dom: 19.1.1(react@19.1.1)
      react-router: 6.30.1(react@19.1.1)

  react-router@6.30.1(react@19.1.1):
    dependencies:
      '@remix-run/router': 1.23.0
      react: 19.1.1

  react-simple-animate@3.5.3(react-dom@19.1.1(react@19.1.1)):
    dependencies:
      react-dom: 19.1.1(react@19.1.1)

  react-tracked@2.0.1(react@19.1.1)(scheduler@0.26.0):
    dependencies:
      proxy-compare: 3.0.1
      react: 19.1.1
      scheduler: 0.26.0
      use-context-selector: 2.0.0(react@19.1.1)(scheduler@0.26.0)

  react-virtualized-auto-sizer@1.0.26(react-dom@19.1.1(react@19.1.1))(react@19.1.1):
    dependencies:
      react: 19.1.1
      react-dom: 19.1.1(react@19.1.1)

  react@19.1.1: {}

  read-pkg-up@3.0.0:
    dependencies:
      find-up: 2.1.0
      read-pkg: 3.0.0

  read-pkg-up@7.0.1:
    dependencies:
      find-up: 4.1.0
      read-pkg: 5.2.0
      type-fest: 0.8.1

  read-pkg@3.0.0:
    dependencies:
      load-json-file: 4.0.0
      normalize-package-data: 2.5.0
      path-type: 3.0.0

  read-pkg@5.2.0:
    dependencies:
      '@types/normalize-package-data': 2.4.4
      normalize-package-data: 2.5.0
      parse-json: 5.2.0
      type-fest: 0.6.0

  readable-stream@2.3.8:
    dependencies:
      core-util-is: 1.0.3
      inherits: 2.0.4
      isarray: 1.0.0
      process-nextick-args: 2.0.1
      safe-buffer: 5.1.2
      string_decoder: 1.1.1
      util-deprecate: 1.0.2

  readable-stream@3.6.2:
    dependencies:
      inherits: 2.0.4
      string_decoder: 1.3.0
      util-deprecate: 1.0.2

  readdirp@3.6.0:
    dependencies:
      picomatch: 2.3.1

  recharts@3.1.2(@types/react@19.1.12)(react-dom@19.1.1(react@19.1.1))(react-is@19.1.1)(react@19.1.1)(redux@5.0.1):
    dependencies:
      '@reduxjs/toolkit': 2.9.0(react-redux@9.2.0(@types/react@19.1.12)(react@19.1.1)(redux@5.0.1))(react@19.1.1)
      clsx: 2.1.1
      decimal.js-light: 2.5.1
      es-toolkit: 1.39.10
      eventemitter3: 5.0.1
      immer: 10.1.3
      react: 19.1.1
      react-dom: 19.1.1(react@19.1.1)
      react-is: 19.1.1
      react-redux: 9.2.0(@types/react@19.1.12)(react@19.1.1)(redux@5.0.1)
      reselect: 5.1.1
      tiny-invariant: 1.3.3
      use-sync-external-store: 1.5.0(react@19.1.1)
      victory-vendor: 37.3.6
    transitivePeerDependencies:
      - '@types/react'
      - redux

  redent@3.0.0:
    dependencies:
      indent-string: 4.0.0
      strip-indent: 3.0.0

  redux-thunk@3.1.0(redux@5.0.1):
    dependencies:
      redux: 5.0.1

  redux@5.0.1: {}

  rehype-external-links@3.0.0:
    dependencies:
      '@types/hast': 3.0.4
      '@ungap/structured-clone': 1.3.0
      hast-util-is-element: 3.0.0
      is-absolute-url: 4.0.1
      space-separated-tokens: 2.0.2
      unist-util-visit: 5.0.0

  rehype-raw@7.0.0:
    dependencies:
      '@types/hast': 3.0.4
      hast-util-raw: 9.1.0
      vfile: 6.0.3

  rehype-sanitize@6.0.0:
    dependencies:
      '@types/hast': 3.0.4
      hast-util-sanitize: 5.0.2

  remark-parse@11.0.0:
    dependencies:
      '@types/mdast': 4.0.4
      mdast-util-from-markdown: 2.0.2
      micromark-util-types: 2.0.2
      unified: 11.0.5
    transitivePeerDependencies:
      - supports-color

  remark-rehype@11.1.2:
    dependencies:
      '@types/hast': 3.0.4
      '@types/mdast': 4.0.4
      mdast-util-to-hast: 13.2.0
      unified: 11.0.5
      vfile: 6.0.3

  require-directory@2.1.1: {}

  require-main-filename@2.0.0: {}

  reselect@5.1.1: {}

  resolve-from@4.0.0: {}

  resolve@1.22.10:
    dependencies:
      is-core-module: 2.16.1
      path-parse: 1.0.7
      supports-preserve-symlinks-flag: 1.0.0

  rollup@4.50.0:
    dependencies:
      '@types/estree': 1.0.8
    optionalDependencies:
      '@rollup/rollup-android-arm-eabi': 4.50.0
      '@rollup/rollup-android-arm64': 4.50.0
      '@rollup/rollup-darwin-arm64': 4.50.0
      '@rollup/rollup-darwin-x64': 4.50.0
      '@rollup/rollup-freebsd-arm64': 4.50.0
      '@rollup/rollup-freebsd-x64': 4.50.0
      '@rollup/rollup-linux-arm-gnueabihf': 4.50.0
      '@rollup/rollup-linux-arm-musleabihf': 4.50.0
      '@rollup/rollup-linux-arm64-gnu': 4.50.0
      '@rollup/rollup-linux-arm64-musl': 4.50.0
      '@rollup/rollup-linux-loongarch64-gnu': 4.50.0
      '@rollup/rollup-linux-ppc64-gnu': 4.50.0
      '@rollup/rollup-linux-riscv64-gnu': 4.50.0
      '@rollup/rollup-linux-riscv64-musl': 4.50.0
      '@rollup/rollup-linux-s390x-gnu': 4.50.0
      '@rollup/rollup-linux-x64-gnu': 4.50.0
      '@rollup/rollup-linux-x64-musl': 4.50.0
      '@rollup/rollup-openharmony-arm64': 4.50.0
      '@rollup/rollup-win32-arm64-msvc': 4.50.0
      '@rollup/rollup-win32-ia32-msvc': 4.50.0
      '@rollup/rollup-win32-x64-msvc': 4.50.0
      fsevents: 2.3.3

  rxjs@7.8.2:
    dependencies:
      tslib: 2.8.1

  safe-buffer@5.1.2: {}

  safe-buffer@5.2.1: {}

  sass@1.70.0:
    dependencies:
      chokidar: 3.6.0
      immutable: 4.3.7
      source-map-js: 1.2.1

  scheduler@0.26.0: {}

  semver@5.7.2: {}

  semver@6.3.1: {}

  semver@7.7.2: {}

  set-blocking@2.0.0: {}

  shell-quote@1.8.3: {}

  side-channel-list@1.0.0:
    dependencies:
      es-errors: 1.3.0
      object-inspect: 1.13.4

  side-channel-map@1.0.1:
    dependencies:
      call-bound: 1.0.4
      es-errors: 1.3.0
      get-intrinsic: 1.3.0
      object-inspect: 1.13.4

  side-channel-weakmap@1.0.2:
    dependencies:
      call-bound: 1.0.4
      es-errors: 1.3.0
      get-intrinsic: 1.3.0
      object-inspect: 1.13.4
      side-channel-map: 1.0.1

  side-channel@1.1.0:
    dependencies:
      es-errors: 1.3.0
      object-inspect: 1.13.4
      side-channel-list: 1.0.0
      side-channel-map: 1.0.1
      side-channel-weakmap: 1.0.2

  source-map-js@1.2.1: {}

  source-map-support@0.5.21:
    dependencies:
      buffer-from: 1.1.2
      source-map: 0.6.1
    optional: true

  source-map@0.5.7: {}

  source-map@0.6.1: {}

  space-separated-tokens@2.0.2: {}

  spdx-correct@3.2.0:
    dependencies:
      spdx-expression-parse: 3.0.1
      spdx-license-ids: 3.0.22

  spdx-exceptions@2.5.0: {}

  spdx-expression-parse@3.0.1:
    dependencies:
      spdx-exceptions: 2.5.0
      spdx-license-ids: 3.0.22

  spdx-license-ids@3.0.22: {}

  split2@3.2.2:
    dependencies:
      readable-stream: 3.6.2

  split@1.0.1:
    dependencies:
      through: 2.3.8

  standard-version@9.5.0:
    dependencies:
      chalk: 2.4.2
      conventional-changelog: 3.1.25
      conventional-changelog-config-spec: 2.1.0
      conventional-changelog-conventionalcommits: 4.6.3
      conventional-recommended-bump: 6.1.0
      detect-indent: 6.1.0
      detect-newline: 3.1.0
      dotgitignore: 2.1.0
      figures: 3.2.0
      find-up: 5.0.0
      git-semver-tags: 4.1.1
      semver: 7.7.2
      stringify-package: 1.0.1
      yargs: 16.2.0

  string-width@4.2.3:
    dependencies:
      emoji-regex: 8.0.0
      is-fullwidth-code-point: 3.0.0
      strip-ansi: 6.0.1

  string_decoder@1.1.1:
    dependencies:
      safe-buffer: 5.1.2

  string_decoder@1.3.0:
    dependencies:
      safe-buffer: 5.2.1

  stringify-entities@4.0.4:
    dependencies:
      character-entities-html4: 2.1.0
      character-entities-legacy: 3.0.0

  stringify-package@1.0.1: {}

  strip-ansi@6.0.1:
    dependencies:
      ansi-regex: 5.0.1

  strip-bom@3.0.0: {}

  strip-indent@3.0.0:
    dependencies:
      min-indent: 1.0.1

  style-to-js@1.1.17:
    dependencies:
      style-to-object: 1.0.9

  style-to-object@1.0.9:
    dependencies:
      inline-style-parser: 0.2.4

  stylis@4.2.0: {}

  supports-color@5.5.0:
    dependencies:
      has-flag: 3.0.0

  supports-color@7.2.0:
    dependencies:
      has-flag: 4.0.0

  supports-color@8.1.1:
    dependencies:
      has-flag: 4.0.0

  supports-preserve-symlinks-flag@1.0.0: {}

  tabbable@6.2.0: {}

  terser@5.37.0:
    dependencies:
      '@jridgewell/source-map': 0.3.11
      acorn: 8.15.0
      commander: 2.20.3
      source-map-support: 0.5.21
    optional: true

  text-camel-case@1.2.4:
    dependencies:
      text-pascal-case: 1.2.4

  text-capital-case@1.2.4:
    dependencies:
      text-no-case: 1.2.4
      text-upper-case-first: 1.2.4

  text-case@1.2.4:
    dependencies:
      text-camel-case: 1.2.4
      text-capital-case: 1.2.4
      text-constant-case: 1.2.4
      text-dot-case: 1.2.4
      text-header-case: 1.2.4
      text-is-lower-case: 1.2.4
      text-is-upper-case: 1.2.4
      text-lower-case: 1.2.4
      text-lower-case-first: 1.2.4
      text-no-case: 1.2.4
      text-param-case: 1.2.4
      text-pascal-case: 1.2.4
      text-path-case: 1.2.4
      text-sentence-case: 1.2.4
      text-snake-case: 1.2.4
      text-swap-case: 1.2.4
      text-title-case: 1.2.4
      text-upper-case: 1.2.4
      text-upper-case-first: 1.2.4

  text-constant-case@1.2.4:
    dependencies:
      text-no-case: 1.2.4
      text-upper-case: 1.2.4

  text-dot-case@1.2.4:
    dependencies:
      text-no-case: 1.2.4

  text-extensions@1.9.0: {}

  text-header-case@1.2.4:
    dependencies:
      text-capital-case: 1.2.4

  text-is-lower-case@1.2.4: {}

  text-is-upper-case@1.2.4: {}

  text-lower-case-first@1.2.4: {}

  text-lower-case@1.2.4: {}

  text-no-case@1.2.4:
    dependencies:
      text-lower-case: 1.2.4

  text-param-case@1.2.4:
    dependencies:
      text-dot-case: 1.2.4

  text-pascal-case@1.2.4:
    dependencies:
      text-no-case: 1.2.4

  text-path-case@1.2.4:
    dependencies:
      text-dot-case: 1.2.4

  text-sentence-case@1.2.4:
    dependencies:
      text-no-case: 1.2.4
      text-upper-case-first: 1.2.4

  text-snake-case@1.2.4:
    dependencies:
      text-dot-case: 1.2.4

  text-swap-case@1.2.4: {}

  text-title-case@1.2.4:
    dependencies:
      text-no-case: 1.2.4
      text-upper-case-first: 1.2.4

  text-upper-case-first@1.2.4: {}

  text-upper-case@1.2.4: {}

  through2@2.0.5:
    dependencies:
      readable-stream: 2.3.8
      xtend: 4.0.2

  through2@4.0.2:
    dependencies:
      readable-stream: 3.6.2

  through@2.3.8: {}

  tiny-invariant@1.3.3: {}

  tinyglobby@0.2.14:
    dependencies:
      fdir: 6.5.0(picomatch@4.0.3)
      picomatch: 4.0.3

  to-regex-range@5.0.1:
    dependencies:
      is-number: 7.0.0

  tree-kill@1.2.2: {}

  trim-lines@3.0.1: {}

  trim-newlines@3.0.1: {}

  trough@2.2.0: {}

  tslib@2.8.1: {}

  type-fest@0.18.1: {}

  type-fest@0.6.0: {}

  type-fest@0.8.1: {}

  type-fest@4.41.0: {}

  typedarray@0.0.6: {}

  typesafe-i18n@5.26.2(typescript@5.9.2):
    dependencies:
      typescript: 5.9.2

  typescript@5.9.2: {}

  uglify-js@3.19.3:
    optional: true

  undici-types@7.10.0: {}

  unified@11.0.5:
    dependencies:
      '@types/unist': 3.0.3
      bail: 2.0.2
      devlop: 1.1.0
      extend: 3.0.2
      is-plain-obj: 4.1.0
      trough: 2.2.0
      vfile: 6.0.3

  unist-util-is@6.0.0:
    dependencies:
      '@types/unist': 3.0.3

  unist-util-position@5.0.0:
    dependencies:
      '@types/unist': 3.0.3

  unist-util-stringify-position@4.0.0:
    dependencies:
      '@types/unist': 3.0.3

  unist-util-visit-parents@6.0.1:
    dependencies:
      '@types/unist': 3.0.3
      unist-util-is: 6.0.0

  unist-util-visit@5.0.0:
    dependencies:
      '@types/unist': 3.0.3
      unist-util-is: 6.0.0
      unist-util-visit-parents: 6.0.1

  update-browserslist-db@1.1.3(browserslist@4.25.4):
    dependencies:
      browserslist: 4.25.4
      escalade: 3.2.0
      picocolors: 1.1.1

  use-breakpoint@4.0.6(react-dom@19.1.1(react@19.1.1))(react@19.1.1):
    dependencies:
      react: 19.1.1
      react-dom: 19.1.1(react@19.1.1)

  use-context-selector@2.0.0(react@19.1.1)(scheduler@0.26.0):
    dependencies:
      react: 19.1.1
      scheduler: 0.26.0

  use-deep-compare-effect@1.8.1(react@19.1.1):
    dependencies:
      '@babel/runtime': 7.28.3
      dequal: 2.0.3
      react: 19.1.1

  use-sync-external-store@1.5.0(react@19.1.1):
    dependencies:
      react: 19.1.1

  util-deprecate@1.0.2: {}

  uuid@8.3.2: {}

  validate-npm-package-license@3.0.4:
    dependencies:
      spdx-correct: 3.2.0
      spdx-expression-parse: 3.0.1

  vfile-location@5.0.3:
    dependencies:
      '@types/unist': 3.0.3
      vfile: 6.0.3

  vfile-message@4.0.3:
    dependencies:
      '@types/unist': 3.0.3
      unist-util-stringify-position: 4.0.0

  vfile@6.0.3:
    dependencies:
      '@types/unist': 3.0.3
      vfile-message: 4.0.3

  victory-vendor@37.3.6:
    dependencies:
      '@types/d3-array': 3.2.1
      '@types/d3-ease': 3.0.2
      '@types/d3-interpolate': 3.0.4
      '@types/d3-scale': 4.0.9
      '@types/d3-shape': 3.1.7
      '@types/d3-time': 3.0.4
      '@types/d3-timer': 3.0.2
      d3-array: 3.2.4
      d3-ease: 3.0.1
      d3-interpolate: 3.0.1
      d3-scale: 4.0.2
      d3-shape: 3.2.0
      d3-time: 3.1.0
      d3-timer: 3.0.1

  vite-plugin-package-version@1.1.0(vite@7.1.4(@types/node@24.3.1)(jiti@2.4.2)(sass@1.70.0)(terser@5.37.0)(yaml@2.6.1)):
    dependencies:
      vite: 7.1.4(@types/node@24.3.1)(jiti@2.4.2)(sass@1.70.0)(terser@5.37.0)(yaml@2.6.1)

  vite@7.1.4(@types/node@24.3.1)(jiti@2.4.2)(sass@1.70.0)(terser@5.37.0)(yaml@2.6.1):
    dependencies:
      esbuild: 0.25.9
      fdir: 6.5.0(picomatch@4.0.3)
      picomatch: 4.0.3
      postcss: 8.5.6
      rollup: 4.50.0
      tinyglobby: 0.2.14
    optionalDependencies:
      '@types/node': 24.3.1
      fsevents: 2.3.3
      jiti: 2.4.2
      sass: 1.70.0
      terser: 5.37.0
      yaml: 2.6.1

  web-namespaces@2.0.1: {}

  which-module@2.0.1: {}

  wordwrap@1.0.0: {}

  wrap-ansi@6.2.0:
    dependencies:
      ansi-styles: 4.3.0
      string-width: 4.2.3
      strip-ansi: 6.0.1

  wrap-ansi@7.0.0:
    dependencies:
      ansi-styles: 4.3.0
      string-width: 4.2.3
      strip-ansi: 6.0.1

  xtend@4.0.2: {}

  y18n@4.0.3: {}

  y18n@5.0.8: {}

  yallist@3.1.1: {}

  yallist@4.0.0: {}

  yaml@1.10.2: {}

  yaml@2.6.1:
    optional: true

  yargs-parser@18.1.3:
    dependencies:
      camelcase: 5.3.1
      decamelize: 1.2.0

  yargs-parser@20.2.9: {}

  yargs-parser@21.1.1: {}

  yargs@15.4.1:
    dependencies:
      cliui: 6.0.0
      decamelize: 1.2.0
      find-up: 4.1.0
      get-caller-file: 2.0.5
      require-directory: 2.1.1
      require-main-filename: 2.0.0
      set-blocking: 2.0.0
      string-width: 4.2.3
      which-module: 2.0.1
      y18n: 4.0.3
      yargs-parser: 18.1.3

  yargs@16.2.0:
    dependencies:
      cliui: 7.0.4
      escalade: 3.2.0
      get-caller-file: 2.0.5
      require-directory: 2.1.1
      string-width: 4.2.3
      y18n: 5.0.8
      yargs-parser: 20.2.9

  yargs@17.7.2:
    dependencies:
      cliui: 8.0.1
      escalade: 3.2.0
      get-caller-file: 2.0.5
      require-directory: 2.1.1
      string-width: 4.2.3
      y18n: 5.0.8
      yargs-parser: 21.1.1

  yocto-queue@0.1.0: {}

  zod@3.25.76: {}

  zustand@5.0.8(@types/react@19.1.12)(immer@10.1.3)(react@19.1.1)(use-sync-external-store@1.5.0(react@19.1.1)):
    optionalDependencies:
      '@types/react': 19.1.12
      immer: 10.1.3
      react: 19.1.1
      use-sync-external-store: 1.5.0(react@19.1.1)

  zwitch@2.0.4: {}<|MERGE_RESOLUTION|>--- conflicted
+++ resolved
@@ -691,49 +691,13 @@
 
   '@jridgewell/gen-mapping@0.3.13':
     resolution: {integrity: sha512-2kkt/7niJ6MgEPxF0bYdQ6etZaA+fQvDcLKckhy1yIQOzaoKjBBjSj63/aLVjYE3qhRt5dvM+uUyfCg6UKCBbA==}
-<<<<<<< HEAD
-=======
-
-  '@jridgewell/gen-mapping@0.3.8':
-    resolution: {integrity: sha512-imAbBGkb+ebQyxKgzv5Hu2nmROxoDOXHh80evxdoXNOrvAnVx7zimzc1Oo5h9RlfV4vPXaE2iM5pOFbvOCClWA==}
-    engines: {node: '>=6.0.0'}
->>>>>>> e2e90668
 
   '@jridgewell/resolve-uri@3.1.2':
     resolution: {integrity: sha512-bRISgCIjP20/tbWSPWMEi54QVPRZExkuD9lJL+UIxUKtwVJA8wW1Trb1jMs1RFXo1CBTNZ/5hpC9QvmKWdopKw==}
     engines: {node: '>=6.0.0'}
 
-<<<<<<< HEAD
   '@jridgewell/source-map@0.3.11':
     resolution: {integrity: sha512-ZMp1V8ZFcPG5dIWnQLr3NSI1MiCU7UETdS/A0G8V/XWHvJv3ZsFqutJn1Y5RPmAPX6F3BiE397OqveU/9NCuIA==}
-=======
-  '@jridgewell/set-array@1.2.1':
-    resolution: {integrity: sha512-R8gLRTZeyp03ymzP/6Lil/28tGeGEzhx1q2k703KGWRAI1VdvPIXdG70VJc2pAMw3NA6JKL5hhFu1sJX0Mnn/A==}
-    engines: {node: '>=6.0.0'}
-
-  '@jridgewell/source-map@0.3.11':
-    resolution: {integrity: sha512-ZMp1V8ZFcPG5dIWnQLr3NSI1MiCU7UETdS/A0G8V/XWHvJv3ZsFqutJn1Y5RPmAPX6F3BiE397OqveU/9NCuIA==}
-
-  '@jridgewell/sourcemap-codec@1.5.0':
-    resolution: {integrity: sha512-gv3ZRaISU3fjPAgNsriBRqGWQL6quFx04YMPW/zD8XMLsU32mhCCbfbO6KZFLjvYpCZ8zyDEgqsgf+PwPaM7GQ==}
-
-  '@jridgewell/sourcemap-codec@1.5.5':
-    resolution: {integrity: sha512-cYQ9310grqxueWbl+WuIUIaiUaDcj7WOq5fVhEljNVgRfOUhY9fy2zTvfoqWsnebh8Sl70VScFbICvJnLKB0Og==}
-
-  '@jridgewell/trace-mapping@0.3.25':
-    resolution: {integrity: sha512-vNk6aEwybGtawWmy/PzwnGDOjCkLWSD2wqvjGGAgOAwCGWySYXfYoxt00IJkTF+8Lb57DwOb3Aa0o9CApepiYQ==}
-
-  '@jridgewell/trace-mapping@0.3.30':
-    resolution: {integrity: sha512-GQ7Nw5G2lTu/BtHTKfXhKHok2WGetd4XYcVKGx00SjAk8GMwgJM3zr6zORiPGuOE+/vkc90KtTosSSvaCjKb2Q==}
-
-  '@nodelib/fs.scandir@2.1.5':
-    resolution: {integrity: sha512-vq24Bq3ym5HEQm2NKCr3yXDwjc7vTsEThRDnkp2DK9p1uqLR+DHurm/NOTo0KG7HYHU7eppKZj3MyqYuMBf62g==}
-    engines: {node: '>= 8'}
-
-  '@nodelib/fs.stat@2.0.5':
-    resolution: {integrity: sha512-RkhPPp2zrqDAQA/2jNhnztcPAlv64XdhIp7a7454A5ovI7Bukxgt7MX7udwAu3zg1DcpPU0rz3VV1SeaqvY4+A==}
-    engines: {node: '>= 8'}
->>>>>>> e2e90668
 
   '@jridgewell/sourcemap-codec@1.5.5':
     resolution: {integrity: sha512-cYQ9310grqxueWbl+WuIUIaiUaDcj7WOq5fVhEljNVgRfOUhY9fy2zTvfoqWsnebh8Sl70VScFbICvJnLKB0Og==}
@@ -1683,13 +1647,6 @@
       debug:
         optional: true
 
-<<<<<<< HEAD
-=======
-  for-each@0.3.5:
-    resolution: {integrity: sha512-dKx12eRCVIzqCxFGplyFKJMPvLEWgmNtUrpTiJIR5u97zEhRG8ySrtboPHZXx7daLxQVrl643cTzbab2tkQjxg==}
-    engines: {node: '>= 0.4'}
-
->>>>>>> e2e90668
   form-data@4.0.4:
     resolution: {integrity: sha512-KrGhL9Q4zjj0kiUt5OO4Mr/A/jlI2jDYs5eHBpYHPcBEVSiipAvn2Ko2HnPe20rmcuuvMHNdZFp+4IlGTMF0Ow==}
     engines: {node: '>= 6'}
@@ -3481,26 +3438,12 @@
   '@hutson/parse-repository-url@3.0.2': {}
 
   '@jridgewell/gen-mapping@0.3.13':
-<<<<<<< HEAD
-=======
     dependencies:
       '@jridgewell/sourcemap-codec': 1.5.5
       '@jridgewell/trace-mapping': 0.3.30
-    optional: true
-
-  '@jridgewell/gen-mapping@0.3.8':
->>>>>>> e2e90668
-    dependencies:
-      '@jridgewell/sourcemap-codec': 1.5.5
-      '@jridgewell/trace-mapping': 0.3.30
 
   '@jridgewell/resolve-uri@3.1.2': {}
 
-<<<<<<< HEAD
-=======
-  '@jridgewell/set-array@1.2.1': {}
-
->>>>>>> e2e90668
   '@jridgewell/source-map@0.3.11':
     dependencies:
       '@jridgewell/gen-mapping': 0.3.13
@@ -3509,29 +3452,12 @@
 
   '@jridgewell/sourcemap-codec@1.5.5': {}
 
-<<<<<<< HEAD
   '@jridgewell/trace-mapping@0.3.30':
-=======
-  '@jridgewell/sourcemap-codec@1.5.5':
-    optional: true
-
-  '@jridgewell/trace-mapping@0.3.25':
->>>>>>> e2e90668
     dependencies:
       '@jridgewell/resolve-uri': 3.1.2
       '@jridgewell/sourcemap-codec': 1.5.5
 
-<<<<<<< HEAD
   '@react-hook/latest@1.0.3(react@19.1.1)':
-=======
-  '@jridgewell/trace-mapping@0.3.30':
-    dependencies:
-      '@jridgewell/resolve-uri': 3.1.2
-      '@jridgewell/sourcemap-codec': 1.5.5
-    optional: true
-
-  '@nodelib/fs.scandir@2.1.5':
->>>>>>> e2e90668
     dependencies:
       react: 19.1.1
 
@@ -3899,17 +3825,7 @@
 
   axios@1.11.0:
     dependencies:
-<<<<<<< HEAD
       follow-redirects: 1.15.11
-=======
-      possible-typed-array-names: 1.1.0
-
-  axe-core@4.10.3: {}
-
-  axios@1.9.0:
-    dependencies:
-      follow-redirects: 1.15.9
->>>>>>> e2e90668
       form-data: 4.0.4
       proxy-from-env: 1.1.0
     transitivePeerDependencies:
