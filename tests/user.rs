--- conflicted
+++ resolved
@@ -1,14 +1,10 @@
 use defguard::{
     build_webapp,
-<<<<<<< HEAD
     db::{
         models::wallet::{hash_message, keccak256},
         AppEvent, GatewayEvent, User, UserInfo,
     },
-=======
-    db::{AppEvent, GatewayEvent, User, UserInfo},
     grpc::GatewayState,
->>>>>>> e84f0956
     handlers::{AddUserData, Auth, PasswordChange, Username, WalletChallenge},
     hex::to_lower_hex,
 };
