pub(crate) mod client;

use std::sync::{Arc, Mutex};

use defguard::{
    auth::failed_login::FailedLoginMap,
    build_webapp,
    config::DefGuardConfig,
    db::{init_db, AppEvent, GatewayEvent, Id, User, UserDetails},
    enterprise::license::{set_cached_license, License},
    grpc::{GatewayMap, WorkerState},
<<<<<<< HEAD
=======
    handlers::Auth,
    headers::create_user_agent_parser,
>>>>>>> 8baf58ef
    mail::Mail,
    SERVER_CONFIG,
};
use reqwest::{header::HeaderName, StatusCode};
use secrecy::ExposeSecret;
use serde_json::json;
use sqlx::{postgres::PgConnectOptions, query, types::Uuid, PgPool};
use tokio::sync::{
    broadcast::{self, Receiver},
    mpsc::{unbounded_channel, UnboundedReceiver},
};

use self::client::TestClient;

#[allow(dead_code, clippy::declare_interior_mutable_const)]
pub const X_FORWARDED_HOST: HeaderName = HeaderName::from_static("x-forwarded-host");
#[allow(dead_code, clippy::declare_interior_mutable_const)]
pub const X_FORWARDED_FOR: HeaderName = HeaderName::from_static("x-forwarded-for");
#[allow(dead_code, clippy::declare_interior_mutable_const)]
pub const X_FORWARDED_URI: HeaderName = HeaderName::from_static("x-forwarded-uri");

pub async fn init_test_db() -> (PgPool, DefGuardConfig) {
    let config = DefGuardConfig::new_test_config();
    let _ = SERVER_CONFIG.set(config.clone());
    let opts = PgConnectOptions::new()
        .host(&config.database_host)
        .port(config.database_port)
        .username(&config.database_user)
        .password(config.database_password.expose_secret())
        .database(&config.database_name);
    let pool = PgPool::connect_with(opts)
        .await
        .expect("Failed to connect to Postgres");
    let db_name = Uuid::new_v4().to_string();
    query(&format!("CREATE DATABASE \"{db_name}\""))
        .execute(&pool)
        .await
        .expect("Failed to create test database");
    let pool = init_db(
        &config.database_host,
        config.database_port,
        &db_name,
        &config.database_user,
        config.database_password.expose_secret(),
    )
    .await;

    initialize_users(&pool, &config).await;

    (pool, config)
}

async fn initialize_users(pool: &PgPool, config: &DefGuardConfig) {
    User::init_admin_user(pool, config.default_admin_password.expose_secret())
        .await
        .unwrap();

    User::new(
        "hpotter",
        Some("pass123"),
        "Potter",
        "Harry",
        "h.potter@hogwart.edu.uk",
        None,
    )
    .save(pool)
    .await
    .unwrap();
}

pub struct ClientState {
    pub pool: PgPool,
    pub worker_state: Arc<Mutex<WorkerState>>,
    pub wireguard_rx: Receiver<GatewayEvent>,
    pub mail_rx: UnboundedReceiver<Mail>,
    pub failed_logins: Arc<Mutex<FailedLoginMap>>,
    pub test_user: User<Id>,
    pub config: DefGuardConfig,
}

impl ClientState {
    pub fn new(
        pool: PgPool,
        worker_state: Arc<Mutex<WorkerState>>,
        wireguard_rx: Receiver<GatewayEvent>,
        mail_rx: UnboundedReceiver<Mail>,
        failed_logins: Arc<Mutex<FailedLoginMap>>,
        test_user: User<Id>,
        config: DefGuardConfig,
    ) -> Self {
        Self {
            pool,
            worker_state,
            wireguard_rx,
            mail_rx,
            failed_logins,
            test_user,
            config,
        }
    }
}

pub async fn make_base_client(pool: PgPool, config: DefGuardConfig) -> (TestClient, ClientState) {
    let (tx, rx) = unbounded_channel::<AppEvent>();
    let worker_state = Arc::new(Mutex::new(WorkerState::new(tx.clone())));
    let (wg_tx, wg_rx) = broadcast::channel::<GatewayEvent>(16);
    let (mail_tx, mail_rx) = unbounded_channel::<Mail>();
    let gateway_state = Arc::new(Mutex::new(GatewayMap::new()));

    let failed_logins = FailedLoginMap::new();
    let failed_logins = Arc::new(Mutex::new(failed_logins));

    let license = License::new(
        "test_customer".to_string(),
        true,
        // Some(Utc.with_ymd_and_hms(2030, 1, 1, 0, 0, 0).unwrap()),
        // Permanent license
        None,
    );

    set_cached_license(Some(license));

    let client_state = ClientState::new(
        pool.clone(),
        worker_state.clone(),
        wg_rx,
        mail_rx,
        failed_logins.clone(),
        User::find_by_username(&pool, "hpotter")
            .await
            .unwrap()
            .unwrap(),
        config.clone(),
    );

    // Uncomment this to enable tracing in tests.
    // It only works for running a single test, so leave it commented out for running all tests.
    // use tracing_subscriber::{layer::SubscriberExt, util::SubscriberInitExt};
    // tracing_subscriber::registry()
    //     .with(
    //         tracing_subscriber::EnvFilter::try_from_default_env()
    //             .unwrap_or_else(|_| "defguard=debug,tower_http=debug,axum::rejection=trace".into()),
    //     )
    //     .with(tracing_subscriber::fmt::layer())
    //     .init();

    let webapp = build_webapp(
        tx,
        rx,
        wg_tx,
        mail_tx,
        worker_state,
        gateway_state,
        pool,
        failed_logins,
    );

    (TestClient::new(webapp).await, client_state)
}

#[allow(dead_code)]
pub async fn make_test_client() -> (TestClient, ClientState) {
    let (pool, config) = init_test_db().await;
    make_base_client(pool, config).await
}

#[allow(dead_code)]
pub async fn fetch_user_details(client: &TestClient, username: &str) -> UserDetails {
    let response = client.get(format!("/api/v1/user/{username}")).send().await;
    assert_eq!(response.status(), StatusCode::OK);
    response.json().await
}

pub async fn exceed_enterprise_limits(client: &TestClient) {
    let auth = Auth::new("admin", "pass123");
    client.post("/api/v1/auth").json(&auth).send().await;
    client
        .post("/api/v1/network")
        .json(&json!({
            "name": "network1",
            "address": "10.1.1.1/24",
            "port": 55555,
            "endpoint": "192.168.4.14",
            "allowed_ips": "10.1.1.0/24",
            "dns": "1.1.1.1",
            "allowed_groups": [],
            "mfa_enabled": false,
            "keepalive_interval": 25,
            "peer_disconnect_threshold": 180
        }))
        .send()
        .await;

    client
        .post("/api/v1/network")
        .json(&json!({
            "name": "network2",
            "address": "10.1.1.1/24",
            "port": 55555,
            "endpoint": "192.168.4.14",
            "allowed_ips": "10.1.1.0/24",
            "dns": "1.1.1.1",
            "allowed_groups": [],
            "mfa_enabled": false,
            "keepalive_interval": 25,
            "peer_disconnect_threshold": 180
        }))
        .send()
        .await;
}<|MERGE_RESOLUTION|>--- conflicted
+++ resolved
@@ -9,11 +9,8 @@
     db::{init_db, AppEvent, GatewayEvent, Id, User, UserDetails},
     enterprise::license::{set_cached_license, License},
     grpc::{GatewayMap, WorkerState},
-<<<<<<< HEAD
-=======
     handlers::Auth,
     headers::create_user_agent_parser,
->>>>>>> 8baf58ef
     mail::Mail,
     SERVER_CONFIG,
 };
