--- conflicted
+++ resolved
@@ -4,11 +4,7 @@
 };
 use sqlx::{postgres::PgConnectOptions, query, types::Uuid};
 
-<<<<<<< HEAD
-pub async fn init_test_db() -> (DbPool, DefGuardConfig) {
-=======
 pub(super) async fn init_test_db() -> (DbPool, DefGuardConfig) {
->>>>>>> 90605904
     let config = DefGuardConfig::new();
     let opts = PgConnectOptions::new()
         .host(&config.database_host)
