--- conflicted
+++ resolved
@@ -1,15 +1,11 @@
 use defguard::{
     auth::TOTP_CODE_VALIDITY_PERIOD,
     build_webapp,
-<<<<<<< HEAD
     db::{
         models::wallet::{hash_message, keccak256},
         AppEvent, GatewayEvent, User, UserInfo, Wallet,
     },
-=======
-    db::{AppEvent, GatewayEvent, User, UserInfo, Wallet},
     grpc::GatewayState,
->>>>>>> e84f0956
     handlers::{Auth, AuthCode, AuthTotp},
 };
 use otpauth::TOTP;
