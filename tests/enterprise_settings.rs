--- conflicted
+++ resolved
@@ -41,11 +41,8 @@
     let settings = EnterpriseSettings {
         id: None,
         admin_device_management: true,
-<<<<<<< HEAD
         disable_all_traffic: false,
-=======
         only_client_activation: false,
->>>>>>> eed66fde
     };
 
     let response = client
@@ -89,11 +86,8 @@
     let settings = EnterpriseSettings {
         id: None,
         admin_device_management: true,
-<<<<<<< HEAD
         disable_all_traffic: false,
-=======
         only_client_activation: false,
->>>>>>> eed66fde
     };
     let response = client
         .patch("/api/v1/settings_enterprise")
@@ -170,11 +164,8 @@
     let settings = EnterpriseSettings {
         id: None,
         admin_device_management: false,
-<<<<<<< HEAD
         disable_all_traffic: false,
-=======
         only_client_activation: false,
->>>>>>> eed66fde
     };
     let response = client
         .patch("/api/v1/settings_enterprise")
