<<<<<<< HEAD
use std::sync::{Arc, Mutex};

use defguard::{
    build_webapp,
    db::{AppEvent, GatewayEvent},
    enterprise::db::openid::{AuthorizedApp, NewOpenIDClient, OpenIDClient},
    grpc::GatewayState,
=======
use std::str::FromStr;

use defguard::{
    build_webapp,
    config::DefGuardConfig,
    db::{AppEvent, DbPool, GatewayEvent},
    enterprise::{
        db::{NewOpenIDClient, OAuth2Client},
        handlers::openid_flow::AuthenticationResponse,
    },
>>>>>>> 81f45e24
    handlers::Auth,
};
use openidconnect::{
    core::{CoreClient, CoreGenderClaim, CoreProviderMetadata, CoreResponseType},
    http::{
        header::{HeaderName, HeaderValue},
        HeaderMap, Method, StatusCode,
    },
    url::Url,
    AuthenticationFlow, AuthorizationCode, ClientId, ClientSecret, CsrfToken,
    EmptyAdditionalClaims, HttpRequest, HttpResponse, IssuerUrl, Nonce, OAuth2TokenResponse,
    PkceCodeChallenge, RedirectUrl, Scope, UserInfoClaims,
};
use rocket::{
    http::{ContentType, Header, Status},
    local::asynchronous::Client,
};
use tokio::sync::mpsc::unbounded_channel;

mod common;
use common::{init_test_db, LICENSE_ENTERPRISE};

async fn make_client() -> Client {
    let (pool, mut config) = init_test_db().await;
    config.license = LICENSE_ENTERPRISE.into();

    let (tx, rx) = unbounded_channel::<AppEvent>();

    let (wg_tx, wg_rx) = unbounded_channel::<GatewayEvent>();
    let gateway_state = Arc::new(Mutex::new(GatewayState::new(wg_rx)));

    let webapp = build_webapp(config, tx, rx, wg_tx, gateway_state, pool).await;
    Client::tracked(webapp).await.unwrap()
}

async fn make_client_v2(pool: DbPool, config: DefGuardConfig) -> Client {
    let (tx, rx) = unbounded_channel::<AppEvent>();
    let (wg_tx, _) = unbounded_channel::<GatewayEvent>();

    let webapp = build_webapp(config, tx, rx, wg_tx, pool).await;
    Client::tracked(webapp).await.unwrap()
}

#[rocket::async_test]
async fn test_openid_client() {
    let client = make_client().await;

    let auth = Auth::new("admin".into(), "pass123".into());
    let response = client.post("/api/v1/auth").json(&auth).dispatch().await;
    assert_eq!(response.status(), Status::Ok);

    let mut openid_client = NewOpenIDClient {
        name: "Test".into(),
        redirect_uri: vec!["http://localhost:3000/".into()],
        scope: vec!["openid".into()],
        enabled: true,
    };

    let response = client
        .post("/api/v1/oauth")
        .json(&openid_client)
        .dispatch()
        .await;
    assert_eq!(response.status(), Status::Created);

    let response = client.get("/api/v1/oauth").dispatch().await;
    assert_eq!(response.status(), Status::Ok);
    let openid_clients: Vec<OAuth2Client> = response.into_json().await.unwrap();
    assert_eq!(openid_clients.len(), 1);

    openid_client.name = "Test changed".into();
    let response = client
        .put(format!("/api/v1/oauth/{}", openid_clients[0].client_id))
        .json(&openid_client)
        .dispatch()
        .await;
    assert_eq!(response.status(), Status::Ok);

    let response = client
        .get(format!("/api/v1/oauth/{}", openid_clients[0].client_id))
        .dispatch()
        .await;
    assert_eq!(response.status(), Status::Ok);
    let fetched_client: OAuth2Client = response.into_json().await.unwrap();
    assert_eq!(fetched_client.name, openid_client.name);

    // OpenID flow tests
    // test unsupported response type
    // Test client delete
    let response = client
        .delete(format!("/api/v1/oauth/{}", openid_clients[0].client_id))
        .dispatch()
        .await;
    assert_eq!(response.status(), Status::Ok);

    let response = client.get("/api/v1/oauth").dispatch().await;
    assert_eq!(response.status(), Status::Ok);

    let openid_clients: Vec<OAuth2Client> = response.into_json().await.unwrap();
    assert!(openid_clients.is_empty());
}

#[rocket::async_test]
async fn test_openid_flow() {
    let client = make_client().await;
    let auth = Auth::new("admin".into(), "pass123".into());
    let response = client.post("/api/v1/auth").json(&auth).dispatch().await;
    assert_eq!(response.status(), Status::Ok);
    let openid_client = NewOpenIDClient {
        name: "Test".into(),
        redirect_uri: vec!["http://localhost:3000/".into()],
        scope: vec!["openid".into()],
        enabled: true,
    };

    let response = client
        .post("/api/v1/oauth")
        .json(&openid_client)
        .dispatch()
        .await;
    assert_eq!(response.status(), Status::Created);
    let openid_client: OAuth2Client = response.into_json().await.unwrap();
    assert_eq!(openid_client.name, "Test");

    // all clients
    let response = client.get("/api/v1/oauth").dispatch().await;
    assert_eq!(response.status(), Status::Ok);

    let response = client
        .post(format!(
            "/api/v1/oauth/authorize?\
            response_type=code%20id_token%20token&\
            client_id={}&\
            redirect_uri=http%3A%2F%2Flocalhost%3A3000%2F&\
            scope=openid&\
            state=ABCDEF&\
            allow=true&\
            nonce=blabla",
            openid_client.client_id
        ))
        .dispatch()
        .await;
    let location = response.headers().get_one("Location").unwrap();
    assert!(location.contains("error=invalid_request"));

    let response = client
        .post(format!(
            "/api/v1/oauth/authorize?\
            response_type=id_token&\
            client_id={}&\
            redirect_uri=http%3A%2F%2Flocalhost%3A3000%2F&\
            scope=openid&\
            state=ABCDEF&\
            allow=true&\
            nonce=blabla",
            openid_client.client_id
        ))
        .dispatch()
        .await;
    let location = response.headers().get_one("Location").unwrap();
    assert!(location.contains("error=invalid_request"));

    // obtain authentication code
    let response = client
        .post(format!(
            "/api/v1/oauth/authorize?\
            response_type=code&\
            client_id={}&\
            redirect_uri=http%3A%2F%2Flocalhost%3A3000%2F&\
            scope=openid&\
            state=ABCDEF&\
            allow=true&\
            nonce=blabla",
            openid_client.client_id
        ))
        .dispatch()
        .await;
    assert_eq!(response.status(), Status::Found);

    let location = response.headers().get_one("Location").unwrap();
    let (location, query) = location.split_once('?').unwrap();
    assert_eq!(location, "http://localhost:3000/");
    let auth_response: AuthenticationResponse = serde_qs::from_str(query).unwrap();
    assert_eq!(auth_response.state, "ABCDEF");

    // exchange wrong code for token should fail
    let response = client
        .post("/api/v1/oauth/token")
        .header(ContentType::Form)
        .body(format!(
            "grant_type=authorization_code&\
            code=ncuoew2323&\
            redirect_uri=http%3A%2F%2Flocalhost%3A3000%2F&\
            client_id={}&\
            client_secret={}",
            openid_client.client_id, openid_client.client_secret
        ))
        .dispatch()
        .await;
    assert_eq!(response.status(), Status::BadRequest);

    // exchange correct code for token
    let response = client
        .post("/api/v1/oauth/token")
        .header(ContentType::Form)
        .body(format!(
            "grant_type=authorization_code&\
            code={}&\
            redirect_uri=http%3A%2F%2Flocalhost%3A3000%2F&\
            client_id={}&\
            client_secret={}",
            auth_response.code, openid_client.client_id, openid_client.client_secret
        ))
        .dispatch()
        .await;
    assert_eq!(response.status(), Status::Ok);

    // check used code
    let response = client
        .post("/api/v1/oauth/token")
        .header(ContentType::Form)
        .body(format!(
            "grant_type=authorization_code&\
            code={}&\
            redirect_uri=http%3A%2F%2Flocalhost%3A3000%2F",
            auth_response.code
        ))
        .dispatch()
        .await;
    assert_eq!(response.status(), Status::BadRequest);

    // test non-existing client
    let response = client
        .post(
            "/api/v1/oauth/authorize?\
            response_type=code&\
            client_id=666&\
            redirect_uri=http%3A%2F%2Flocalhost%3A3000%2F&\
            scope=openid&\
            state=ABCDEF&\
            nonce=blabla",
        )
        .dispatch()
        .await;
    let location = response.headers().get_one("Location").unwrap();
    assert!(location.contains("error"));

    // test wrong redirect uri
    let response = client
        .post(
            "/api/v1/oauth/authorize?\
            response_type=code&\
            client_id=1&\
            redirect_uri=http%3A%2F%example%3A3000%2F&\
            scope=openid&\
            state=ABCDEF&\
            nonce=blabla",
        )
        .dispatch()
        .await;
    let location = response.headers().get_one("Location").unwrap();
    assert!(location.contains("error"));

    // // test scope doesn't contain openid
    // let response = client
    //     .post(format!(
    //         "/api/v1/oauth/authorize?\
    //         response_type=code&\
    //         client_id={}&\
    //         redirect_uri=http%3A%2F%2Flocalhost%3A3000%2F&\
    //         scope=blabla&\
    //         state=ABCDEF&\
    //         allow=true&\
    //         nonce=blabla",
    //         openid_client.client_id
    //     ))
    //     .dispatch()
    //     .await;
    // let location = response.headers().get_one("Location").unwrap();
    // assert!(location.contains("error=wrong_scope&error_description=scope_must_contain_openid"));

    // // test allow false
    // let response = client
    //     .post(format!(
    //         "/api/v1/oauth/authorize?\
    //         response_type=code&\
    //         client_id={}&\
    //         redirect_uri=http%3A%2F%2Flocalhost%3A3000%2F&\
    //         scope=blabla&\
    //         state=ABCDEF&\
    //         allow=false&\
    //         nonce=blabla",
    //         openid_client.client_id
    //     ))
    //     .dispatch()
    //     .await;
    // let location = response.headers().get_one("Location").unwrap();
    // assert!(location.contains("error=user_unauthorized"));
}

/// Helper function for translating HTTP communication from `HttpRequest` to `LocalClient`.
async fn http_client(
    request: HttpRequest,
    pool: DbPool,
    config: DefGuardConfig,
) -> Result<HttpResponse, rocket::Error> {
    let client = make_client_v2(pool, config).await;

    let uri = request.url.path();
    eprintln!("HTTP client request path: {}", uri);
    if let Some(query) = request.url.query() {
        eprintln!("HTTP client request query: {}", query);
    }
    eprintln!("HTTP client request headers: {:#?}", request.headers);
    if let Ok(text) = String::from_utf8(request.body.clone()) {
        eprintln!("HTTP client body: {}", text);
    }
    let mut rocket_request = match request.method {
        Method::GET => client.get(uri),
        Method::POST => client.post(uri),
        Method::PUT => client.put(uri),
        Method::DELETE => client.delete(uri),
        _ => unimplemented!(),
    };
    for (key, value) in request.headers.iter() {
        let header = Header::new(key.as_str().to_owned(), value.to_str().unwrap().to_owned());
        rocket_request = rocket_request.header(header);
    }
    let response = rocket_request.body(request.body).dispatch().await;

    let mut headers = HeaderMap::new();
    for header in response.headers().iter() {
        if let (Ok(key), Ok(value)) = (
            HeaderName::from_str(header.name.as_ref()),
            HeaderValue::from_str(header.value()),
        ) {
            headers.append(key, value);
        }
    }

    Ok(HttpResponse {
        status_code: StatusCode::from_u16(response.status().code).unwrap(),
        headers,
        body: response.into_bytes().await.unwrap_or_default(),
    })
}

#[rocket::async_test]
async fn test_openid_authorization_code() {
    let (pool, mut config) = init_test_db().await;
    config.license = LICENSE_ENTERPRISE.into();

    let issuer_url = IssuerUrl::from_url(Url::parse(&config.url).expect("Invalid issuer URL"));
    let client = make_client_v2(pool.clone(), config.clone()).await;
    let pool_clone = pool.clone();
    let config_clone = config.clone();

    // discover OpenID service
    let provider_metadata = CoreProviderMetadata::discover_async(issuer_url, move |r| {
        http_client(r, pool_clone.clone(), config_clone.clone())
    })
    .await
    .unwrap();

    // create OAuth2 client
    let auth = Auth::new("admin".into(), "pass123".into());
    let response = client.post("/api/v1/auth").json(&auth).dispatch().await;
    assert_eq!(response.status(), Status::Ok);
    let oauth2client = NewOpenIDClient {
        name: "My test client".into(),
        redirect_uri: vec!["http://test.server.tnt:12345/".into()],
        scope: vec!["openid".into()],
        enabled: true,
    };
    let response = client
        .post("/api/v1/oauth")
        .json(&oauth2client)
        .dispatch()
        .await;
    assert_eq!(response.status(), Status::Created);
    let oauth2client: OAuth2Client = response.into_json().await.unwrap();
    assert_eq!(oauth2client.name, "My test client");
    assert_eq!(oauth2client.scope[0], "openid");
    assert_eq!(oauth2client.client_id.len(), 16);
    assert_eq!(oauth2client.client_secret.len(), 32);

    // start the Authorization Code Flow
    let client_id = ClientId::new(oauth2client.client_id);
    let client_secret = ClientSecret::new(oauth2client.client_secret);
    let core_client =
        CoreClient::from_provider_metadata(provider_metadata, client_id, Some(client_secret))
            .set_redirect_uri(RedirectUrl::new("http://test.server.tnt:12345/".into()).unwrap());
    let (authorize_url, _csrf_state, nonce) = core_client
        .authorize_url(
            AuthenticationFlow::<CoreResponseType>::AuthorizationCode,
            CsrfToken::new_random,
            Nonce::new_random,
        )
        .add_scope(Scope::new("email".to_string()))
        .add_scope(Scope::new("profile".to_string()))
        .url();
    assert_eq!(authorize_url.scheme(), "http");
    assert_eq!(authorize_url.host_str(), Some("localhost"));
    assert_eq!(authorize_url.path(), "/api/v1/oauth/authorize");

    // obtain authorization code
    let uri = format!(
        "{}?allow=true&{}",
        authorize_url.path(),
        authorize_url.query().unwrap()
    );
    let response = client.post(uri).dispatch().await;
    assert_eq!(response.status(), Status::Found);
    let location = response.headers().get_one("Location").unwrap();
    let (location, query) = location.split_once('?').unwrap();
    assert_eq!(location, "http://test.server.tnt:12345/");
    let auth_response: AuthenticationResponse = serde_qs::from_str(query).unwrap();

    // exchange authorization code for token
    let pool_clone_2 = pool.clone();
    let config_clone_2 = config.clone();
    let token_response = core_client
        .exchange_code(AuthorizationCode::new(auth_response.code.into()))
        .request_async(move |r| http_client(r, pool_clone_2, config_clone_2))
        .await
        .unwrap();

    // verify id token
    let id_token_verifier = core_client.id_token_verifier().allow_any_alg();
    let _id_token_claims = token_response
        .extra_fields()
        .id_token()
        .expect("Server did not return an ID token")
        .claims(&id_token_verifier, &nonce)
        .unwrap();

    // refresh token
    let refresh_token = token_response.refresh_token().unwrap();
    let refresh_response = core_client
        .exchange_refresh_token(refresh_token)
        .request_async(move |r| http_client(r, pool, config))
        .await
        .unwrap();
    assert!(refresh_response.refresh_token().is_some());
}

#[rocket::async_test]
async fn test_openid_authorization_code_with_pkce() {
    let (pool, mut config) = init_test_db().await;
    config.license = LICENSE_ENTERPRISE.into();

    let issuer_url = IssuerUrl::from_url(Url::parse(&config.url).expect("Invalid issuer URL"));
    let client = make_client_v2(pool.clone(), config.clone()).await;
    let pool_clone = pool.clone();
    let config_clone = config.clone();

    // discover OpenID service
    let provider_metadata = CoreProviderMetadata::discover_async(issuer_url, move |r| {
        http_client(r, pool_clone.clone(), config_clone.clone())
    })
    .await
    .unwrap();

    // create OAuth2 client/application
    let auth = Auth::new("admin".into(), "pass123".into());
    let response = client.post("/api/v1/auth").json(&auth).dispatch().await;
    assert_eq!(response.status(), Status::Ok);
    let oauth2client = NewOpenIDClient {
        name: "My test client".into(),
        redirect_uri: vec!["http://test.server.tnt:12345/".into()],
        scope: vec!["openid".into()],
        enabled: true,
    };
    let response = client
        .post("/api/v1/oauth")
        .json(&oauth2client)
        .dispatch()
        .await;
    assert_eq!(response.status(), Status::Created);
    let oauth2client: OAuth2Client = response.into_json().await.unwrap();
    assert_eq!(oauth2client.name, "My test client");
    assert_eq!(oauth2client.scope[0], "openid");

    // start the Authorization Code Flow with PKCE
    let client_id = ClientId::new(oauth2client.client_id);
    let client_secret = ClientSecret::new(oauth2client.client_secret);
    let core_client =
        CoreClient::from_provider_metadata(provider_metadata, client_id, Some(client_secret))
            .set_redirect_uri(RedirectUrl::new("http://test.server.tnt:12345/".into()).unwrap());
    let (pkce_challenge, pkce_verifier) = PkceCodeChallenge::new_random_sha256();
    let (authorize_url, _csrf_state, nonce) = core_client
        .authorize_url(
            AuthenticationFlow::<CoreResponseType>::AuthorizationCode,
            CsrfToken::new_random,
            Nonce::new_random,
        )
        .add_scope(Scope::new("email".to_string()))
        .add_scope(Scope::new("profile".to_string()))
        .set_pkce_challenge(pkce_challenge)
        .url();
    assert_eq!(authorize_url.scheme(), "http");
    assert_eq!(authorize_url.host_str(), Some("localhost"));
    assert_eq!(authorize_url.path(), "/api/v1/oauth/authorize");

    // obtain authorization code
    let uri = format!(
        "{}?allow=true&{}",
        authorize_url.path(),
        authorize_url.query().unwrap()
    );
    let response = client.post(uri).dispatch().await;
    assert_eq!(response.status(), Status::Found);
    let location = response.headers().get_one("Location").unwrap();
    let (location, query) = location.split_once('?').unwrap();
    assert_eq!(location, "http://test.server.tnt:12345/");
    let auth_response: AuthenticationResponse = serde_qs::from_str(query).unwrap();

    // exchange authorization code for token
    let pool_clone_2 = pool.clone();
    let config_clone_2 = config.clone();
    let token_response = core_client
        .exchange_code(AuthorizationCode::new(auth_response.code.into()))
        .set_pkce_verifier(pkce_verifier)
        .request_async(move |r| http_client(r, pool_clone_2, config_clone_2))
        .await
        .unwrap();

    // verify id token
    let id_token_verifier = core_client.id_token_verifier().allow_any_alg();
    let _id_token_claims = token_response
        .extra_fields()
        .id_token()
        .expect("Server did not return an ID token")
        .claims(&id_token_verifier, &nonce)
        .unwrap();

    // refresh token
    let pool_clone_3 = pool.clone();
    let config_clone_3 = config.clone();
    let refresh_token = token_response.refresh_token().unwrap();
    let refresh_response = core_client
        .exchange_refresh_token(refresh_token)
        .request_async(move |r| http_client(r, pool_clone_3, config_clone_3))
        .await
        .unwrap();
    assert!(refresh_response.refresh_token().is_some());

    // userinfo
    let _userinfo_claims: UserInfoClaims<EmptyAdditionalClaims, CoreGenderClaim> = core_client
        .user_info(token_response.access_token().to_owned(), None)
        .expect("Missing info endpoint")
        .request_async(move |r| http_client(r, pool, config))
        .await
        .unwrap();
}<|MERGE_RESOLUTION|>--- conflicted
+++ resolved
@@ -1,14 +1,3 @@
-<<<<<<< HEAD
-use std::sync::{Arc, Mutex};
-
-use defguard::{
-    build_webapp,
-    db::{AppEvent, GatewayEvent},
-    enterprise::db::openid::{AuthorizedApp, NewOpenIDClient, OpenIDClient},
-    grpc::GatewayState,
-=======
-use std::str::FromStr;
-
 use defguard::{
     build_webapp,
     config::DefGuardConfig,
@@ -17,7 +6,7 @@
         db::{NewOpenIDClient, OAuth2Client},
         handlers::openid_flow::AuthenticationResponse,
     },
->>>>>>> 81f45e24
+    grpc::GatewayState,
     handlers::Auth,
 };
 use openidconnect::{
@@ -35,6 +24,8 @@
     http::{ContentType, Header, Status},
     local::asynchronous::Client,
 };
+use std::str::FromStr;
+use std::sync::{Arc, Mutex};
 use tokio::sync::mpsc::unbounded_channel;
 
 mod common;
@@ -55,9 +46,10 @@
 
 async fn make_client_v2(pool: DbPool, config: DefGuardConfig) -> Client {
     let (tx, rx) = unbounded_channel::<AppEvent>();
-    let (wg_tx, _) = unbounded_channel::<GatewayEvent>();
-
-    let webapp = build_webapp(config, tx, rx, wg_tx, pool).await;
+    let (wg_tx, wg_rx) = unbounded_channel::<GatewayEvent>();
+    let gateway_state = Arc::new(Mutex::new(GatewayState::new(wg_rx)));
+
+    let webapp = build_webapp(config, tx, rx, wg_tx, gateway_state, pool).await;
     Client::tracked(webapp).await.unwrap()
 }
 
