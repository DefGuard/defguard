use defguard::{db::models::NewOpenIDClient, handlers::Auth};
<<<<<<< HEAD
use reqwest::Url;
=======
>>>>>>> c4e3501e
use rocket::serde::json::json;
use rocket::{
    http::{ContentType, Status},
    local::asynchronous::Client,
};
<<<<<<< HEAD
use std::borrow::Cow;
use std::fmt::format;
=======
>>>>>>> c4e3501e

mod common;
use crate::common::make_enterprise_test_client;
use defguard::db::models::oauth2client::OAuth2Client;
<<<<<<< HEAD
use defguard::db::{DbPool, OAuth2AuthorizedApp};

async fn make_client() -> (Client, DbPool) {
    let (client, client_state) = make_enterprise_test_client().await;
    (client, client_state.pool)
=======

async fn make_client() -> Client {
    let (client, _) = make_enterprise_test_client().await;
    client
>>>>>>> c4e3501e
}

#[rocket::async_test]
async fn test_authorize() {
    let (client, pool) = make_client().await;

    let auth = Auth::new("admin".into(), "pass123".into());
    let response = client.post("/api/v1/auth").json(&auth).dispatch().await;
    assert_eq!(response.status(), Status::Ok);

    // create OAuth2 client
    let oauth2client = NewOpenIDClient {
        name: "My test client".into(),
        redirect_uri: vec!["http://test.server.tnt:12345/".into()],
        scope: vec!["openid".into()],
        enabled: true,
    };
    let response = client
        .post("/api/v1/oauth")
        .json(&oauth2client)
        .dispatch()
        .await;
    assert_eq!(response.status(), Status::Created);
    let oauth_client: OAuth2Client = response.into_json().await.unwrap();

    // authorize client for test user
    let mut app = OAuth2AuthorizedApp::new(1, oauth_client.id.unwrap());
    app.save(&pool).await.unwrap();

    // wrong response type
    let response = client
        .get(
            "/api/v1/oauth/authorize?\
            response_type=wrong&\
            client_id=MyClient&\
            redirect_uri=http%3A%2F%2Flocalhost%3A3000%2F&\
            scope=default-scope&\
            state=ABCDEF",
        )
        .dispatch()
        .await;
    assert_eq!(response.status(), Status::NotFound);

    // error response
    let response = client
        .get(
            "/api/v1/oauth/authorize?\
            response_type=code&\
            client_id=MyClient&\
            redirect_uri=http%3A%2F%2Flocalhost%3A3000%2F&\
            scope=openid&\
            state=ABCDEF",
        )
        .dispatch()
        .await;
    assert_eq!(response.status(), Status::Found);
    let redirect_url = Url::parse(response.headers().get_one("Location").unwrap()).unwrap();
    assert_eq!(redirect_url.domain().unwrap(), "localhost");
    let mut pairs = redirect_url.query_pairs();
    assert_eq!(pairs.count(), 2);
    assert_eq!(
        pairs.next(),
        Some((Cow::Borrowed("error"), Cow::Borrowed("unauthorized_client")))
    );
    assert_eq!(
        pairs.next(),
        Some((Cow::Borrowed("state"), Cow::Borrowed("ABCDEF")))
    );

    // error response without state
    let response = client
        .get(format!(
            "/api/v1/oauth/authorize?\
            response_type=code&\
            client_id={}&\
            redirect_uri=http%3A%2F%2Flocalhost%3A3000%2F&\
            scope=invalid",
            oauth_client.client_id
        ))
        .dispatch()
        .await;
    assert_eq!(response.status(), Status::Found);
    let redirect_url = Url::parse(response.headers().get_one("Location").unwrap()).unwrap();
    assert_eq!(redirect_url.domain().unwrap(), "localhost");
    let mut pairs = redirect_url.query_pairs();
    assert_eq!(pairs.count(), 1);
    assert_eq!(
        pairs.next(),
        Some((Cow::Borrowed("error"), Cow::Borrowed("invalid_scope")))
    );

    // successful response
    let response = client
        .get(format!(
            "/api/v1/oauth/authorize?\
            response_type=code&\
            client_id={}&\
            redirect_uri=http%3A%2F%2Ftest.server.tnt%3A12345%2F&\
            scope=openid&\
            state=ABCDEF",
            oauth_client.client_id
        ))
        .dispatch()
        .await;
    assert_eq!(response.status(), Status::Found);
    let redirect_url = Url::parse(response.headers().get_one("Location").unwrap()).unwrap();
    println!("{}", redirect_url);
    assert_eq!(redirect_url.domain().unwrap(), "test.server.tnt");
    let mut pairs = redirect_url.query_pairs();
    assert_eq!(pairs.count(), 2);
    assert_eq!(pairs.next().unwrap().0, Cow::Borrowed("code"),);
    assert_eq!(
        pairs.next(),
        Some((Cow::Borrowed("state"), Cow::Borrowed("ABCDEF")))
    );
}

#[rocket::async_test]
async fn test_openid_app_management_access() {
    let (client, _) = make_client().await;

    // login as admin
    let auth = Auth::new("admin".into(), "pass123".into());
    let response = client.post("/api/v1/auth").json(&auth).dispatch().await;
    assert_eq!(response.status(), Status::Ok);

    // add app
    let oauth2client = NewOpenIDClient {
        name: "My test client".into(),
        redirect_uri: vec!["http://test.server.tnt:12345/".into()],
        scope: vec!["openid".into()],
        enabled: true,
    };
    let response = client
        .post("/api/v1/oauth")
        .json(&oauth2client)
        .dispatch()
        .await;
    assert_eq!(response.status(), Status::Created);

    // list apps
    let response = client.get("/api/v1/oauth").dispatch().await;
    assert_eq!(response.status(), Status::Ok);
    let apps: Vec<OAuth2Client> = response.into_json().await.unwrap();
    assert_eq!(apps.len(), 1);
    let test_app = &apps[0];
    assert_eq!(test_app.name, oauth2client.name);

    // fetch app details
    let response = client
        .get(format!("/api/v1/oauth/{}", test_app.client_id))
        .dispatch()
        .await;
    assert_eq!(response.status(), Status::Ok);
    let app: OAuth2Client = response.into_json().await.unwrap();
    assert_eq!(app.name, oauth2client.name);

    // edit app
    let oauth2client = NewOpenIDClient {
        name: "Changed test client".into(),
        redirect_uri: vec!["http://test.server.tnt:12345/".into()],
        scope: vec!["openid email".into()],
        enabled: true,
    };
    let response = client
        .put(format!("/api/v1/oauth/{}", test_app.client_id))
        .json(&oauth2client)
        .dispatch()
        .await;
    assert_eq!(response.status(), Status::Ok);

    // change app state
    let data = json!(
        {"enabled": false}
    );
    let response = client
        .post(format!("/api/v1/oauth/{}", test_app.client_id))
        .json(&data)
        .dispatch()
        .await;
    assert_eq!(response.status(), Status::Ok);

    // fetch changed app details
    let response = client
        .get(format!("/api/v1/oauth/{}", test_app.client_id))
        .dispatch()
        .await;
    assert_eq!(response.status(), Status::Ok);
    let app: OAuth2Client = response.into_json().await.unwrap();
    assert_eq!(app.name, oauth2client.name);
    assert_eq!(app.enabled, false);

    // delete app
    let response = client
        .delete(format!("/api/v1/oauth/{}", test_app.client_id))
        .dispatch()
        .await;
    assert_eq!(response.status(), Status::Ok);

    // list apps
    let response = client.get("/api/v1/oauth").dispatch().await;
    assert_eq!(response.status(), Status::Ok);
    let apps: Vec<OAuth2Client> = response.into_json().await.unwrap();
    assert_eq!(apps.len(), 0);

    // add another app for further testing
    let oauth2client = NewOpenIDClient {
        name: "New test client".into(),
        redirect_uri: vec!["http://test.server.tnt:12345/".into()],
        scope: vec!["openid phone".into()],
        enabled: true,
    };
    let response = client
        .post("/api/v1/oauth")
        .json(&oauth2client)
        .dispatch()
        .await;
    assert_eq!(response.status(), Status::Created);
    let response = client.get("/api/v1/oauth").dispatch().await;
    assert_eq!(response.status(), Status::Ok);
    let apps: Vec<OAuth2Client> = response.into_json().await.unwrap();
    let test_app = &apps[0];

    // // login as standard user
    let auth = Auth::new("hpotter".into(), "pass123".into());
    let response = client.post("/api/v1/auth").json(&auth).dispatch().await;
    assert_eq!(response.status(), Status::Ok);

    // standard user cannot list apps
    let response = client.get("/api/v1/oauth").dispatch().await;
    assert_eq!(response.status(), Status::Forbidden);

    // standard user cannot get app details
    let response = client
        .get(format!("/api/v1/oauth/{}", test_app.client_id))
        .dispatch()
        .await;
    assert_eq!(response.status(), Status::Forbidden);

    // standard user cannot add apps
    let oauth2client = NewOpenIDClient {
        name: "Another test client".into(),
        redirect_uri: vec!["http://test.com/redirect".into()],
        scope: vec!["openid profile".into()],
        enabled: true,
    };
    let response = client
        .post("/api/v1/oauth")
        .json(&oauth2client)
        .dispatch()
        .await;
    assert_eq!(response.status(), Status::Forbidden);

    // standard user cannot edit apps
    let response = client
        .put(format!("/api/v1/oauth/{}", test_app.client_id))
        .json(&oauth2client)
        .dispatch()
        .await;
    assert_eq!(response.status(), Status::Forbidden);

    // standard user cannot change app status
    let data = json!(
        {"enabled": false}
    );
    let response = client
        .post(format!("/api/v1/oauth/{}", test_app.client_id))
        .json(&data)
        .dispatch()
        .await;
    assert_eq!(response.status(), Status::Forbidden);

    // standard user cannot delete apps
    let response = client
        .delete(format!("/api/v1/oauth/{}", test_app.client_id))
        .dispatch()
        .await;
    assert_eq!(response.status(), Status::Forbidden);
}

// #[rocket::async_test]
// async fn test_authorize_consent() {
//     let client = make_client().await;

//     let auth = Auth::new("admin".into(), "pass123".into());
//     let response = client.post("/api/v1/auth").json(&auth).dispatch().await;
//     assert_eq!(response.status(), Status::Ok);

//     let response = client
//         .post("/api/v1/user/admin/oauth2client")
//         .json(&json!({
//             "client_id": "MyClient",
//             "client_secret": "secret",
//             "redirect_uri": "http://localhost:3000/",
//             "scope": ["default-scope"],
//             "name": "Test",
//             "enabled": true,
//         }))
//         .dispatch()
//         .await;
//     assert_eq!(response.status(), Status::Ok);

//     let response = client
//         .post(
//             "/api/v1/oauth/authorize?\
//             allow=true&\
//             response_type=code&\
//             client_id=MyClient&\
//             redirect_uri=http%3A%2F%2Flocalhost%3A3000%2F&\
//             scope=default-scope&\
//             state=ABCDEF",
//         )
//         .dispatch()
//         .await;
//     assert_eq!(response.status(), Status::Found);

//     let localtion = response.headers().get_one("Location").unwrap();
//     assert!(localtion.starts_with("http://localhost:3000/?code="));

//     // extract code
//     let index = localtion.find("&state").unwrap();
//     let code = localtion.get(28..index).unwrap();

//     let response = client
//         .post("/api/v1/oauth/token")
//         .header(ContentType::Form)
//         .header(Header::new(
//             "Authorization",
//             // echo -n 'LocalClient:secret' | base64
//             "Basic TG9jYWxDbGllbnQ6c2VjcmV0",
//         ))
//         .body(format!(
//             "grant_type=authorization_code&\
//             code={}&\
//             redirect_uri=http%3A%2F%2Flocalhost%3A3000%2F",
//             code
//         ))
//         .dispatch()
//         .await;
//     assert_eq!(response.status(), Status::Ok);
// }

// #[rocket::async_test]
// async fn test_authorize_consent_wrong_client() {
//     let client = make_client().await;

//     let response = client
//         .post(
//             "/api/v1/oauth/authorize?\
//             allow=true&\
//             response_type=code&\
//             client_id=NonExistentClient&\
//             redirect_uri=http%3A%2F%2Flocalhost%3A3000%2F&\
//             scope=default-scope&\
//             state=ABCDEF",
//         )
//         .dispatch()
//         .await;
//     assert_eq!(response.status(), Status::BadRequest);
// }

#[rocket::async_test]
async fn test_token_client_credentials() {
    let (client, _) = make_client().await;

    let response = client
        .post("/api/v1/oauth/token")
        .header(ContentType::Form)
        .body("client_id=WrongClient&client_secret=WrongSecret&grant_type=code")
        .dispatch()
        .await;
    assert_eq!(response.status(), Status::BadRequest);
}<|MERGE_RESOLUTION|>--- conflicted
+++ resolved
@@ -1,34 +1,24 @@
-use defguard::{db::models::NewOpenIDClient, handlers::Auth};
-<<<<<<< HEAD
+use defguard::{
+    db::{
+        models::{oauth2client::OAuth2Client, NewOpenIDClient},
+        DbPool, OAuth2AuthorizedApp,
+    },
+    handlers::Auth,
+};
 use reqwest::Url;
-=======
->>>>>>> c4e3501e
-use rocket::serde::json::json;
 use rocket::{
     http::{ContentType, Status},
     local::asynchronous::Client,
+    serde::json::json,
 };
-<<<<<<< HEAD
-use std::borrow::Cow;
-use std::fmt::format;
-=======
->>>>>>> c4e3501e
+use std::{borrow::Cow, fmt::format};
 
 mod common;
 use crate::common::make_enterprise_test_client;
-use defguard::db::models::oauth2client::OAuth2Client;
-<<<<<<< HEAD
-use defguard::db::{DbPool, OAuth2AuthorizedApp};
 
 async fn make_client() -> (Client, DbPool) {
     let (client, client_state) = make_enterprise_test_client().await;
     (client, client_state.pool)
-=======
-
-async fn make_client() -> Client {
-    let (client, _) = make_enterprise_test_client().await;
-    client
->>>>>>> c4e3501e
 }
 
 #[rocket::async_test]
