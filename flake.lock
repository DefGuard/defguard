{
  "nodes": {
    "flake-utils": {
      "inputs": {
        "systems": "systems"
      },
      "locked": {
        "lastModified": 1731533236,
        "narHash": "sha256-l0KFg5HjrsfsO/JpG+r7fRrqm12kzFHyUHqHCVpMMbI=",
        "owner": "numtide",
        "repo": "flake-utils",
        "rev": "11707dc2f618dd54ca8739b309ec4fc024de578b",
        "type": "github"
      },
      "original": {
        "owner": "numtide",
        "repo": "flake-utils",
        "type": "github"
      }
    },
    "nixpkgs": {
      "locked": {
<<<<<<< HEAD
        "lastModified": 1749794982,
        "narHash": "sha256-Kh9K4taXbVuaLC0IL+9HcfvxsSUx8dPB5s5weJcc9pc=",
        "owner": "NixOS",
        "repo": "nixpkgs",
        "rev": "ee930f9755f58096ac6e8ca94a1887e0534e2d81",
=======
        "lastModified": 1751271578,
        "narHash": "sha256-P/SQmKDu06x8yv7i0s8bvnnuJYkxVGBWLWHaU+tt4YY=",
        "owner": "NixOS",
        "repo": "nixpkgs",
        "rev": "3016b4b15d13f3089db8a41ef937b13a9e33a8df",
>>>>>>> 00e1f7e9
        "type": "github"
      },
      "original": {
        "owner": "NixOS",
        "ref": "nixos-unstable",
        "repo": "nixpkgs",
        "type": "github"
      }
    },
    "root": {
      "inputs": {
        "flake-utils": "flake-utils",
        "nixpkgs": "nixpkgs",
        "rust-overlay": "rust-overlay"
      }
    },
    "rust-overlay": {
      "inputs": {
        "nixpkgs": [
          "nixpkgs"
        ]
      },
      "locked": {
<<<<<<< HEAD
        "lastModified": 1750041667,
        "narHash": "sha256-/8F9L6T9w/Fx1D6L+BtWIXg5m9F6jwOFg6uhZpKnM/0=",
        "owner": "oxalica",
        "repo": "rust-overlay",
        "rev": "d72bd8c9fda03c9834ea89d7a5a21c7880b79277",
=======
        "lastModified": 1751338093,
        "narHash": "sha256-/yd9nPcTfUZPFtwjRbdB5yGLdt3LTPqz6Ja63Joiahs=",
        "owner": "oxalica",
        "repo": "rust-overlay",
        "rev": "6cfb7821732dac2d3e2dea857a5613d3b856c20c",
>>>>>>> 00e1f7e9
        "type": "github"
      },
      "original": {
        "owner": "oxalica",
        "repo": "rust-overlay",
        "type": "github"
      }
    },
    "systems": {
      "locked": {
        "lastModified": 1681028828,
        "narHash": "sha256-Vy1rq5AaRuLzOxct8nz4T6wlgyUR7zLU309k9mBC768=",
        "owner": "nix-systems",
        "repo": "default",
        "rev": "da67096a3b9bf56a91d16901293e51ba5b49a27e",
        "type": "github"
      },
      "original": {
        "owner": "nix-systems",
        "repo": "default",
        "type": "github"
      }
    }
  },
  "root": "root",
  "version": 7
}<|MERGE_RESOLUTION|>--- conflicted
+++ resolved
@@ -20,19 +20,11 @@
     },
     "nixpkgs": {
       "locked": {
-<<<<<<< HEAD
-        "lastModified": 1749794982,
-        "narHash": "sha256-Kh9K4taXbVuaLC0IL+9HcfvxsSUx8dPB5s5weJcc9pc=",
-        "owner": "NixOS",
-        "repo": "nixpkgs",
-        "rev": "ee930f9755f58096ac6e8ca94a1887e0534e2d81",
-=======
         "lastModified": 1751271578,
         "narHash": "sha256-P/SQmKDu06x8yv7i0s8bvnnuJYkxVGBWLWHaU+tt4YY=",
         "owner": "NixOS",
         "repo": "nixpkgs",
         "rev": "3016b4b15d13f3089db8a41ef937b13a9e33a8df",
->>>>>>> 00e1f7e9
         "type": "github"
       },
       "original": {
@@ -56,19 +48,11 @@
         ]
       },
       "locked": {
-<<<<<<< HEAD
-        "lastModified": 1750041667,
-        "narHash": "sha256-/8F9L6T9w/Fx1D6L+BtWIXg5m9F6jwOFg6uhZpKnM/0=",
-        "owner": "oxalica",
-        "repo": "rust-overlay",
-        "rev": "d72bd8c9fda03c9834ea89d7a5a21c7880b79277",
-=======
         "lastModified": 1751338093,
         "narHash": "sha256-/yd9nPcTfUZPFtwjRbdB5yGLdt3LTPqz6Ja63Joiahs=",
         "owner": "oxalica",
         "repo": "rust-overlay",
         "rev": "6cfb7821732dac2d3e2dea857a5613d3b856c20c",
->>>>>>> 00e1f7e9
         "type": "github"
       },
       "original": {
