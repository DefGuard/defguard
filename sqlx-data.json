{
  "db": "PostgreSQL",
  "0341a2debb445319fe7b1905aaad7f797b61940a342e08c58b6d2205d9c2eb87": {
    "describe": {
      "columns": [
        {
          "name": "id",
          "ordinal": 0,
          "type_info": "Int8"
        }
      ],
      "nullable": [
        false
      ],
      "parameters": {
        "Left": [
          "Int8",
          "Timestamp",
          "Int8",
          "Text",
          "Int8",
          "Int8",
          "Timestamp",
          "Text"
        ]
      }
    },
    "query": "INSERT INTO \"wireguard_peer_stats\" (\"device_id\", \"collected_at\", \"network\", \"endpoint\", \"upload\", \"download\", \"latest_handshake\", \"allowed_ips\") VALUES ($1, $2, $3, $4, $5, $6, $7, $8) RETURNING id"
  },
  "0377049270e6dcc4f0ec3571bd998dcdbab8366524ff1f20f48a208b9f7dd9c6": {
    "describe": {
      "columns": [
        {
          "name": "id?",
          "ordinal": 0,
          "type_info": "Int8"
        },
        {
          "name": "client_id",
          "ordinal": 1,
          "type_info": "Text"
        },
        {
          "name": "client_secret",
          "ordinal": 2,
          "type_info": "Text"
        },
        {
          "name": "redirect_uri",
          "ordinal": 3,
          "type_info": "TextArray"
        },
        {
          "name": "scope",
          "ordinal": 4,
          "type_info": "TextArray"
        },
        {
          "name": "name",
          "ordinal": 5,
          "type_info": "Text"
        },
        {
          "name": "enabled",
          "ordinal": 6,
          "type_info": "Bool"
        }
      ],
      "nullable": [
        false,
        false,
        false,
        false,
        false,
        false,
        false
      ],
      "parameters": {
        "Left": [
          "Text"
        ]
      }
    },
    "query": "SELECT id \"id?\", client_id, client_secret, redirect_uri, scope, name, enabled FROM oauth2client WHERE client_id = $1 AND enabled"
  },
  "05e3fce0c51856f6033195c7523a2b5fd1c2a7968a7abd27394422a7c93e8815": {
    "describe": {
      "columns": [
        {
          "name": "collected_at: NaiveDateTime",
          "ordinal": 0,
          "type_info": "Timestamp"
        },
        {
          "name": "upload",
          "ordinal": 1,
          "type_info": "Int8"
        },
        {
          "name": "download",
          "ordinal": 2,
          "type_info": "Int8"
        }
      ],
      "nullable": [
        null,
        null,
        null
      ],
      "parameters": {
        "Left": [
          "Text",
          "Timestamp",
          "Int8",
          "Int8"
        ]
      }
    },
    "query": "\n            SELECT\n                date_trunc($1, collected_at) \"collected_at: NaiveDateTime\",\n                cast(sum(upload) AS bigint) upload, cast(sum(download) AS bigint) download\n            FROM wireguard_peer_stats_view\n            WHERE collected_at >= $2 AND network = $3\n            GROUP BY 1\n            ORDER BY 1\n            LIMIT $4\n            "
  },
  "06be7b39c87c3a1d1465dfb007937b5b584f60e9094a18936b482c4dfb6b1aca": {
    "describe": {
      "columns": [
        {
          "name": "id?",
          "ordinal": 0,
          "type_info": "Int8"
        },
        {
          "name": "name",
          "ordinal": 1,
          "type_info": "Text"
        }
      ],
      "nullable": [
        false,
        false
      ],
      "parameters": {
        "Left": []
      }
    },
    "query": "SELECT id \"id?\", \"name\" FROM \"group\""
  },
  "0739dda752a2a5b4bb6483d8fdc87b7065d01d6d5990c7d344be2d0068cac835": {
    "describe": {
      "columns": [
        {
          "name": "id?",
          "ordinal": 0,
          "type_info": "Int8"
        },
        {
          "name": "client_id",
          "ordinal": 1,
          "type_info": "Text"
        },
        {
          "name": "client_secret",
          "ordinal": 2,
          "type_info": "Text"
        },
        {
          "name": "redirect_uri",
          "ordinal": 3,
          "type_info": "TextArray"
        },
        {
          "name": "scope",
          "ordinal": 4,
          "type_info": "TextArray"
        },
        {
          "name": "name",
          "ordinal": 5,
          "type_info": "Text"
        },
        {
          "name": "enabled",
          "ordinal": 6,
          "type_info": "Bool"
        }
      ],
      "nullable": [
        false,
        false,
        false,
        false,
        false,
        false,
        false
      ],
      "parameters": {
        "Left": [
          "Text"
        ]
      }
    },
    "query": "SELECT id \"id?\", client_id, client_secret, redirect_uri, scope, name, enabled FROM oauth2client WHERE client_id = $1"
  },
  "087a0d357b61dd2266e804982fba2e6ca06a3f95da3225be6fcc38d324c143e7": {
    "describe": {
      "columns": [
        {
          "name": "max",
          "ordinal": 0,
          "type_info": "Timestamp"
        }
      ],
      "nullable": [
        null
      ],
      "parameters": {
        "Left": []
      }
    },
    "query": "SELECT MAX(started_at) FROM wireguard_stats_purge"
  },
  "09290c24060f6fd858e779b334029900f0b04785b1012d5e6bd2897ef8440585": {
    "describe": {
      "columns": [
        {
          "name": "id",
          "ordinal": 0,
          "type_info": "Int8"
        }
      ],
      "nullable": [
        false
      ],
      "parameters": {
        "Left": [
          "Int8",
          "Text",
          "Text",
          "Int8",
          "Text",
          "Text",
          "Timestamp",
          "Timestamp",
          "Bool"
        ]
      }
    },
    "query": "INSERT INTO \"wallet\" (\"user_id\", \"address\", \"name\", \"chain_id\", \"challenge_message\", \"challenge_signature\", \"creation_timestamp\", \"validation_timestamp\", \"use_for_mfa\") VALUES ($1, $2, $3, $4, $5, $6, $7, $8, $9) RETURNING id"
  },
  "0ad599ef120ecc02b030bd1276172929d6a612846acf4a5489c36a04cb57de59": {
    "describe": {
      "columns": [
        {
          "name": "recovery_codes",
          "ordinal": 0,
          "type_info": "TextArray"
        }
      ],
      "nullable": [
        false
      ],
      "parameters": {
        "Left": [
          "Int8"
        ]
      }
    },
    "query": "SELECT recovery_codes FROM \"user\" WHERE id = $1"
  },
  "0b53e81d6f1ce3c3a68c871e7a4b9e41db58b112d12281516e10421d46fbbd94": {
    "describe": {
      "columns": [
        {
          "name": "id?",
          "ordinal": 0,
          "type_info": "Int8"
        },
        {
          "name": "name",
          "ordinal": 1,
          "type_info": "Text"
        },
        {
          "name": "wireguard_pubkey",
          "ordinal": 2,
          "type_info": "Text"
        },
        {
          "name": "user_id",
          "ordinal": 3,
          "type_info": "Int8"
        },
        {
          "name": "created",
          "ordinal": 4,
          "type_info": "Timestamp"
        }
      ],
      "nullable": [
        false,
        false,
        false,
        false,
        false
      ],
      "parameters": {
        "Left": [
          "TextArray"
        ]
      }
    },
    "query": "\n            SELECT DISTINCT ON (d.id) d.id as \"id?\", d.name, d.wireguard_pubkey, d.user_id, d.created\n            FROM device d\n            JOIN \"user\" u ON d.user_id = u.id\n            JOIN group_user gu ON u.id = gu.user_id\n            JOIN \"group\" g ON gu.group_id = g.id\n            WHERE g.\"name\" IN (SELECT * FROM UNNEST($1::text[]))\n            ORDER BY d.id ASC\n            "
  },
  "0b64dc92dc09d7fc080c6d2f2d016db4c11f9a99442428a9e473c75c7633927b": {
    "describe": {
      "columns": [],
      "nullable": [],
      "parameters": {
        "Left": [
          "Int8"
        ]
      }
    },
    "query": "DELETE FROM \"group\" WHERE id = $1"
  },
  "0bb2828da4f0631d12773b904a0f917b7d43ef12809d9398ed2cf2a0a314d5cf": {
    "describe": {
      "columns": [],
      "nullable": [],
      "parameters": {
        "Left": [
          "Int8"
        ]
      }
    },
    "query": "DELETE FROM \"authorization_code\" WHERE id = $1"
  },
  "0bdf1873f50350d16aad6ec9aed420dcd172a411e14b858a798b24a4b02bdf16": {
    "describe": {
      "columns": [],
      "nullable": [],
      "parameters": {
        "Left": [
          "Int8",
          "Int8",
          "Text",
          "Text",
          "Int8",
          "Text",
          "Text",
          "Timestamp",
          "Timestamp",
          "Bool"
        ]
      }
    },
    "query": "UPDATE \"wallet\" SET \"user_id\" = $2, \"address\" = $3, \"name\" = $4, \"chain_id\" = $5, \"challenge_message\" = $6, \"challenge_signature\" = $7, \"creation_timestamp\" = $8, \"validation_timestamp\" = $9, \"use_for_mfa\" = $10 WHERE id = $1"
  },
  "0d94c4f8df85d5d219dee2e4e124d5bc3a6992088b8bedfef2fa035d5596d8c7": {
    "describe": {
      "columns": [
        {
          "name": "id",
          "ordinal": 0,
          "type_info": "Int8"
        }
      ],
      "nullable": [
        false
      ],
      "parameters": {
        "Left": [
          "Int8",
          "Text",
          "Bytea"
        ]
      }
    },
    "query": "INSERT INTO \"webauthn\" (\"user_id\", \"name\", \"passkey\") VALUES ($1, $2, $3) RETURNING id"
  },
  "12547180eb7b5c0f64bdf5366800aa08f321896adebeef58a47a8e5f456359d7": {
    "describe": {
      "columns": [],
      "nullable": [],
      "parameters": {
        "Left": [
          "Int8",
          "Text",
          "Text",
          "Text",
          "Bool",
          "Bool",
          "Bool",
          "Bool",
          "Bool"
        ]
      }
    },
    "query": "UPDATE \"webhook\" SET \"url\" = $2, \"description\" = $3, \"token\" = $4, \"enabled\" = $5, \"on_user_created\" = $6, \"on_user_deleted\" = $7, \"on_user_modified\" = $8, \"on_hwkey_provision\" = $9 WHERE id = $1"
  },
  "125d37ad8e24d8fd71b3d695ec4ec2787e4f0de98005b0003c63b9bdedad9aa1": {
    "describe": {
      "columns": [
        {
          "name": "oauth2client_id!",
          "ordinal": 0,
          "type_info": "Int8"
        },
        {
          "name": "oauth2client_name",
          "ordinal": 1,
          "type_info": "Text"
        },
        {
          "name": "user_id",
          "ordinal": 2,
          "type_info": "Int8"
        }
      ],
      "nullable": [
        false,
        false,
        false
      ],
      "parameters": {
        "Left": [
          "Int8"
        ]
      }
    },
    "query": "SELECT oauth2client.id \"oauth2client_id!\", oauth2client.name \"oauth2client_name\", oauth2authorizedapp.user_id \"user_id\" FROM oauth2authorizedapp JOIN oauth2client ON oauth2client.id = oauth2authorizedapp.oauth2client_id WHERE oauth2authorizedapp.user_id = $1"
  },
  "145967223368f74651e1af44c75be761b1940d18ed83c4be2fff171c16a412a3": {
    "describe": {
      "columns": [
        {
          "name": "id",
          "ordinal": 0,
          "type_info": "Int8"
        }
      ],
      "nullable": [
        false
      ],
      "parameters": {
        "Left": [
          "Int8",
          "Text",
          "Text",
          "Text",
          "Text",
          "Int8",
          "Text",
          "Text"
        ]
      }
    },
    "query": "INSERT INTO \"authorization_code\" (\"user_id\", \"client_id\", \"code\", \"redirect_uri\", \"scope\", \"auth_time\", \"nonce\", \"code_challenge\") VALUES ($1, $2, $3, $4, $5, $6, $7, $8) RETURNING id"
  },
  "16311b1318c57344286ec65fd32405460028be3466ece9eb0dbb8d738df5e39b": {
    "describe": {
      "columns": [
        {
          "name": "id?",
          "ordinal": 0,
          "type_info": "Int8"
        },
        {
          "name": "user_id",
          "ordinal": 1,
          "type_info": "Int8"
        },
        {
          "name": "address",
          "ordinal": 2,
          "type_info": "Text"
        },
        {
          "name": "name",
          "ordinal": 3,
          "type_info": "Text"
        },
        {
          "name": "chain_id",
          "ordinal": 4,
          "type_info": "Int8"
        },
        {
          "name": "challenge_message",
          "ordinal": 5,
          "type_info": "Text"
        },
        {
          "name": "challenge_signature",
          "ordinal": 6,
          "type_info": "Text"
        },
        {
          "name": "creation_timestamp",
          "ordinal": 7,
          "type_info": "Timestamp"
        },
        {
          "name": "validation_timestamp",
          "ordinal": 8,
          "type_info": "Timestamp"
        },
        {
          "name": "use_for_mfa",
          "ordinal": 9,
          "type_info": "Bool"
        }
      ],
      "nullable": [
        false,
        false,
        false,
        false,
        false,
        false,
        true,
        false,
        true,
        false
      ],
      "parameters": {
        "Left": [
          "Int8"
        ]
      }
    },
    "query": "SELECT id \"id?\", \"user_id\", \"address\", \"name\", \"chain_id\", \"challenge_message\", \"challenge_signature\", \"creation_timestamp\", \"validation_timestamp\", \"use_for_mfa\" FROM \"wallet\" WHERE id = $1"
  },
  "169a39acbf7e6b74fd9f538047b0af650fe1bfa21d844a216e80965011290412": {
    "describe": {
      "columns": [],
      "nullable": [],
      "parameters": {
        "Left": [
          "Int8"
        ]
      }
    },
    "query": "DELETE FROM \"wallet\" WHERE id = $1"
  },
  "16be3197b7d4df94ca7b1805c6d9237b1725ee99c475dcc424f3ffad4a36e94a": {
    "describe": {
      "columns": [],
      "nullable": [],
      "parameters": {
        "Left": [
          "Int8",
          "Text",
          "Text",
          "Text",
          "Text",
          "Text",
          "Text",
          "Text",
          "Text",
          "Text",
          "Bool",
          "Bool",
          "Bytea",
          {
            "Custom": {
              "kind": {
                "Enum": [
                  "none",
                  "one_time_password",
                  "webauthn",
                  "web3"
                ]
              },
              "name": "mfa_method"
            }
          },
          "TextArray"
        ]
      }
    },
    "query": "UPDATE \"user\" SET \"username\" = $2, \"password_hash\" = $3, \"last_name\" = $4, \"first_name\" = $5, \"email\" = $6, \"phone\" = $7, \"ssh_key\" = $8, \"pgp_key\" = $9, \"pgp_cert_id\" = $10, \"mfa_enabled\" = $11, \"totp_enabled\" = $12, \"totp_secret\" = $13, \"mfa_method\" = $14, \"recovery_codes\" = $15 WHERE id = $1"
  },
  "18bffe90d894f5a122df97ef37c4afb69f97c74acf36ee7596476ab7fee850b3": {
    "describe": {
      "columns": [
        {
          "name": "id?",
          "ordinal": 0,
          "type_info": "Int8"
        },
        {
          "name": "user_id",
          "ordinal": 1,
          "type_info": "Int8"
        },
        {
          "name": "name",
          "ordinal": 2,
          "type_info": "Text"
        },
        {
          "name": "passkey",
          "ordinal": 3,
          "type_info": "Bytea"
        }
      ],
      "nullable": [
        false,
        false,
        false,
        false
      ],
      "parameters": {
        "Left": [
          "Int8"
        ]
      }
    },
    "query": "SELECT id \"id?\", user_id, name, passkey FROM webauthn WHERE user_id = $1"
  },
  "18e96b44b04c6ed00424ac497889e5952c877f1d14216f5b083fd7fa7c927bb7": {
    "describe": {
      "columns": [
        {
          "name": "device_id",
          "ordinal": 0,
          "type_info": "Int8"
        },
        {
          "name": "wireguard_network_id",
          "ordinal": 1,
          "type_info": "Int8"
        },
        {
          "name": "wireguard_ip: IpAddr",
          "ordinal": 2,
          "type_info": "Inet"
        }
      ],
      "nullable": [
        false,
        false,
        false
      ],
      "parameters": {
        "Left": [
          "Int8"
        ]
      }
    },
    "query": "SELECT device_id, wireguard_network_id, wireguard_ip as \"wireguard_ip: IpAddr\" FROM\n            wireguard_network_device\n            WHERE wireguard_network_id = $1"
  },
  "1996dee9b5e3b8f8a1f63f99e83230927c09d30ceabd07dc193502ce780a3aed": {
    "describe": {
      "columns": [],
      "nullable": [],
      "parameters": {
        "Left": [
          "Int8"
        ]
      }
    },
    "query": "DELETE FROM \"oauth2client\" WHERE id = $1"
  },
  "1a35276ae14279ad3e229ccb2f1f7c9096abf9484b7aaea551815715d6cad598": {
    "describe": {
      "columns": [
        {
          "name": "id?",
          "ordinal": 0,
          "type_info": "Int8"
        },
        {
          "name": "user_id",
          "ordinal": 1,
          "type_info": "Int8"
        },
        {
          "name": "oauth2client_id",
          "ordinal": 2,
          "type_info": "Int8"
        }
      ],
      "nullable": [
        false,
        false,
        false
      ],
      "parameters": {
        "Left": [
          "Int8"
        ]
      }
    },
    "query": "SELECT id \"id?\", \"user_id\", \"oauth2client_id\" FROM \"oauth2authorizedapp\" WHERE id = $1"
  },
  "1b79c9433e20ab471bb1dc4e82224f3063d142b93f6c5fdb4203261b272a8144": {
    "describe": {
      "columns": [
        {
          "name": "id?",
          "ordinal": 0,
          "type_info": "Int8"
        },
        {
          "name": "name",
          "ordinal": 1,
          "type_info": "Text"
        },
        {
          "name": "address: _",
          "ordinal": 2,
          "type_info": "Inet"
        },
        {
          "name": "port",
          "ordinal": 3,
          "type_info": "Int4"
        },
        {
          "name": "pubkey",
          "ordinal": 4,
          "type_info": "Text"
        },
        {
          "name": "prvkey",
          "ordinal": 5,
          "type_info": "Text"
        },
        {
          "name": "endpoint",
          "ordinal": 6,
          "type_info": "Text"
        },
        {
          "name": "dns",
          "ordinal": 7,
          "type_info": "Text"
        },
        {
          "name": "allowed_ips: _",
          "ordinal": 8,
          "type_info": "InetArray"
        },
        {
          "name": "connected_at",
          "ordinal": 9,
          "type_info": "Timestamp"
        }
      ],
      "nullable": [
        false,
        false,
        false,
        false,
        false,
        false,
        false,
        true,
        false,
        true
      ],
      "parameters": {
        "Left": [
          "Int8"
        ]
      }
    },
    "query": "SELECT id \"id?\", \"name\", \"address\" \"address: _\", \"port\", \"pubkey\", \"prvkey\", \"endpoint\", \"dns\", \"allowed_ips\" \"allowed_ips: _\", \"connected_at\" FROM \"wireguard_network\" WHERE id = $1"
  },
  "1cb8e98cf71355633ee9f09594c210349dceeeabc7212dc49ac484ba949ec9e5": {
    "describe": {
      "columns": [],
      "nullable": [],
      "parameters": {
        "Left": [
          "Bytea",
          "Text"
        ]
      }
    },
    "query": "UPDATE session SET webauthn_challenge = $1 WHERE id = $2"
  },
  "1feeccc3729029c40d9cbecd21919fc184af94f52cb135c4c8bd2830c92a47db": {
    "describe": {
      "columns": [],
      "nullable": [],
      "parameters": {
        "Left": [
          "Int8"
        ]
      }
    },
    "query": "UPDATE wallet SET use_for_mfa = FALSE WHERE user_id = $1"
  },
  "2163bfa0df95cc31d0325f2a2a6521ef7e3b701ba5a97a74d5e6b3637c626dda": {
    "describe": {
      "columns": [],
      "nullable": [],
      "parameters": {
        "Left": [
          "Int8"
        ]
      }
    },
    "query": "DELETE FROM \"settings\" WHERE id = $1"
  },
  "2d036d432942cf218f6a1dc815443fbf3675a14f71968554296e2e88fa768240": {
    "describe": {
      "columns": [
        {
          "name": "id?",
          "ordinal": 0,
          "type_info": "Int8"
        },
        {
          "name": "user_id",
          "ordinal": 1,
          "type_info": "Int8"
        },
        {
          "name": "client_id",
          "ordinal": 2,
          "type_info": "Text"
        },
        {
          "name": "code",
          "ordinal": 3,
          "type_info": "Text"
        },
        {
          "name": "redirect_uri",
          "ordinal": 4,
          "type_info": "Text"
        },
        {
          "name": "scope",
          "ordinal": 5,
          "type_info": "Text"
        },
        {
          "name": "auth_time",
          "ordinal": 6,
          "type_info": "Int8"
        },
        {
          "name": "nonce",
          "ordinal": 7,
          "type_info": "Text"
        },
        {
          "name": "code_challenge",
          "ordinal": 8,
          "type_info": "Text"
        }
      ],
      "nullable": [
        false,
        false,
        false,
        false,
        false,
        false,
        false,
        true,
        true
      ],
      "parameters": {
        "Left": []
      }
    },
    "query": "SELECT id \"id?\", \"user_id\", \"client_id\", \"code\", \"redirect_uri\", \"scope\", \"auth_time\", \"nonce\", \"code_challenge\" FROM \"authorization_code\""
  },
  "2e73d767e5c98702de3d5340e9f0818f346d9d25547aedd4dc388347b7620cfd": {
    "describe": {
      "columns": [
        {
          "name": "address!",
          "ordinal": 0,
          "type_info": "Text"
        },
        {
          "name": "name",
          "ordinal": 1,
          "type_info": "Text"
        },
        {
          "name": "chain_id",
          "ordinal": 2,
          "type_info": "Int8"
        },
        {
          "name": "use_for_mfa",
          "ordinal": 3,
          "type_info": "Bool"
        }
      ],
      "nullable": [
        false,
        false,
        false,
        false
      ],
      "parameters": {
        "Left": [
          "Int8"
        ]
      }
    },
    "query": "SELECT address \"address!\", name, chain_id, use_for_mfa FROM wallet WHERE user_id = $1 AND validation_timestamp IS NOT NULL"
  },
  "300bf0d77c93e2e0d731f22278d7747ae93b8534e99f7a8c56e46d3e4d1fc34e": {
    "describe": {
      "columns": [
        {
          "name": "oauth2authorizedapp_id",
          "ordinal": 0,
          "type_info": "Int8"
        },
        {
          "name": "access_token",
          "ordinal": 1,
          "type_info": "Text"
        },
        {
          "name": "refresh_token",
          "ordinal": 2,
          "type_info": "Text"
        },
        {
          "name": "redirect_uri",
          "ordinal": 3,
          "type_info": "Text"
        },
        {
          "name": "scope",
          "ordinal": 4,
          "type_info": "Text"
        },
        {
          "name": "expires_in",
          "ordinal": 5,
          "type_info": "Int8"
        }
      ],
      "nullable": [
        false,
        false,
        false,
        false,
        false,
        false
      ],
      "parameters": {
        "Left": [
          "Int8"
        ]
      }
    },
    "query": "SELECT oauth2authorizedapp_id, access_token, refresh_token, redirect_uri, scope, expires_in FROM oauth2token WHERE oauth2authorizedapp_id = $1"
  },
  "31b3fcaa8109121f985a2c740475f1d77fe8dcbcab76e64164be140ad361ab14": {
    "describe": {
      "columns": [],
      "nullable": [],
      "parameters": {
        "Left": [
          "Int8",
          {
            "Custom": {
              "kind": {
                "Enum": [
                  "none",
                  "one_time_password",
                  "webauthn",
                  "web3"
                ]
              },
              "name": "mfa_method"
            }
          }
        ]
      }
    },
    "query": "UPDATE \"user\" SET mfa_method = $2 WHERE id = $1"
  },
  "3245de884168dd4a396376933d4d462728c1441c603c69161813cf4ea19c65b6": {
    "describe": {
      "columns": [
        {
          "name": "bool!",
          "ordinal": 0,
          "type_info": "Bool"
        }
      ],
      "nullable": [
        null
      ],
      "parameters": {
        "Left": [
          "Int8"
        ]
      }
    },
    "query": "SELECT totp_enabled OR coalesce(bool_or(wallet.use_for_mfa), FALSE) OR count(webauthn.id) > 0 \"bool!\" FROM \"user\" LEFT JOIN wallet ON wallet.user_id = \"user\".id LEFT JOIN webauthn ON webauthn.user_id = \"user\".id WHERE \"user\".id = $1 GROUP BY totp_enabled;"
  },
  "32ed6b107ba5012c9f798bd197abfefafc692d81699e48cae16d09bf88d3a5b5": {
    "describe": {
      "columns": [
        {
          "name": "oauth2authorizedapp_id",
          "ordinal": 0,
          "type_info": "Int8"
        },
        {
          "name": "access_token",
          "ordinal": 1,
          "type_info": "Text"
        },
        {
          "name": "refresh_token",
          "ordinal": 2,
          "type_info": "Text"
        },
        {
          "name": "redirect_uri",
          "ordinal": 3,
          "type_info": "Text"
        },
        {
          "name": "scope",
          "ordinal": 4,
          "type_info": "Text"
        },
        {
          "name": "expires_in",
          "ordinal": 5,
          "type_info": "Int8"
        }
      ],
      "nullable": [
        false,
        false,
        false,
        false,
        false,
        false
      ],
      "parameters": {
        "Left": [
          "Text"
        ]
      }
    },
    "query": "SELECT oauth2authorizedapp_id, access_token, refresh_token, redirect_uri, scope, expires_in FROM oauth2token WHERE refresh_token = $1"
  },
  "32ee49340d5d57e6536e506535cc18327ecb90e52f029c3e361dddcb8841aac3": {
    "describe": {
      "columns": [
        {
          "name": "id?",
          "ordinal": 0,
          "type_info": "Int8"
        },
        {
          "name": "openid_enabled",
          "ordinal": 1,
          "type_info": "Bool"
        },
        {
          "name": "ldap_enabled",
          "ordinal": 2,
          "type_info": "Bool"
        },
        {
          "name": "wireguard_enabled",
          "ordinal": 3,
          "type_info": "Bool"
        },
        {
          "name": "webhooks_enabled",
          "ordinal": 4,
          "type_info": "Bool"
        },
        {
          "name": "worker_enabled",
          "ordinal": 5,
          "type_info": "Bool"
        },
        {
          "name": "challenge_template",
          "ordinal": 6,
          "type_info": "Text"
        },
        {
          "name": "instance_name",
          "ordinal": 7,
          "type_info": "Text"
        },
        {
          "name": "main_logo_url",
          "ordinal": 8,
          "type_info": "Text"
        },
        {
          "name": "nav_logo_url",
          "ordinal": 9,
          "type_info": "Text"
        },
        {
          "name": "smtp_server",
          "ordinal": 10,
          "type_info": "Text"
        },
        {
          "name": "smtp_port",
          "ordinal": 11,
          "type_info": "Int4"
        },
        {
          "name": "smtp_encryption: _",
          "ordinal": 12,
          "type_info": {
            "Custom": {
              "kind": {
                "Enum": [
                  "none",
                  "starttls",
                  "implicittls"
                ]
              },
              "name": "smtp_encryption"
            }
          }
        },
        {
          "name": "smtp_user",
          "ordinal": 13,
          "type_info": "Text"
        },
        {
          "name": "smtp_password",
          "ordinal": 14,
          "type_info": "Text"
        },
        {
          "name": "smtp_sender",
          "ordinal": 15,
          "type_info": "Text"
        }
      ],
      "nullable": [
        false,
        false,
        false,
        false,
        false,
        false,
        false,
        false,
        false,
        false,
        true,
        true,
        false,
        true,
        true,
        true
      ],
      "parameters": {
        "Left": []
      }
    },
    "query": "SELECT id \"id?\", \"openid_enabled\", \"ldap_enabled\", \"wireguard_enabled\", \"webhooks_enabled\", \"worker_enabled\", \"challenge_template\", \"instance_name\", \"main_logo_url\", \"nav_logo_url\", \"smtp_server\", \"smtp_port\", \"smtp_encryption\" \"smtp_encryption: _\", \"smtp_user\", \"smtp_password\", \"smtp_sender\" FROM \"settings\""
  },
  "33813a92407a52297f68cff8c6c3dcd8ae0d54ac743398e9ab3cf9e6a28c3660": {
    "describe": {
      "columns": [],
      "nullable": [],
      "parameters": {
        "Left": [
          "Int8",
          "Int8"
        ]
      }
    },
    "query": "DELETE FROM group_user WHERE group_id = $1 AND user_id = $2"
  },
  "33a1e2f1904757c775d389fa99d67916b7b220d6aa1fe8bb6690f85ed1cd5666": {
    "describe": {
      "columns": [
        {
          "name": "id?",
          "ordinal": 0,
          "type_info": "Int8"
        },
        {
          "name": "name",
          "ordinal": 1,
          "type_info": "Text"
        },
        {
          "name": "wireguard_pubkey",
          "ordinal": 2,
          "type_info": "Text"
        },
        {
          "name": "user_id",
          "ordinal": 3,
          "type_info": "Int8"
        },
        {
          "name": "created",
          "ordinal": 4,
          "type_info": "Timestamp"
        }
      ],
      "nullable": [
        false,
        false,
        false,
        false,
        false
      ],
      "parameters": {
        "Left": [
          "Text"
        ]
      }
    },
    "query": "SELECT device.id \"id?\", name, wireguard_pubkey, user_id, created FROM device JOIN \"user\" ON device.user_id = \"user\".id WHERE \"user\".username = $1"
  },
  "33e91546890789d9341b06c541648149baf908b4f2ba35da8adc07feda6299e3": {
    "describe": {
      "columns": [
        {
          "name": "id?",
          "ordinal": 0,
          "type_info": "Int8"
        },
        {
          "name": "url",
          "ordinal": 1,
          "type_info": "Text"
        },
        {
          "name": "description",
          "ordinal": 2,
          "type_info": "Text"
        },
        {
          "name": "token",
          "ordinal": 3,
          "type_info": "Text"
        },
        {
          "name": "enabled",
          "ordinal": 4,
          "type_info": "Bool"
        },
        {
          "name": "on_user_created",
          "ordinal": 5,
          "type_info": "Bool"
        },
        {
          "name": "on_user_deleted",
          "ordinal": 6,
          "type_info": "Bool"
        },
        {
          "name": "on_user_modified",
          "ordinal": 7,
          "type_info": "Bool"
        },
        {
          "name": "on_hwkey_provision",
          "ordinal": 8,
          "type_info": "Bool"
        }
      ],
      "nullable": [
        false,
        false,
        false,
        false,
        false,
        false,
        false,
        false,
        false
      ],
      "parameters": {
        "Left": [
          "Text"
        ]
      }
    },
    "query": "SELECT id \"id?\", url, description, token, enabled, on_user_created, on_user_deleted, on_user_modified, on_hwkey_provision FROM webhook WHERE url = $1"
  },
  "3714ad390be3981e31d57a901d8b3e2d723641cb256915319af5ae45da951b3f": {
    "describe": {
      "columns": [],
      "nullable": [],
      "parameters": {
        "Left": [
          "Int8",
          "Int8",
          "Text",
          "Text",
          "Text",
          "Text",
          "Int8",
          "Text",
          "Text"
        ]
      }
    },
    "query": "UPDATE \"authorization_code\" SET \"user_id\" = $2, \"client_id\" = $3, \"code\" = $4, \"redirect_uri\" = $5, \"scope\" = $6, \"auth_time\" = $7, \"nonce\" = $8, \"code_challenge\" = $9 WHERE id = $1"
  },
  "381a91411dae9517c285d2f57cf81ac75d3bf0812c190ef118d6dce1b564b37d": {
    "describe": {
      "columns": [],
      "nullable": [],
      "parameters": {
        "Left": [
          "Int8",
          "Bool",
          "Bool",
          "Bytea"
        ]
      }
    },
    "query": "UPDATE \"user\" SET mfa_enabled = $2, totp_enabled = $3 AND totp_secret = $4 WHERE id = $1"
  },
  "3874e3ddc2d3b4b455fddca611702b86a1f2d02b1878f6f262211f97e0d661b2": {
    "describe": {
      "columns": [
        {
          "name": "count!",
          "ordinal": 0,
          "type_info": "Int8"
        }
      ],
      "nullable": [
        null
      ],
      "parameters": {
        "Left": [
          "Int8"
        ]
      }
    },
    "query": "SELECT count(*) \"count!\" FROM wireguard_network_device WHERE wireguard_network_id = $1"
  },
  "3a0fc5bc3005b4b6b5d6ccf2cf71b7915cda2c440eb8f3194480bbaf2969228e": {
    "describe": {
      "columns": [
        {
          "name": "mfa_method: _",
          "ordinal": 0,
          "type_info": {
            "Custom": {
              "kind": {
                "Enum": [
                  "none",
                  "one_time_password",
                  "webauthn",
                  "web3"
                ]
              },
              "name": "mfa_method"
            }
          }
        },
        {
          "name": "totp_available",
          "ordinal": 1,
          "type_info": "Bool"
        },
        {
          "name": "web3_available!",
          "ordinal": 2,
          "type_info": "Bool"
        },
        {
          "name": "webauthn_available!",
          "ordinal": 3,
          "type_info": "Bool"
        }
      ],
      "nullable": [
        false,
        false,
        null,
        null
      ],
      "parameters": {
        "Left": [
          "Int8"
        ]
      }
    },
    "query": "SELECT mfa_method \"mfa_method: _\", totp_enabled totp_available, (SELECT count(*) > 0 FROM wallet WHERE user_id = $1 AND wallet.use_for_mfa) \"web3_available!\", (SELECT count(*) > 0 FROM webauthn WHERE user_id = $1) \"webauthn_available!\" FROM \"user\" WHERE \"user\".id = $1"
  },
  "3abcf090a9adea823eb2288d1379916fce5f172e9f92243c3706f3fac48464ab": {
    "describe": {
      "columns": [],
      "nullable": [],
      "parameters": {
        "Left": [
          "Int8",
          "Text",
          "Inet",
          "Int4",
          "Text",
          "Text",
          "Text",
          "Text",
          "InetArray",
          "Timestamp"
        ]
      }
    },
    "query": "UPDATE \"wireguard_network\" SET \"name\" = $2, \"address\" = $3, \"port\" = $4, \"pubkey\" = $5, \"prvkey\" = $6, \"endpoint\" = $7, \"dns\" = $8, \"allowed_ips\" = $9, \"connected_at\" = $10 WHERE id = $1"
  },
  "3be325a5e6b8ef591fde2e339eee96d6fba101fc81565cffbc26dfb9f8a4fd8d": {
    "describe": {
      "columns": [],
      "nullable": [],
      "parameters": {
        "Left": [
          "Int8"
        ]
      }
    },
    "query": "DELETE FROM \"webhook\" WHERE id = $1"
  },
  "3fe95f7f36317af0d3b95e0b460536fd8e597e01cdc54936d3270b0a5937d708": {
    "describe": {
      "columns": [
        {
          "name": "id?",
          "ordinal": 0,
          "type_info": "Int8"
        },
        {
          "name": "name",
          "ordinal": 1,
          "type_info": "Text"
        },
        {
          "name": "wireguard_pubkey",
          "ordinal": 2,
          "type_info": "Text"
        },
        {
          "name": "user_id",
          "ordinal": 3,
          "type_info": "Int8"
        },
        {
          "name": "created",
          "ordinal": 4,
          "type_info": "Timestamp"
        }
      ],
      "nullable": [
        false,
        false,
        false,
        false,
        false
      ],
      "parameters": {
        "Left": [
          "Int8"
        ]
      }
    },
    "query": "SELECT id \"id?\", \"name\", \"wireguard_pubkey\", \"user_id\", \"created\" FROM \"device\" WHERE id = $1"
  },
  "4183b4f169126bcc511ff76c7554622fc71857d0d459588b4f3934307611aee7": {
    "describe": {
      "columns": [
        {
          "name": "active_users!",
          "ordinal": 0,
          "type_info": "Int8"
        },
        {
          "name": "active_devices!",
          "ordinal": 1,
          "type_info": "Int8"
        }
      ],
      "nullable": [
        null,
        null
      ],
      "parameters": {
        "Left": [
          "Timestamp",
          "Int8"
        ]
      }
    },
    "query": "\n            SELECT\n                COALESCE(COUNT(DISTINCT(u.id)), 0) as \"active_users!\",\n                COALESCE(COUNT(DISTINCT(s.device_id)), 0) as \"active_devices!\"\n            FROM \"user\" u\n                JOIN device d ON d.user_id = u.id\n                JOIN wireguard_peer_stats s ON s.device_id = d.id\n                WHERE latest_handshake >= $1 AND s.network = $2\n            "
  },
  "439bef62ccc846cccca2c6979e5698a7aaba2beb19645b720eefa73e4dcac942": {
    "describe": {
      "columns": [
        {
          "name": "id?",
          "ordinal": 0,
          "type_info": "Int8"
        },
        {
          "name": "name",
          "ordinal": 1,
          "type_info": "Text"
        },
        {
          "name": "wireguard_pubkey",
          "ordinal": 2,
          "type_info": "Text"
        },
        {
          "name": "user_id",
          "ordinal": 3,
          "type_info": "Int8"
        },
        {
          "name": "created",
          "ordinal": 4,
          "type_info": "Timestamp"
        }
      ],
      "nullable": [
        false,
        false,
        false,
        false,
        false
      ],
      "parameters": {
        "Left": [
          "Int8",
          "Text"
        ]
      }
    },
    "query": "SELECT device.id \"id?\", name, wireguard_pubkey, user_id, created FROM device JOIN \"user\" ON device.user_id = \"user\".id WHERE device.id = $1 AND \"user\".username = $2"
  },
  "454f2edaee1d6c60e75f20ef4344e5ceba35c07316b4317b9b0a6e78b41de0bf": {
    "describe": {
      "columns": [],
      "nullable": [],
      "parameters": {
        "Left": [
          "Int8",
          "Bool"
        ]
      }
    },
    "query": "UPDATE \"user\" SET mfa_enabled = $2 WHERE id = $1"
  },
  "45545d3190c14bb3e9528ab3d3a8522209f36956f65bf5a126682d5477db425e": {
    "describe": {
      "columns": [],
      "nullable": [],
      "parameters": {
        "Left": [
          "Int8",
          "Int8",
          "Inet"
        ]
      }
    },
    "query": "\n        UPDATE wireguard_network_device\n        SET wireguard_ip = $3\n        WHERE device_id = $1 AND wireguard_network_id = $2\n        "
  },
  "4e1d29f6440594e4303d9ff7da541b4bca33b44e931126ba8c6b31304a9206b3": {
    "describe": {
      "columns": [],
      "nullable": [],
      "parameters": {
        "Left": [
          "Int8",
          "Int8",
          "Timestamp",
          "Int8",
          "Text",
          "Int8",
          "Int8",
          "Timestamp",
          "Text"
        ]
      }
    },
    "query": "UPDATE \"wireguard_peer_stats\" SET \"device_id\" = $2, \"collected_at\" = $3, \"network\" = $4, \"endpoint\" = $5, \"upload\" = $6, \"download\" = $7, \"latest_handshake\" = $8, \"allowed_ips\" = $9 WHERE id = $1"
  },
  "4f318cd5100bf4d155a555b927cc7421cb5324f70e427bd7e6f7312be4a20946": {
    "describe": {
      "columns": [],
      "nullable": [],
      "parameters": {
        "Left": [
          "Int8",
          "TextArray"
        ]
      }
    },
    "query": "\n            DELETE FROM wireguard_network_allowed_group\n            WHERE network_id = $1 AND group_id IN (\n                SELECT id\n                FROM \"group\"\n                WHERE name IN (SELECT * FROM UNNEST($2::text[]))\n            )\n            "
  },
  "501e4426106d4972d7bd6d769bb6dd239be2168c4afdfc618de4c7facaad67a3": {
    "describe": {
      "columns": [
        {
          "name": "id?",
          "ordinal": 0,
          "type_info": "Int8"
        },
        {
          "name": "device_id!",
          "ordinal": 1,
          "type_info": "Int8"
        },
        {
          "name": "collected_at!",
          "ordinal": 2,
          "type_info": "Timestamp"
        },
        {
          "name": "network!",
          "ordinal": 3,
          "type_info": "Int8"
        },
        {
          "name": "endpoint",
          "ordinal": 4,
          "type_info": "Text"
        },
        {
          "name": "upload!",
          "ordinal": 5,
          "type_info": "Int8"
        },
        {
          "name": "download!",
          "ordinal": 6,
          "type_info": "Int8"
        },
        {
          "name": "latest_handshake!",
          "ordinal": 7,
          "type_info": "Timestamp"
        },
        {
          "name": "allowed_ips",
          "ordinal": 8,
          "type_info": "Text"
        }
      ],
      "nullable": [
        false,
        false,
        false,
        false,
        true,
        false,
        false,
        false,
        true
      ],
      "parameters": {
        "Left": [
          "Int8",
          "Int8"
        ]
      }
    },
    "query": "\n            SELECT id \"id?\", device_id \"device_id!\", collected_at \"collected_at!\", network \"network!\",\n                endpoint, upload \"upload!\", download \"download!\", latest_handshake \"latest_handshake!\", allowed_ips\n            FROM wireguard_peer_stats\n            WHERE device_id = $1 AND network = $2\n            ORDER BY collected_at DESC\n            LIMIT 1\n            "
  },
  "52b8921f5ee56c73d44d71200514b84a1d5421bd9dd7d604cbc9ccbc2fe36039": {
    "describe": {
      "columns": [],
      "nullable": [],
      "parameters": {
        "Left": [
          "Int8",
          "Int8Array"
        ]
      }
    },
    "query": "DELETE FROM oauth2authorizedapp WHERE user_id = $1 AND oauth2client_id = ANY($2)"
  },
  "57f9cef4b6b89be730168450c5dfe5bac9d102aecdb8c82f940b4f34e2b9ccd2": {
    "describe": {
      "columns": [
        {
          "name": "name",
          "ordinal": 0,
          "type_info": "Text"
        }
      ],
      "nullable": [
        false
      ],
      "parameters": {
        "Left": [
          "Int8"
        ]
      }
    },
    "query": "SELECT \"group\".name FROM \"group\" JOIN group_user ON \"group\".id = group_user.group_id WHERE group_user.user_id = $1"
  },
  "59490af08c0b430d7add9c41144af6cce3f9599633a11f28bdde07cb38e99b8b": {
    "describe": {
      "columns": [
        {
          "name": "id?",
          "ordinal": 0,
          "type_info": "Int8"
        },
        {
          "name": "name",
          "ordinal": 1,
          "type_info": "Text"
        },
        {
          "name": "address: _",
          "ordinal": 2,
          "type_info": "Inet"
        },
        {
          "name": "port",
          "ordinal": 3,
          "type_info": "Int4"
        },
        {
          "name": "pubkey",
          "ordinal": 4,
          "type_info": "Text"
        },
        {
          "name": "prvkey",
          "ordinal": 5,
          "type_info": "Text"
        },
        {
          "name": "endpoint",
          "ordinal": 6,
          "type_info": "Text"
        },
        {
          "name": "dns",
          "ordinal": 7,
          "type_info": "Text"
        },
        {
          "name": "allowed_ips: _",
          "ordinal": 8,
          "type_info": "InetArray"
        },
        {
          "name": "connected_at",
          "ordinal": 9,
          "type_info": "Timestamp"
        }
      ],
      "nullable": [
        false,
        false,
        false,
        false,
        false,
        false,
        false,
        true,
        false,
        true
      ],
      "parameters": {
        "Left": []
      }
    },
    "query": "SELECT id \"id?\", \"name\", \"address\" \"address: _\", \"port\", \"pubkey\", \"prvkey\", \"endpoint\", \"dns\", \"allowed_ips\" \"allowed_ips: _\", \"connected_at\" FROM \"wireguard_network\""
  },
  "59c1b85f37143a9573d61d440485bda5dd3b550011fa2486c7003a7f00743255": {
    "describe": {
      "columns": [],
      "nullable": [],
      "parameters": {
        "Left": [
          "Int8",
          "Int8",
          "Text",
          "Bytea"
        ]
      }
    },
    "query": "UPDATE \"webauthn\" SET \"user_id\" = $2, \"name\" = $3, \"passkey\" = $4 WHERE id = $1"
  },
  "5a692c1c321149cbffd9e8726e74770d1299994ccd27ce3270d0fb7970a4da7c": {
    "describe": {
      "columns": [
        {
          "name": "id?",
          "ordinal": 0,
          "type_info": "Int8"
        },
        {
          "name": "name",
          "ordinal": 1,
          "type_info": "Text"
        },
        {
          "name": "wireguard_pubkey",
          "ordinal": 2,
          "type_info": "Text"
        },
        {
          "name": "user_id",
          "ordinal": 3,
          "type_info": "Int8"
        },
        {
          "name": "created",
          "ordinal": 4,
          "type_info": "Timestamp"
        }
      ],
      "nullable": [
        false,
        false,
        false,
        false,
        false
      ],
      "parameters": {
        "Left": []
      }
    },
    "query": "SELECT id \"id?\", \"name\", \"wireguard_pubkey\", \"user_id\", \"created\" FROM \"device\""
  },
  "5cc93c3d18adf2dc9cb02e79d38a41bd0b2d6a8e4d33efcd12a54a7760c75c71": {
    "describe": {
      "columns": [
        {
          "name": "id",
          "ordinal": 0,
          "type_info": "Int8"
        }
      ],
      "nullable": [
        false
      ],
      "parameters": {
        "Left": [
          "Text",
          "Text",
          "Int8",
          "Timestamp"
        ]
      }
    },
    "query": "INSERT INTO \"device\" (\"name\", \"wireguard_pubkey\", \"user_id\", \"created\") VALUES ($1, $2, $3, $4) RETURNING id"
  },
  "5ecfb41255d2aa4cb98b509fc17122c4032c7b81db6645853c6dcdbcc596c0b6": {
    "describe": {
      "columns": [
        {
          "name": "id?",
          "ordinal": 0,
          "type_info": "Int8"
        },
        {
          "name": "device_id",
          "ordinal": 1,
          "type_info": "Int8"
        },
        {
          "name": "collected_at",
          "ordinal": 2,
          "type_info": "Timestamp"
        },
        {
          "name": "network",
          "ordinal": 3,
          "type_info": "Int8"
        },
        {
          "name": "endpoint",
          "ordinal": 4,
          "type_info": "Text"
        },
        {
          "name": "upload",
          "ordinal": 5,
          "type_info": "Int8"
        },
        {
          "name": "download",
          "ordinal": 6,
          "type_info": "Int8"
        },
        {
          "name": "latest_handshake",
          "ordinal": 7,
          "type_info": "Timestamp"
        },
        {
          "name": "allowed_ips",
          "ordinal": 8,
          "type_info": "Text"
        }
      ],
      "nullable": [
        false,
        false,
        false,
        false,
        true,
        false,
        false,
        false,
        true
      ],
      "parameters": {
        "Left": []
      }
    },
    "query": "SELECT id \"id?\", \"device_id\", \"collected_at\", \"network\", \"endpoint\", \"upload\", \"download\", \"latest_handshake\", \"allowed_ips\" FROM \"wireguard_peer_stats\""
  },
  "66d2e2f3156ce802a0018bea5aa0718b2ce599d44de6382e854174053a639f5a": {
    "describe": {
      "columns": [
        {
          "name": "device_id",
          "ordinal": 0,
          "type_info": "Int8"
        },
        {
          "name": "wireguard_network_id",
          "ordinal": 1,
          "type_info": "Int8"
        },
        {
          "name": "wireguard_ip: IpAddr",
          "ordinal": 2,
          "type_info": "Inet"
        }
      ],
      "nullable": [
        false,
        false,
        false
      ],
      "parameters": {
        "Left": [
          "Int8",
          "Int8"
        ]
      }
    },
    "query": "SELECT device_id, wireguard_network_id, wireguard_ip as \"wireguard_ip: IpAddr\" FROM\n            wireguard_network_device\n            WHERE device_id = $1 AND wireguard_network_id = $2"
  },
  "6baad9180990dceb250efa8de80ee675dbcff58ce1e134b6fe1d8d8958bc3dea": {
    "describe": {
      "columns": [
        {
          "name": "id",
          "ordinal": 0,
          "type_info": "Int8"
        }
      ],
      "nullable": [
        false
      ],
      "parameters": {
        "Left": [
          "Text",
          "Text",
          "TextArray",
          "TextArray",
          "Text",
          "Bool"
        ]
      }
    },
    "query": "INSERT INTO \"oauth2client\" (\"client_id\", \"client_secret\", \"redirect_uri\", \"scope\", \"name\", \"enabled\") VALUES ($1, $2, $3, $4, $5, $6) RETURNING id"
  },
  "6e1a03b05c4522a63ffa580d23489b4e6339580d2d28d228cd002e8590b359a3": {
    "describe": {
      "columns": [
        {
          "name": "id",
          "ordinal": 0,
          "type_info": "Int8"
        }
      ],
      "nullable": [
        false
      ],
      "parameters": {
        "Left": [
          "Text"
        ]
      }
    },
    "query": "INSERT INTO \"user\" (username, password_hash, last_name, first_name, email) VALUES ('admin', $1, 'Administrator', 'DefGuard', 'admin@defguard') ON CONFLICT DO NOTHING RETURNING id"
  },
<<<<<<< HEAD
  "727ed093b693f0f48e83779f9ee58de725cbec807ae286ae5900f426f2492f9d": {
    "describe": {
      "columns": [],
      "nullable": [],
      "parameters": {
        "Left": [
          "Timestamp",
          "Text"
        ]
      }
    },
    "query": "UPDATE enrollment SET used_at = $1 WHERE id = $2"
  },
  "72d23351a50aab914232b485b109ffaaf3abe58e73f8180f9dc0211dd4aa5f53": {
    "describe": {
      "columns": [
        {
          "name": "id?",
          "ordinal": 0,
          "type_info": "Int8"
        },
        {
          "name": "device_id",
          "ordinal": 1,
          "type_info": "Int8"
        },
        {
          "name": "collected_at",
          "ordinal": 2,
          "type_info": "Timestamp"
        },
        {
          "name": "network",
          "ordinal": 3,
          "type_info": "Int8"
        },
        {
          "name": "endpoint",
          "ordinal": 4,
          "type_info": "Text"
        },
        {
          "name": "upload",
          "ordinal": 5,
          "type_info": "Int8"
        },
        {
          "name": "download",
          "ordinal": 6,
          "type_info": "Int8"
        },
        {
          "name": "latest_handshake",
          "ordinal": 7,
          "type_info": "Timestamp"
        },
        {
          "name": "allowed_ips",
          "ordinal": 8,
          "type_info": "Text"
        }
      ],
      "nullable": [
        false,
        false,
        false,
        false,
        true,
        false,
        false,
        false,
        true
      ],
      "parameters": {
        "Left": [
          "Int8"
        ]
      }
    },
    "query": "SELECT id \"id?\", \"device_id\", \"collected_at\", \"network\", \"endpoint\", \"upload\", \"download\", \"latest_handshake\", \"allowed_ips\" FROM \"wireguard_peer_stats\" WHERE id = $1"
  },
  "74f1bd8d71c4421b291d4d4cbecf88788fb2563ac2c7088518bb3c4ada62be43": {
    "describe": {
      "columns": [],
      "nullable": [],
      "parameters": {
        "Left": [
          "Int8",
          "Int8",
          "Int8"
        ]
      }
    },
    "query": "UPDATE \"oauth2authorizedapp\" SET \"user_id\" = $2, \"oauth2client_id\" = $3 WHERE id = $1"
  },
  "77532f50fc8765ac97323cd3df60df8ae443769670c459426d738ac8d4fab6f4": {
=======
  "71a9183f5c6c4de460472c866f384b86294ca48b7166b1bed6ccba06dfb58141": {
>>>>>>> abe2194a
    "describe": {
      "columns": [
        {
          "name": "id",
          "ordinal": 0,
          "type_info": "Int8"
        }
      ],
      "nullable": [
        false
      ],
      "parameters": {
        "Left": [
          "Bool",
          "Bool",
          "Bool",
          "Bool",
          "Bool",
          "Text",
          "Text",
          "Text",
          "Text",
          "Text",
          "Int4",
          {
            "Custom": {
              "kind": {
                "Enum": [
                  "none",
                  "starttls",
                  "implicittls"
                ]
              },
              "name": "smtp_encryption"
            }
          },
          "Text",
          "Text",
          "Text"
        ]
      }
    },
    "query": "INSERT INTO \"settings\" (\"openid_enabled\", \"ldap_enabled\", \"wireguard_enabled\", \"webhooks_enabled\", \"worker_enabled\", \"challenge_template\", \"instance_name\", \"main_logo_url\", \"nav_logo_url\", \"smtp_server\", \"smtp_port\", \"smtp_encryption\", \"smtp_user\", \"smtp_password\", \"smtp_sender\") VALUES ($1, $2, $3, $4, $5, $6, $7, $8, $9, $10, $11, $12, $13, $14, $15) RETURNING id"
  },
  "72d23351a50aab914232b485b109ffaaf3abe58e73f8180f9dc0211dd4aa5f53": {
    "describe": {
      "columns": [
        {
          "name": "id?",
          "ordinal": 0,
          "type_info": "Int8"
        },
        {
          "name": "device_id",
          "ordinal": 1,
          "type_info": "Int8"
        },
        {
          "name": "collected_at",
          "ordinal": 2,
          "type_info": "Timestamp"
        },
        {
          "name": "network",
          "ordinal": 3,
          "type_info": "Int8"
        },
        {
          "name": "endpoint",
          "ordinal": 4,
          "type_info": "Text"
        },
        {
          "name": "upload",
          "ordinal": 5,
          "type_info": "Int8"
        },
        {
          "name": "download",
          "ordinal": 6,
          "type_info": "Int8"
        },
        {
          "name": "latest_handshake",
          "ordinal": 7,
          "type_info": "Timestamp"
        },
        {
          "name": "allowed_ips",
          "ordinal": 8,
          "type_info": "Text"
        }
      ],
      "nullable": [
        false,
        false,
        false,
        false,
        true,
        false,
        false,
        false,
        true
      ],
      "parameters": {
        "Left": [
          "Int8"
        ]
      }
    },
    "query": "SELECT id \"id?\", \"device_id\", \"collected_at\", \"network\", \"endpoint\", \"upload\", \"download\", \"latest_handshake\", \"allowed_ips\" FROM \"wireguard_peer_stats\" WHERE id = $1"
  },
  "74f1bd8d71c4421b291d4d4cbecf88788fb2563ac2c7088518bb3c4ada62be43": {
    "describe": {
      "columns": [],
      "nullable": [],
      "parameters": {
        "Left": [
          "Int8",
          "Int8",
          "Int8"
        ]
      }
    },
    "query": "UPDATE \"oauth2authorizedapp\" SET \"user_id\" = $2, \"oauth2client_id\" = $3 WHERE id = $1"
  },
  "77532f50fc8765ac97323cd3df60df8ae443769670c459426d738ac8d4fab6f4": {
    "describe": {
      "columns": [
        {
          "name": "id!",
          "ordinal": 0,
          "type_info": "Int8"
        },
        {
          "name": "name",
          "ordinal": 1,
          "type_info": "Text"
        }
      ],
      "nullable": [
        false,
        false
      ],
      "parameters": {
        "Left": [
          "Int8"
        ]
      }
    },
    "query": "SELECT id \"id!\", name FROM webauthn WHERE user_id = $1"
  },
  "7acf1bf5bd1597e01908c3a9e4d5540db061f77d69de853abe8e5f09149dfdf8": {
    "describe": {
      "columns": [
        {
          "name": "id?",
          "ordinal": 0,
          "type_info": "Int8"
        },
        {
          "name": "user_id",
          "ordinal": 1,
          "type_info": "Int8"
        },
        {
          "name": "oauth2client_id",
          "ordinal": 2,
          "type_info": "Int8"
        }
      ],
      "nullable": [
        false,
        false,
        false
      ],
      "parameters": {
        "Left": [
          "Int8",
          "Int8"
        ]
      }
    },
    "query": "SELECT id \"id?\", user_id, oauth2client_id FROM oauth2authorizedapp WHERE user_id = $1 AND oauth2client_id = $2"
  },
  "7aefa4adef3748edf046f7dc37e1f311f4a91ba5b342d2904a36f0f3424fd4e7": {
    "describe": {
      "columns": [
        {
          "name": "id?",
          "ordinal": 0,
          "type_info": "Int8"
        },
        {
          "name": "user_id",
          "ordinal": 1,
          "type_info": "Int8"
        },
        {
          "name": "oauth2client_id",
          "ordinal": 2,
          "type_info": "Int8"
        }
      ],
      "nullable": [
        false,
        false,
        false
      ],
      "parameters": {
        "Left": []
      }
    },
    "query": "SELECT id \"id?\", \"user_id\", \"oauth2client_id\" FROM \"oauth2authorizedapp\""
  },
  "7b7092bd5fe377c8b28862721b05b3ca39aab9fb176fe970b9309d6371072e95": {
    "describe": {
      "columns": [],
      "nullable": [],
      "parameters": {
        "Left": [
          "Timestamp"
        ]
      }
    },
    "query": "DELETE FROM wireguard_peer_stats\n            WHERE collected_at < $1\n            AND (device_id, network, collected_at) NOT IN (\n                SELECT device_id, network, MAX(collected_at)\n                FROM wireguard_peer_stats\n                GROUP BY device_id, network\n            )"
  },
  "7d502cb019e69adc755d828bc581fa56c24c48245689fd21799ec96b1dac10ad": {
    "describe": {
      "columns": [
        {
          "name": "id?",
          "ordinal": 0,
          "type_info": "Int8"
        },
        {
          "name": "username",
          "ordinal": 1,
          "type_info": "Text"
        },
        {
          "name": "password_hash",
          "ordinal": 2,
          "type_info": "Text"
        },
        {
          "name": "last_name",
          "ordinal": 3,
          "type_info": "Text"
        },
        {
          "name": "first_name",
          "ordinal": 4,
          "type_info": "Text"
        },
        {
          "name": "email",
          "ordinal": 5,
          "type_info": "Text"
        },
        {
          "name": "phone",
          "ordinal": 6,
          "type_info": "Text"
        },
        {
          "name": "ssh_key",
          "ordinal": 7,
          "type_info": "Text"
        },
        {
          "name": "pgp_key",
          "ordinal": 8,
          "type_info": "Text"
        },
        {
          "name": "pgp_cert_id",
          "ordinal": 9,
          "type_info": "Text"
        },
        {
          "name": "mfa_enabled",
          "ordinal": 10,
          "type_info": "Bool"
        },
        {
          "name": "totp_enabled",
          "ordinal": 11,
          "type_info": "Bool"
        },
        {
          "name": "totp_secret",
          "ordinal": 12,
          "type_info": "Bytea"
        },
        {
          "name": "mfa_method: _",
          "ordinal": 13,
          "type_info": {
            "Custom": {
              "kind": {
                "Enum": [
                  "none",
                  "one_time_password",
                  "webauthn",
                  "web3"
                ]
              },
              "name": "mfa_method"
            }
          }
        },
        {
          "name": "recovery_codes: _",
          "ordinal": 14,
          "type_info": "TextArray"
        }
      ],
      "nullable": [
        false,
        false,
        true,
        false,
        false,
        false,
        true,
        true,
        true,
        true,
        false,
        false,
        true,
        false,
        false
      ],
      "parameters": {
        "Left": []
      }
    },
    "query": "SELECT id \"id?\", \"username\", \"password_hash\", \"last_name\", \"first_name\", \"email\", \"phone\", \"ssh_key\", \"pgp_key\", \"pgp_cert_id\", \"mfa_enabled\", \"totp_enabled\", \"totp_secret\", \"mfa_method\" \"mfa_method: _\", \"recovery_codes\" \"recovery_codes: _\" FROM \"user\""
  },
  "7dd9cb419f9488ab2f1da11febdbac08a3a37eb93864104bd667f95615c87c41": {
    "describe": {
      "columns": [],
      "nullable": [],
      "parameters": {
        "Left": [
          "Int8"
        ]
      }
    },
    "query": "UPDATE \"user\" SET mfa_enabled = FALSE, mfa_method = 'none', totp_enabled = FALSE, totp_secret = NULL, recovery_codes = '{}' WHERE id = $1"
  },
  "7e7ec27c0fba3e139e4add5600befe98a10f89eced7daffcbdd1d963264112a1": {
    "describe": {
      "columns": [],
      "nullable": [],
      "parameters": {
        "Left": [
          "Text",
          "Text"
        ]
      }
    },
    "query": "UPDATE session SET web3_challenge = $1 WHERE id = $2"
  },
  "80c48375b2eea6f83038d443c0d2d180b1bb35cf84c19eb8ad6b6f8ed8b994e1": {
    "describe": {
      "columns": [],
      "nullable": [],
      "parameters": {
        "Left": [
          "Int8"
        ]
      }
    },
    "query": "DELETE FROM \"wireguard_network\" WHERE id = $1"
  },
  "84360b6300a90dab64e2346f44ae6d04d8fd65f0d7a01174113b299741e14744": {
    "describe": {
      "columns": [],
      "nullable": [],
      "parameters": {
        "Left": [
          "Int8",
          "Text",
          "Text",
          "TextArray",
          "TextArray",
          "Text",
          "Bool"
        ]
      }
    },
    "query": "UPDATE \"oauth2client\" SET \"client_id\" = $2, \"client_secret\" = $3, \"redirect_uri\" = $4, \"scope\" = $5, \"name\" = $6, \"enabled\" = $7 WHERE id = $1"
  },
  "84782f5c98572a6689dda1a98d71b749bf6beb025c1e493c1c4183f09aead891": {
    "describe": {
      "columns": [
        {
          "name": "username",
          "ordinal": 0,
          "type_info": "Text"
        }
      ],
      "nullable": [
        false
      ],
      "parameters": {
        "Left": [
          "Int8"
        ]
      }
    },
    "query": "SELECT \"user\".username FROM \"user\" JOIN group_user ON \"user\".id = group_user.user_id WHERE group_user.group_id = $1"
  },
  "86135388d6da625f594c74860ca50859589f8735396acffa968ce88cfe307ff5": {
    "describe": {
      "columns": [],
      "nullable": [],
      "parameters": {
        "Left": [
          "Int8",
          "Text"
        ]
      }
    },
    "query": "UPDATE \"group\" SET \"name\" = $2 WHERE id = $1"
  },
  "865131a7e440c7e5f297cb8620487fe0cf641f481175adaf22982d1f983d362e": {
    "describe": {
      "columns": [
        {
          "name": "id?",
          "ordinal": 0,
          "type_info": "Int8"
        },
        {
          "name": "name",
          "ordinal": 1,
          "type_info": "Text"
        },
        {
          "name": "wireguard_pubkey",
          "ordinal": 2,
          "type_info": "Text"
        },
        {
          "name": "user_id",
          "ordinal": 3,
          "type_info": "Int8"
        },
        {
          "name": "created",
          "ordinal": 4,
          "type_info": "Timestamp"
        }
      ],
      "nullable": [
        false,
        false,
        false,
        false,
        false
      ],
      "parameters": {
        "Left": [
          "Timestamp",
          "Int8"
        ]
      }
    },
    "query": "\n            WITH s AS (\n                SELECT DISTINCT ON (device_id) *\n                FROM wireguard_peer_stats\n                ORDER BY device_id, latest_handshake DESC\n            )\n            SELECT\n                d.id \"id?\", d.name, d.wireguard_pubkey, d.user_id, d.created\n            FROM device d\n            JOIN s ON d.id = s.device_id\n            WHERE s.latest_handshake >= $1 AND s.network = $2\n            "
  },
  "872e70c5006c45dc3502642444a4d00e5f8a5c23062392e1a60613936acfa07b": {
    "describe": {
      "columns": [],
      "nullable": [],
      "parameters": {
        "Left": [
          "Int8"
        ]
      }
    },
    "query": "DELETE FROM wireguard_network_allowed_group WHERE network_id=$1"
  },
  "8880011a898ca2b97b0cfdbf027509d4855f46e4871caaa1fc95f2f612efcc4b": {
    "describe": {
      "columns": [
        {
          "name": "device_id",
          "ordinal": 0,
          "type_info": "Int8"
        },
        {
          "name": "wireguard_network_id",
          "ordinal": 1,
          "type_info": "Int8"
        },
        {
          "name": "wireguard_ip: IpAddr",
          "ordinal": 2,
          "type_info": "Inet"
        }
      ],
      "nullable": [
        false,
        false,
        false
      ],
      "parameters": {
        "Left": [
          "Int8"
        ]
      }
    },
    "query": "SELECT device_id, wireguard_network_id, wireguard_ip as \"wireguard_ip: IpAddr\"\n            FROM wireguard_network_device WHERE device_id = $1"
  },
  "893d23db987b1d1c3a0a14759327b2945cc8409866177bafbe167279c59a1f22": {
    "describe": {
      "columns": [
        {
          "name": "id?",
          "ordinal": 0,
          "type_info": "Int8"
        },
        {
          "name": "user_id",
          "ordinal": 1,
          "type_info": "Int8"
        },
        {
          "name": "address",
          "ordinal": 2,
          "type_info": "Text"
        },
        {
          "name": "name",
          "ordinal": 3,
          "type_info": "Text"
        },
        {
          "name": "chain_id",
          "ordinal": 4,
          "type_info": "Int8"
        },
        {
          "name": "challenge_message",
          "ordinal": 5,
          "type_info": "Text"
        },
        {
          "name": "challenge_signature",
          "ordinal": 6,
          "type_info": "Text"
        },
        {
          "name": "creation_timestamp",
          "ordinal": 7,
          "type_info": "Timestamp"
        },
        {
          "name": "validation_timestamp",
          "ordinal": 8,
          "type_info": "Timestamp"
        },
        {
          "name": "use_for_mfa",
          "ordinal": 9,
          "type_info": "Bool"
        }
      ],
      "nullable": [
        false,
        false,
        false,
        false,
        false,
        false,
        true,
        false,
        true,
        false
      ],
      "parameters": {
        "Left": []
      }
    },
    "query": "SELECT id \"id?\", \"user_id\", \"address\", \"name\", \"chain_id\", \"challenge_message\", \"challenge_signature\", \"creation_timestamp\", \"validation_timestamp\", \"use_for_mfa\" FROM \"wallet\""
  },
  "89ecf876c5ba576acc57f53e273f1e1799ad9cf619a1d31e79de116308f85c30": {
    "describe": {
      "columns": [],
      "nullable": [],
      "parameters": {
        "Left": [
          "Text",
          "Text"
        ]
      }
    },
    "query": "DELETE FROM oauth2token WHERE access_token = $1 AND refresh_token = $2"
  },
  "904ae3993de08b02a547db8d656a23d4a8e7e2d4bd556b1e2f60088b9f6fc679": {
    "describe": {
      "columns": [
        {
          "name": "id?",
          "ordinal": 0,
          "type_info": "Int8"
        },
        {
          "name": "client_id",
          "ordinal": 1,
          "type_info": "Text"
        },
        {
          "name": "client_secret",
          "ordinal": 2,
          "type_info": "Text"
        },
        {
          "name": "redirect_uri",
          "ordinal": 3,
          "type_info": "TextArray"
        },
        {
          "name": "scope",
          "ordinal": 4,
          "type_info": "TextArray"
        },
        {
          "name": "name",
          "ordinal": 5,
          "type_info": "Text"
        },
        {
          "name": "enabled",
          "ordinal": 6,
          "type_info": "Bool"
        }
      ],
      "nullable": [
        false,
        false,
        false,
        false,
        false,
        false,
        false
      ],
      "parameters": {
        "Left": [
          "Text",
          "Text"
        ]
      }
    },
    "query": "SELECT id \"id?\", client_id, client_secret, redirect_uri, scope, name, enabled FROM oauth2client WHERE client_id = $1 AND client_secret = $2 AND enabled"
  },
  "90d962160e9ecd0708e6a722943c1530fcaadeabc516f81a0375146c94787dd3": {
    "describe": {
      "columns": [],
      "nullable": [],
      "parameters": {
        "Left": [
          "Int8",
          "Int8"
        ]
      }
    },
    "query": "INSERT INTO group_user (group_id, user_id) VALUES ($1, $2) ON CONFLICT DO NOTHING"
  },
  "929535564469ee1701f83a1489301d0d652d5452369a2dce933f032cdb7092e2": {
    "describe": {
      "columns": [
        {
          "name": "id?",
          "ordinal": 0,
          "type_info": "Int8"
        },
        {
          "name": "name",
          "ordinal": 1,
          "type_info": "Text"
        },
        {
          "name": "wireguard_pubkey",
          "ordinal": 2,
          "type_info": "Text"
        },
        {
          "name": "user_id",
          "ordinal": 3,
          "type_info": "Int8"
        },
        {
          "name": "created",
          "ordinal": 4,
          "type_info": "Timestamp"
        }
      ],
      "nullable": [
        false,
        false,
        false,
        false,
        false
      ],
      "parameters": {
        "Left": [
          "Int8"
        ]
      }
    },
    "query": "\n                SELECT device.id \"id?\", name, wireguard_pubkey, user_id, created\n                FROM device WHERE user_id = $1\n                "
  },
  "92b38a3eec51c346623be6fc2ba18f8ca137d7c810a7cc6591b54bc686099254": {
    "describe": {
      "columns": [],
      "nullable": [],
      "parameters": {
        "Left": [
          "Int8"
        ]
      }
    },
    "query": "DELETE FROM \"oauth2authorizedapp\" WHERE id = $1"
  },
  "92e3de4ba50a6705c64523dd177351c5fa887d7116dea6d5f194369339aace56": {
    "describe": {
      "columns": [],
      "nullable": [],
      "parameters": {
        "Left": [
          "Int8"
        ]
      }
    },
    "query": "UPDATE \"user\" SET totp_enabled = TRUE WHERE id = $1"
  },
  "961bd7d2e2cc98e2b968ccb22e065f5c30566de00d9b96d8a70e3f08a31c9dc2": {
    "describe": {
      "columns": [
        {
          "name": "latest_handshake: NaiveDateTime",
          "ordinal": 0,
          "type_info": "Timestamp"
        }
      ],
      "nullable": [
        true
      ],
      "parameters": {
        "Left": [
          "Int8",
          "Float8",
          "Int8"
        ]
      }
    },
    "query": "\n            SELECT\n                latest_handshake \"latest_handshake: NaiveDateTime\"\n            FROM wireguard_peer_stats_view\n            WHERE device_id = $1\n                AND latest_handshake IS NOT NULL\n                AND (latest_handshake_diff > $2 * interval '1 minute' OR latest_handshake_diff IS NULL)\n                AND network = $3\n            ORDER BY collected_at DESC\n            LIMIT 1\n            "
  },
  "9838df2efdce6632793cb64bf4a118ceb4a68dad324366ed65813b05cc5ba63c": {
    "describe": {
      "columns": [],
      "nullable": [],
      "parameters": {
        "Left": [
          "Int8",
          "Text"
        ]
      }
    },
    "query": "\n            INSERT INTO wireguard_network_allowed_group (network_id, group_id)\n            SELECT $1, g.id\n            FROM \"group\" g\n            WHERE g.name = $2\n            "
  },
  "984544838a95d7e90fdd8f2d8108558118167abd49d43e0fb7372df65b427115": {
    "describe": {
      "columns": [
        {
          "name": "id?",
          "ordinal": 0,
          "type_info": "Int8"
        },
        {
          "name": "url",
          "ordinal": 1,
          "type_info": "Text"
        },
        {
          "name": "description",
          "ordinal": 2,
          "type_info": "Text"
        },
        {
          "name": "token",
          "ordinal": 3,
          "type_info": "Text"
        },
        {
          "name": "enabled",
          "ordinal": 4,
          "type_info": "Bool"
        },
        {
          "name": "on_user_created",
          "ordinal": 5,
          "type_info": "Bool"
        },
        {
          "name": "on_user_deleted",
          "ordinal": 6,
          "type_info": "Bool"
        },
        {
          "name": "on_user_modified",
          "ordinal": 7,
          "type_info": "Bool"
        },
        {
          "name": "on_hwkey_provision",
          "ordinal": 8,
          "type_info": "Bool"
        }
      ],
      "nullable": [
        false,
        false,
        false,
        false,
        false,
        false,
        false,
        false,
        false
      ],
      "parameters": {
        "Left": []
      }
    },
    "query": "SELECT id \"id?\", \"url\", \"description\", \"token\", \"enabled\", \"on_user_created\", \"on_user_deleted\", \"on_user_modified\", \"on_hwkey_provision\" FROM \"webhook\""
  },
  "9a1cfdf1f96c45d912bb7ad8874d690deb3daf05a93d8d83297872dad08fb8dc": {
    "describe": {
      "columns": [
        {
          "name": "id?",
          "ordinal": 0,
          "type_info": "Int8"
        },
        {
          "name": "user_id",
          "ordinal": 1,
          "type_info": "Int8"
        },
        {
          "name": "client_id",
          "ordinal": 2,
          "type_info": "Text"
        },
        {
          "name": "code",
          "ordinal": 3,
          "type_info": "Text"
        },
        {
          "name": "redirect_uri",
          "ordinal": 4,
          "type_info": "Text"
        },
        {
          "name": "scope",
          "ordinal": 5,
          "type_info": "Text"
        },
        {
          "name": "auth_time",
          "ordinal": 6,
          "type_info": "Int8"
        },
        {
          "name": "nonce",
          "ordinal": 7,
          "type_info": "Text"
        },
        {
          "name": "code_challenge",
          "ordinal": 8,
          "type_info": "Text"
        }
      ],
      "nullable": [
        false,
        false,
        false,
        false,
        false,
        false,
        false,
        true,
        true
      ],
      "parameters": {
        "Left": [
          "Int8"
        ]
      }
    },
    "query": "SELECT id \"id?\", \"user_id\", \"client_id\", \"code\", \"redirect_uri\", \"scope\", \"auth_time\", \"nonce\", \"code_challenge\" FROM \"authorization_code\" WHERE id = $1"
  },
  "9b3c26534e794af37a478dbb2b3e43ef082cd0dfe0c7489cadead5295f08885d": {
    "describe": {
      "columns": [],
      "nullable": [],
      "parameters": {
        "Left": [
          "Int8",
          "Bool",
          "Bool",
          "Bool",
          "Bool",
          "Bool",
          "Text",
          "Text",
          "Text",
          "Text",
          "Text",
          "Int4",
          {
            "Custom": {
              "kind": {
                "Enum": [
                  "none",
                  "starttls",
                  "implicittls"
                ]
              },
              "name": "smtp_encryption"
            }
          },
          "Text",
          "Text",
          "Text"
        ]
      }
    },
    "query": "UPDATE \"settings\" SET \"openid_enabled\" = $2, \"ldap_enabled\" = $3, \"wireguard_enabled\" = $4, \"webhooks_enabled\" = $5, \"worker_enabled\" = $6, \"challenge_template\" = $7, \"instance_name\" = $8, \"main_logo_url\" = $9, \"nav_logo_url\" = $10, \"smtp_server\" = $11, \"smtp_port\" = $12, \"smtp_encryption\" = $13, \"smtp_user\" = $14, \"smtp_password\" = $15, \"smtp_sender\" = $16 WHERE id = $1"
  },
  "9bb9a07281e19a57b10ddfeba1d1eec91021f371d0cf40d6dbdb82e38f28aa04": {
    "describe": {
      "columns": [],
      "nullable": [],
      "parameters": {
        "Left": [
          "Int8"
        ]
      }
    },
    "query": "DELETE FROM \"webauthn\" WHERE id = $1"
  },
  "9d3f8b67d74981dd83f3f2be9614c6200c0fa4de84ae1acbe37d9864005282da": {
    "describe": {
      "columns": [
        {
          "name": "id?",
          "ordinal": 0,
          "type_info": "Int8"
        },
        {
          "name": "url",
          "ordinal": 1,
          "type_info": "Text"
        },
        {
          "name": "description",
          "ordinal": 2,
          "type_info": "Text"
        },
        {
          "name": "token",
          "ordinal": 3,
          "type_info": "Text"
        },
        {
          "name": "enabled",
          "ordinal": 4,
          "type_info": "Bool"
        },
        {
          "name": "on_user_created",
          "ordinal": 5,
          "type_info": "Bool"
        },
        {
          "name": "on_user_deleted",
          "ordinal": 6,
          "type_info": "Bool"
        },
        {
          "name": "on_user_modified",
          "ordinal": 7,
          "type_info": "Bool"
        },
        {
          "name": "on_hwkey_provision",
          "ordinal": 8,
          "type_info": "Bool"
        }
      ],
      "nullable": [
        false,
        false,
        false,
        false,
        false,
        false,
        false,
        false,
        false
      ],
      "parameters": {
        "Left": [
          "Int8"
        ]
      }
    },
    "query": "SELECT id \"id?\", \"url\", \"description\", \"token\", \"enabled\", \"on_user_created\", \"on_user_deleted\", \"on_user_modified\", \"on_hwkey_provision\" FROM \"webhook\" WHERE id = $1"
  },
  "9e3c1c1f52bc1a576012c57c7472f9f7601e1128b15fc0ecc7676cd5aa01c88c": {
    "describe": {
      "columns": [
        {
          "name": "id?",
          "ordinal": 0,
          "type_info": "Int8"
        },
        {
          "name": "name",
          "ordinal": 1,
          "type_info": "Text"
        },
        {
          "name": "wireguard_pubkey",
          "ordinal": 2,
          "type_info": "Text"
        },
        {
          "name": "user_id",
          "ordinal": 3,
          "type_info": "Int8"
        },
        {
          "name": "created",
          "ordinal": 4,
          "type_info": "Timestamp"
        }
      ],
      "nullable": [
        false,
        false,
        false,
        false,
        false
      ],
      "parameters": {
        "Left": [
          "Int8",
          "Int8"
        ]
      }
    },
    "query": "SELECT device.id \"id?\", name, wireguard_pubkey, user_id, created FROM device JOIN \"user\" ON device.user_id = \"user\".id WHERE device.id = $1 AND \"user\".id = $2"
  },
  "9ea6f3e288d0a23c2b020034c80e60c0c73bcc37705cf408ea14c65ec3d1dab8": {
    "describe": {
      "columns": [],
      "nullable": [],
      "parameters": {
        "Left": [
          "Int8"
        ]
      }
    },
    "query": "DELETE FROM \"wireguard_peer_stats\" WHERE id = $1"
  },
  "9f7a75ac4a3c5b767746a836e409e3e3f02a029cf9456bed8c5291f92f1d5f8a": {
    "describe": {
      "columns": [
        {
          "name": "id?",
          "ordinal": 0,
          "type_info": "Int8"
        },
        {
          "name": "user_id",
          "ordinal": 1,
          "type_info": "Int8"
        },
        {
          "name": "address",
          "ordinal": 2,
          "type_info": "Text"
        },
        {
          "name": "name",
          "ordinal": 3,
          "type_info": "Text"
        },
        {
          "name": "chain_id",
          "ordinal": 4,
          "type_info": "Int8"
        },
        {
          "name": "challenge_message",
          "ordinal": 5,
          "type_info": "Text"
        },
        {
          "name": "challenge_signature",
          "ordinal": 6,
          "type_info": "Text"
        },
        {
          "name": "creation_timestamp",
          "ordinal": 7,
          "type_info": "Timestamp"
        },
        {
          "name": "validation_timestamp",
          "ordinal": 8,
          "type_info": "Timestamp"
        },
        {
          "name": "use_for_mfa",
          "ordinal": 9,
          "type_info": "Bool"
        }
      ],
      "nullable": [
        false,
        false,
        false,
        false,
        false,
        false,
        true,
        false,
        true,
        false
      ],
      "parameters": {
        "Left": [
          "Int8",
          "Text"
        ]
      }
    },
    "query": "SELECT id \"id?\", user_id, address, name, chain_id, challenge_message, challenge_signature, creation_timestamp, validation_timestamp, use_for_mfa FROM wallet WHERE user_id = $1 AND address = $2"
  },
  "a28203258ea19229b180817c5419c516dd15457db05f436c96ef5287f94daf11": {
    "describe": {
      "columns": [],
      "nullable": [],
      "parameters": {
        "Left": [
          "Text",
          "Text",
          "Text",
          "Int8"
        ]
      }
    },
    "query": "UPDATE oauth2token SET access_token = $2, refresh_token = $3, expires_in = $4 WHERE access_token = $1"
  },
  "a51219672e246b69f57553f5e7cffdd189397c4dc0580ff334c7cf3a7f6b7ec3": {
    "describe": {
      "columns": [
        {
          "name": "id?",
          "ordinal": 0,
          "type_info": "Int8"
        },
        {
          "name": "openid_enabled",
          "ordinal": 1,
          "type_info": "Bool"
        },
        {
          "name": "ldap_enabled",
          "ordinal": 2,
          "type_info": "Bool"
        },
        {
          "name": "wireguard_enabled",
          "ordinal": 3,
          "type_info": "Bool"
        },
        {
          "name": "webhooks_enabled",
          "ordinal": 4,
          "type_info": "Bool"
        },
        {
          "name": "worker_enabled",
          "ordinal": 5,
          "type_info": "Bool"
        },
        {
          "name": "challenge_template",
          "ordinal": 6,
          "type_info": "Text"
        },
        {
          "name": "instance_name",
          "ordinal": 7,
          "type_info": "Text"
        },
        {
          "name": "main_logo_url",
          "ordinal": 8,
          "type_info": "Text"
        },
        {
          "name": "nav_logo_url",
          "ordinal": 9,
          "type_info": "Text"
        },
        {
          "name": "smtp_server",
          "ordinal": 10,
          "type_info": "Text"
        },
        {
          "name": "smtp_port",
          "ordinal": 11,
          "type_info": "Int4"
        },
        {
          "name": "smtp_encryption: _",
          "ordinal": 12,
          "type_info": {
            "Custom": {
              "kind": {
                "Enum": [
                  "none",
                  "starttls",
                  "implicittls"
                ]
              },
              "name": "smtp_encryption"
            }
          }
        },
        {
          "name": "smtp_user",
          "ordinal": 13,
          "type_info": "Text"
        },
        {
          "name": "smtp_password",
          "ordinal": 14,
          "type_info": "Text"
        },
        {
          "name": "smtp_sender",
          "ordinal": 15,
          "type_info": "Text"
        }
      ],
      "nullable": [
        false,
        false,
        false,
        false,
        false,
        false,
        false,
        false,
        false,
        false,
        true,
        true,
        false,
        true,
        true,
        true
      ],
      "parameters": {
        "Left": [
          "Int8"
        ]
      }
    },
    "query": "SELECT id \"id?\", \"openid_enabled\", \"ldap_enabled\", \"wireguard_enabled\", \"webhooks_enabled\", \"worker_enabled\", \"challenge_template\", \"instance_name\", \"main_logo_url\", \"nav_logo_url\", \"smtp_server\", \"smtp_port\", \"smtp_encryption\" \"smtp_encryption: _\", \"smtp_user\", \"smtp_password\", \"smtp_sender\" FROM \"settings\" WHERE id = $1"
  },
  "a8f720a41ab4509570490d444180ae58f20596491a3ac2be3ab00a8a19c78c58": {
    "describe": {
      "columns": [],
      "nullable": [],
      "parameters": {
        "Left": [
          "Text",
          "Int8",
          "Int2",
          "Timestamp",
          "Timestamp",
          "Bytea",
          "Text"
        ]
      }
    },
    "query": "INSERT INTO session (id, user_id, state, created, expires, webauthn_challenge, web3_challenge) VALUES ($1, $2, $3, $4, $5, $6, $7)"
  },
  "aa8bbafc145ad47aaac28e9863c19b1db6a855e917cdaf619a9461ad89b96917": {
    "describe": {
      "columns": [],
      "nullable": [],
      "parameters": {
        "Left": [
          "Int8",
          "Int8"
        ]
      }
    },
    "query": "\n        DELETE FROM wireguard_network_device\n        WHERE device_id = $1 AND wireguard_network_id = $2\n        "
  },
  "aae8d76f39d8a5149050df73b145963cc83bb2bcef4f137bb032e1f46704984d": {
    "describe": {
      "columns": [
        {
          "name": "id",
          "ordinal": 0,
          "type_info": "Int8"
        }
      ],
      "nullable": [
        false
      ],
      "parameters": {
        "Left": [
          "Text",
          "Text",
          "Text",
          "Bool",
          "Bool",
          "Bool",
          "Bool",
          "Bool"
        ]
      }
    },
    "query": "INSERT INTO \"webhook\" (\"url\", \"description\", \"token\", \"enabled\", \"on_user_created\", \"on_user_deleted\", \"on_user_modified\", \"on_hwkey_provision\") VALUES ($1, $2, $3, $4, $5, $6, $7, $8) RETURNING id"
  },
  "ad0934b3563f5ab5ca351d0db6a2677301edffa66042632d02c9b77dd11a1e83": {
    "describe": {
      "columns": [
        {
          "name": "name",
          "ordinal": 0,
          "type_info": "Text"
        }
      ],
      "nullable": [
        false
      ],
      "parameters": {
        "Left": [
          "Int8"
        ]
      }
    },
    "query": "\n            SELECT name\n            FROM wireguard_network_allowed_group wag\n            JOIN \"group\" g ON wag.group_id = g.id\n            WHERE wag.network_id = $1\n            "
  },
  "b21335d4485d9b5a5b27dc54673a8595cb92a695c80838ad5a39230843af9b42": {
    "describe": {
      "columns": [
        {
          "name": "id",
          "ordinal": 0,
          "type_info": "Int8"
        }
      ],
      "nullable": [
        false
      ],
      "parameters": {
        "Left": [
          "Int8",
          "Int8"
        ]
      }
    },
    "query": "INSERT INTO \"oauth2authorizedapp\" (\"user_id\", \"oauth2client_id\") VALUES ($1, $2) RETURNING id"
  },
  "b2410cc60e0e1dcacd03050d2a3ac417ca5822beebe08be3f23cc0e217e27740": {
    "describe": {
      "columns": [
        {
          "name": "id?",
          "ordinal": 0,
          "type_info": "Int8"
        },
        {
          "name": "name",
          "ordinal": 1,
          "type_info": "Text"
        }
      ],
      "nullable": [
        false,
        false
      ],
      "parameters": {
        "Left": [
          "Int8"
        ]
      }
    },
    "query": "SELECT id \"id?\", \"name\" FROM \"group\" WHERE id = $1"
  },
  "b2d78282574e9c4fa14d49c6c15c1f1e4cc588b372c7877329a8f6322b23ba24": {
    "describe": {
      "columns": [
        {
          "name": "id",
          "ordinal": 0,
          "type_info": "Int8"
        }
      ],
      "nullable": [
        false
      ],
      "parameters": {
        "Left": [
          "Text",
          "Inet",
          "Int4",
          "Text",
          "Text",
          "Text",
          "Text",
          "InetArray",
          "Timestamp"
        ]
      }
    },
    "query": "INSERT INTO \"wireguard_network\" (\"name\", \"address\", \"port\", \"pubkey\", \"prvkey\", \"endpoint\", \"dns\", \"allowed_ips\", \"connected_at\") VALUES ($1, $2, $3, $4, $5, $6, $7, $8, $9) RETURNING id"
  },
  "b33fa60772e858280c021b3774d01273453d13af4321cae2d244748ca4254b29": {
    "describe": {
      "columns": [
        {
          "name": "id?",
          "ordinal": 0,
          "type_info": "Int8"
        },
        {
          "name": "name",
          "ordinal": 1,
          "type_info": "Text"
        }
      ],
      "nullable": [
        false,
        false
      ],
      "parameters": {
        "Left": [
          "Text"
        ]
      }
    },
    "query": "SELECT id \"id?\", name FROM \"group\" WHERE name = $1"
  },
  "b57f8562cff6e1d13d6ffa0e7a382fda523559100424c771e25757994a1fca13": {
    "describe": {
      "columns": [],
      "nullable": [],
      "parameters": {
        "Left": [
          "Int2",
          "Text"
        ]
      }
    },
    "query": "UPDATE session SET state = $1 WHERE id = $2"
  },
  "b8656ec4ee5b1980223294cad758ea2da20b6cfc25f51a25023d69a4595a4fb9": {
    "describe": {
      "columns": [],
      "nullable": [],
      "parameters": {
        "Left": [
          "Bytea",
          "Int8"
        ]
      }
    },
    "query": "UPDATE \"user\" SET totp_secret = $1 WHERE id = $2"
  },
  "bd814a4cae35fce9b8a8967e800c889cdfb836834beb17974e0ee115bb7654b7": {
    "describe": {
      "columns": [
        {
          "name": "id?",
          "ordinal": 0,
          "type_info": "Int8"
        },
        {
          "name": "user_id",
          "ordinal": 1,
          "type_info": "Int8"
        },
        {
          "name": "name",
          "ordinal": 2,
          "type_info": "Text"
        },
        {
          "name": "passkey",
          "ordinal": 3,
          "type_info": "Bytea"
        }
      ],
      "nullable": [
        false,
        false,
        false,
        false
      ],
      "parameters": {
        "Left": [
          "Int8"
        ]
      }
    },
    "query": "SELECT id \"id?\", \"user_id\", \"name\", \"passkey\" FROM \"webauthn\" WHERE id = $1"
  },
  "bd9520722a8392da2bd841e5071400e1658e8d26a73542fac8d8a214009888b7": {
    "describe": {
      "columns": [
        {
          "name": "id",
          "ordinal": 0,
          "type_info": "Text"
        },
        {
          "name": "user_id",
          "ordinal": 1,
          "type_info": "Int8"
        },
        {
          "name": "state: SessionState",
          "ordinal": 2,
          "type_info": "Int2"
        },
        {
          "name": "created",
          "ordinal": 3,
          "type_info": "Timestamp"
        },
        {
          "name": "expires",
          "ordinal": 4,
          "type_info": "Timestamp"
        },
        {
          "name": "webauthn_challenge",
          "ordinal": 5,
          "type_info": "Bytea"
        },
        {
          "name": "web3_challenge",
          "ordinal": 6,
          "type_info": "Text"
        }
      ],
      "nullable": [
        false,
        false,
        false,
        false,
        false,
        true,
        true
      ],
      "parameters": {
        "Left": [
          "Text"
        ]
      }
    },
    "query": "SELECT id, user_id, state \"state: SessionState\", created, expires, webauthn_challenge, web3_challenge FROM session WHERE id = $1"
  },
  "bde600b9d9448806df37628d305a09b93f4d1217dfb1141a32be11673d76dd1f": {
    "describe": {
      "columns": [
        {
          "name": "id?",
          "ordinal": 0,
          "type_info": "Int8"
        },
        {
          "name": "name",
          "ordinal": 1,
          "type_info": "Text"
        },
        {
          "name": "address",
          "ordinal": 2,
          "type_info": "Inet"
        },
        {
          "name": "port",
          "ordinal": 3,
          "type_info": "Int4"
        },
        {
          "name": "pubkey",
          "ordinal": 4,
          "type_info": "Text"
        },
        {
          "name": "prvkey",
          "ordinal": 5,
          "type_info": "Text"
        },
        {
          "name": "endpoint",
          "ordinal": 6,
          "type_info": "Text"
        },
        {
          "name": "dns",
          "ordinal": 7,
          "type_info": "Text"
        },
        {
          "name": "allowed_ips",
          "ordinal": 8,
          "type_info": "InetArray"
        },
        {
          "name": "connected_at",
          "ordinal": 9,
          "type_info": "Timestamp"
        }
      ],
      "nullable": [
        false,
        false,
        false,
        false,
        false,
        false,
        false,
        true,
        false,
        true
      ],
      "parameters": {
        "Left": [
          "Text"
        ]
      }
    },
    "query": "SELECT id as \"id?\", name, address, port, pubkey, prvkey, endpoint, dns, allowed_ips, connected_at FROM wireguard_network WHERE name = $1"
  },
  "c0e30b2a0b711ea77d88a6dc9c92d0faa187d2bb59bedd0c66d1eae866922901": {
    "describe": {
      "columns": [
        {
          "name": "network_id",
          "ordinal": 0,
          "type_info": "Int8"
        },
        {
          "name": "network_name",
          "ordinal": 1,
          "type_info": "Text"
        },
        {
          "name": "gateway_endpoint",
          "ordinal": 2,
          "type_info": "Text"
        },
        {
          "name": "device_wireguard_ip: IpAddr",
          "ordinal": 3,
          "type_info": "Inet"
        },
        {
          "name": "device_endpoint",
          "ordinal": 4,
          "type_info": "Text"
        },
        {
          "name": "latest_handshake?",
          "ordinal": 5,
          "type_info": "Timestamp"
        },
        {
          "name": "is_active!",
          "ordinal": 6,
          "type_info": "Bool"
        }
      ],
      "nullable": [
        false,
        false,
        false,
        false,
        true,
        false,
        null
      ],
      "parameters": {
        "Left": [
          "Float8",
          "Int8"
        ]
      }
    },
    "query": "\n                WITH stats AS (\n                    SELECT DISTINCT ON (network) network, endpoint, latest_handshake\n                    FROM wireguard_peer_stats\n                    WHERE device_id = $2\n                    ORDER BY network, collected_at DESC\n                )\n                SELECT\n                    n.id as network_id, n.name as network_name, n.endpoint as gateway_endpoint,\n                    wnd.wireguard_ip as \"device_wireguard_ip: IpAddr\", stats.endpoint as device_endpoint,\n                    stats.latest_handshake as \"latest_handshake?\",\n                    COALESCE (((NOW() - stats.latest_handshake) < $1 * interval '1 minute'), false) as \"is_active!\"\n                FROM wireguard_network_device wnd\n                JOIN wireguard_network n ON n.id = wnd.wireguard_network_id\n                LEFT JOIN stats on n.id = stats.network\n                WHERE wnd.device_id = $2\n                "
  },
  "c851b4b167e29f757fbae6b1bc731aa733776496d05658cd8f1164554bd7539c": {
    "describe": {
      "columns": [
        {
          "name": "id?",
          "ordinal": 0,
          "type_info": "Int8"
        },
        {
          "name": "client_id",
          "ordinal": 1,
          "type_info": "Text"
        },
        {
          "name": "client_secret",
          "ordinal": 2,
          "type_info": "Text"
        },
        {
          "name": "redirect_uri: _",
          "ordinal": 3,
          "type_info": "TextArray"
        },
        {
          "name": "scope: _",
          "ordinal": 4,
          "type_info": "TextArray"
        },
        {
          "name": "name",
          "ordinal": 5,
          "type_info": "Text"
        },
        {
          "name": "enabled",
          "ordinal": 6,
          "type_info": "Bool"
        }
      ],
      "nullable": [
        false,
        false,
        false,
        false,
        false,
        false,
        false
      ],
      "parameters": {
        "Left": [
          "Int8"
        ]
      }
    },
    "query": "SELECT id \"id?\", \"client_id\", \"client_secret\", \"redirect_uri\" \"redirect_uri: _\", \"scope\" \"scope: _\", \"name\", \"enabled\" FROM \"oauth2client\" WHERE id = $1"
  },
  "c863944a13f1b8c3eb0d5a62bff40f453da7ac74551c2e62275931a1e8a7ec9e": {
    "describe": {
      "columns": [
        {
          "name": "id?",
          "ordinal": 0,
          "type_info": "Int8"
        },
        {
          "name": "username",
          "ordinal": 1,
          "type_info": "Text"
        },
        {
          "name": "password_hash",
          "ordinal": 2,
          "type_info": "Text"
        },
        {
          "name": "last_name",
          "ordinal": 3,
          "type_info": "Text"
        },
        {
          "name": "first_name",
          "ordinal": 4,
          "type_info": "Text"
        },
        {
          "name": "email",
          "ordinal": 5,
          "type_info": "Text"
        },
        {
          "name": "phone",
          "ordinal": 6,
          "type_info": "Text"
        },
        {
          "name": "ssh_key",
          "ordinal": 7,
          "type_info": "Text"
        },
        {
          "name": "pgp_key",
          "ordinal": 8,
          "type_info": "Text"
        },
        {
          "name": "pgp_cert_id",
          "ordinal": 9,
          "type_info": "Text"
        },
        {
          "name": "mfa_enabled",
          "ordinal": 10,
          "type_info": "Bool"
        },
        {
          "name": "totp_enabled",
          "ordinal": 11,
          "type_info": "Bool"
        },
        {
          "name": "totp_secret",
          "ordinal": 12,
          "type_info": "Bytea"
        },
        {
          "name": "mfa_method: _",
          "ordinal": 13,
          "type_info": {
            "Custom": {
              "kind": {
                "Enum": [
                  "none",
                  "one_time_password",
                  "webauthn",
                  "web3"
                ]
              },
              "name": "mfa_method"
            }
          }
        },
        {
          "name": "recovery_codes",
          "ordinal": 14,
          "type_info": "TextArray"
        }
      ],
      "nullable": [
        false,
        false,
        true,
        false,
        false,
        false,
        true,
        true,
        true,
        true,
        false,
        false,
        true,
        false,
        false
      ],
      "parameters": {
        "Left": [
          "Text"
        ]
      }
    },
    "query": "SELECT id \"id?\", username, password_hash, last_name, first_name, email, phone, ssh_key, pgp_key, pgp_cert_id, mfa_enabled, totp_enabled, totp_secret, mfa_method \"mfa_method: _\", recovery_codes FROM \"user\" WHERE username = $1"
  },
  "cb43f45d5bf2d218fe219f44e3135d05f0a0113a1590fb501780593a26c840d9": {
    "describe": {
      "columns": [],
      "nullable": [],
      "parameters": {
        "Left": [
          "Int8",
          "Text",
          "Text",
          "Int8",
          "Timestamp"
        ]
      }
    },
    "query": "UPDATE \"device\" SET \"name\" = $2, \"wireguard_pubkey\" = $3, \"user_id\" = $4, \"created\" = $5 WHERE id = $1"
  },
  "cc4916bf8d6978021e9d9531c0f34fb71f41bb4a674d7080b983023316b5496f": {
    "describe": {
      "columns": [
        {
          "name": "id?",
          "ordinal": 0,
          "type_info": "Int8"
        },
        {
          "name": "client_id",
          "ordinal": 1,
          "type_info": "Text"
        },
        {
          "name": "client_secret",
          "ordinal": 2,
          "type_info": "Text"
        },
        {
          "name": "redirect_uri: _",
          "ordinal": 3,
          "type_info": "TextArray"
        },
        {
          "name": "scope: _",
          "ordinal": 4,
          "type_info": "TextArray"
        },
        {
          "name": "name",
          "ordinal": 5,
          "type_info": "Text"
        },
        {
          "name": "enabled",
          "ordinal": 6,
          "type_info": "Bool"
        }
      ],
      "nullable": [
        false,
        false,
        false,
        false,
        false,
        false,
        false
      ],
      "parameters": {
        "Left": []
      }
    },
    "query": "SELECT id \"id?\", \"client_id\", \"client_secret\", \"redirect_uri\" \"redirect_uri: _\", \"scope\" \"scope: _\", \"name\", \"enabled\" FROM \"oauth2client\""
  },
  "cdda0d8e9b34aef0728fc390bf77a3211b708f23ecdb3df5cada3d628280a025": {
    "describe": {
      "columns": [
        {
          "name": "pubkey",
          "ordinal": 0,
          "type_info": "Text"
        },
        {
          "name": "allowed_ips!: Vec<String>",
          "ordinal": 1,
          "type_info": "TextArray"
        }
      ],
      "nullable": [
        false,
        null
      ],
      "parameters": {
        "Left": [
          "Int8"
        ]
      }
    },
    "query": "\n            SELECT d.wireguard_pubkey as pubkey, array[host(wnd.wireguard_ip)] as \"allowed_ips!: Vec<String>\" FROM wireguard_network_device wnd\n            JOIN device d\n            ON wnd.device_id = d.id\n            WHERE wireguard_network_id = $1\n            ORDER BY d.id ASC\n        "
  },
  "d3b425017872becff45f39513c9e09b3d3ba8fc86e97c7f1ff21597a884af06d": {
    "describe": {
      "columns": [
        {
          "name": "network_id",
          "ordinal": 0,
          "type_info": "Int8"
        },
        {
          "name": "device_wireguard_ip: IpAddr",
          "ordinal": 1,
          "type_info": "Inet"
        }
      ],
      "nullable": [
        false,
        false
      ],
      "parameters": {
        "Left": [
          "Int8"
        ]
      }
    },
    "query": "\n            SELECT wireguard_network_id as network_id, wireguard_ip as \"device_wireguard_ip: IpAddr\"\n            FROM wireguard_network_device\n            WHERE device_id = $1\n        "
  },
  "d98e365929bb0fbf3915b517db93168f76f9a0c4832cd2efd13d74268cc435b8": {
    "describe": {
      "columns": [],
      "nullable": [],
      "parameters": {
        "Left": [
          "Int8",
          "TextArray"
        ]
      }
    },
    "query": "UPDATE \"user\" SET recovery_codes = $2 WHERE id = $1"
  },
  "dab9a6b3dc5d3f57c0f49f1f111db88c8c5658ea7d1492e1922820bbebc51209": {
    "describe": {
      "columns": [
        {
          "name": "passkey",
          "ordinal": 0,
          "type_info": "Bytea"
        }
      ],
      "nullable": [
        false
      ],
      "parameters": {
        "Left": [
          "Int8"
        ]
      }
    },
    "query": "SELECT passkey FROM webauthn WHERE user_id = $1"
  },
  "dea8e678aa8f367d359afb80663c56b9429176e3dba0c2db7c224efa430c5fc4": {
    "describe": {
      "columns": [
        {
          "name": "id?",
          "ordinal": 0,
          "type_info": "Int8"
        },
        {
          "name": "username",
          "ordinal": 1,
          "type_info": "Text"
        },
        {
          "name": "password_hash",
          "ordinal": 2,
          "type_info": "Text"
        },
        {
          "name": "last_name",
          "ordinal": 3,
          "type_info": "Text"
        },
        {
          "name": "first_name",
          "ordinal": 4,
          "type_info": "Text"
        },
        {
          "name": "email",
          "ordinal": 5,
          "type_info": "Text"
        },
        {
          "name": "phone",
          "ordinal": 6,
          "type_info": "Text"
        },
        {
          "name": "ssh_key",
          "ordinal": 7,
          "type_info": "Text"
        },
        {
          "name": "pgp_key",
          "ordinal": 8,
          "type_info": "Text"
        },
        {
          "name": "pgp_cert_id",
          "ordinal": 9,
          "type_info": "Text"
        },
        {
          "name": "mfa_enabled",
          "ordinal": 10,
          "type_info": "Bool"
        },
        {
          "name": "totp_enabled",
          "ordinal": 11,
          "type_info": "Bool"
        },
        {
          "name": "totp_secret",
          "ordinal": 12,
          "type_info": "Bytea"
        },
        {
          "name": "mfa_method: _",
          "ordinal": 13,
          "type_info": {
            "Custom": {
              "kind": {
                "Enum": [
                  "none",
                  "one_time_password",
                  "webauthn",
                  "web3"
                ]
              },
              "name": "mfa_method"
            }
          }
        },
        {
          "name": "recovery_codes: _",
          "ordinal": 14,
          "type_info": "TextArray"
        }
      ],
      "nullable": [
        false,
        false,
        true,
        false,
        false,
        false,
        true,
        true,
        true,
        true,
        false,
        false,
        true,
        false,
        false
      ],
      "parameters": {
        "Left": [
          "Int8"
        ]
      }
    },
    "query": "SELECT id \"id?\", \"username\", \"password_hash\", \"last_name\", \"first_name\", \"email\", \"phone\", \"ssh_key\", \"pgp_key\", \"pgp_cert_id\", \"mfa_enabled\", \"totp_enabled\", \"totp_secret\", \"mfa_method\" \"mfa_method: _\", \"recovery_codes\" \"recovery_codes: _\" FROM \"user\" WHERE id = $1"
  },
  "e0d59d4aa01a863eca5f00470c70112fd9a78c4565fd8e44185dc31c9b894b9e": {
    "describe": {
      "columns": [
        {
          "name": "id?",
          "ordinal": 0,
          "type_info": "Int8"
        },
        {
          "name": "user_id",
          "ordinal": 1,
          "type_info": "Int8"
        },
        {
          "name": "client_id",
          "ordinal": 2,
          "type_info": "Text"
        },
        {
          "name": "code",
          "ordinal": 3,
          "type_info": "Text"
        },
        {
          "name": "redirect_uri",
          "ordinal": 4,
          "type_info": "Text"
        },
        {
          "name": "scope",
          "ordinal": 5,
          "type_info": "Text"
        },
        {
          "name": "auth_time",
          "ordinal": 6,
          "type_info": "Int8"
        },
        {
          "name": "nonce",
          "ordinal": 7,
          "type_info": "Text"
        },
        {
          "name": "code_challenge",
          "ordinal": 8,
          "type_info": "Text"
        }
      ],
      "nullable": [
        false,
        false,
        false,
        false,
        false,
        false,
        false,
        true,
        true
      ],
      "parameters": {
        "Left": [
          "Text"
        ]
      }
    },
    "query": "SELECT id \"id?\", user_id, client_id, code, redirect_uri, scope, auth_time, nonce, code_challenge FROM authorization_code WHERE code = $1"
  },
  "e34c2a7ac137329f1a9813db3f1ebbc837971d9c64ee2a6d7d902c1a0f8d6c05": {
    "describe": {
      "columns": [],
      "nullable": [],
      "parameters": {
        "Left": [
          "Int8"
        ]
      }
    },
    "query": "DELETE FROM \"device\" WHERE id = $1"
  },
  "e5624c65ab8248f1fcf973c0c7501792d53748dbd5d227e492527f07ca194fc6": {
    "describe": {
      "columns": [],
      "nullable": [],
      "parameters": {
        "Left": [
          "Text"
        ]
      }
    },
    "query": "DELETE FROM session WHERE id = $1"
  },
  "e6baa94aed2de495bad45e2b7b2464c1de949bf4973c0dbcad906e25cde8c2e3": {
    "describe": {
      "columns": [],
      "nullable": [],
      "parameters": {
        "Left": [
          "Int8"
        ]
      }
    },
    "query": "DELETE FROM \"user\" WHERE id = $1"
  },
  "e7e944f6bce4dce8cd58889dca8e38ceab97af014b51bfa24933e296e803effc": {
    "describe": {
      "columns": [
        {
          "name": "wireguard_ip",
          "ordinal": 0,
          "type_info": "Inet"
        }
      ],
      "nullable": [
        false
      ],
      "parameters": {
        "Left": [
          "Int8",
          "Int8"
        ]
      }
    },
    "query": "\n                SELECT wireguard_ip\n                FROM wireguard_network_device\n                WHERE device_id = $1 AND wireguard_network_id = $2\n            "
  },
  "e99464b4da5a21bcffda16866783d11c819eb078e392f1492467ae420800242d": {
    "describe": {
      "columns": [
        {
          "name": "id",
          "ordinal": 0,
          "type_info": "Int8"
        }
      ],
      "nullable": [
        false
      ],
      "parameters": {
        "Left": [
          "Text"
        ]
      }
    },
    "query": "INSERT INTO \"group\" (\"name\") VALUES ($1) RETURNING id"
  },
  "eb00cea26638259fe12354abc085bbf893f10e62afb409fb0f198d33aadf1497": {
    "describe": {
      "columns": [
        {
          "name": "id",
          "ordinal": 0,
          "type_info": "Int8"
        }
      ],
      "nullable": [
        false
      ],
      "parameters": {
        "Left": [
          "Text",
          "Text",
          "Text",
          "Text",
          "Text",
          "Text",
          "Text",
          "Text",
          "Text",
          "Bool",
          "Bool",
          "Bytea",
          {
            "Custom": {
              "kind": {
                "Enum": [
                  "none",
                  "one_time_password",
                  "webauthn",
                  "web3"
                ]
              },
              "name": "mfa_method"
            }
          },
          "TextArray"
        ]
      }
    },
    "query": "INSERT INTO \"user\" (\"username\", \"password_hash\", \"last_name\", \"first_name\", \"email\", \"phone\", \"ssh_key\", \"pgp_key\", \"pgp_cert_id\", \"mfa_enabled\", \"totp_enabled\", \"totp_secret\", \"mfa_method\", \"recovery_codes\") VALUES ($1, $2, $3, $4, $5, $6, $7, $8, $9, $10, $11, $12, $13, $14) RETURNING id"
  },
  "eb6dee5462657ac5ce0ecf31d1477ce7cc874d9ad8b3119977168f601b3e8072": {
    "describe": {
      "columns": [
        {
          "name": "id?",
          "ordinal": 0,
          "type_info": "Int8"
        },
        {
          "name": "name",
          "ordinal": 1,
          "type_info": "Text"
        },
        {
          "name": "wireguard_pubkey",
          "ordinal": 2,
          "type_info": "Text"
        },
        {
          "name": "user_id",
          "ordinal": 3,
          "type_info": "Int8"
        },
        {
          "name": "created",
          "ordinal": 4,
          "type_info": "Timestamp"
        }
      ],
      "nullable": [
        false,
        false,
        false,
        false,
        false
      ],
      "parameters": {
        "Left": [
          "Text"
        ]
      }
    },
    "query": "SELECT id \"id?\", name, wireguard_pubkey, user_id, created FROM device WHERE wireguard_pubkey = $1"
  },
  "ee6ed3df25517a6fedf6981166e58601de53af70dd28f69b84caca6e36cb8956": {
    "describe": {
      "columns": [],
      "nullable": [],
      "parameters": {
        "Left": [
          "Int8",
          "Int8",
          "Inet"
        ]
      }
    },
    "query": "INSERT INTO wireguard_network_device\n                (device_id, wireguard_network_id, wireguard_ip)\n                VALUES ($1, $2, $3)\n                ON CONFLICT ON CONSTRAINT device_network\n                DO UPDATE SET wireguard_ip = $3"
  },
  "eee2734f98b411d6fc75bf92027d84b8ca5e41de023a473681c076d6cc072ab2": {
    "describe": {
      "columns": [],
      "nullable": [],
      "parameters": {
        "Left": []
      }
    },
    "query": "DELETE FROM session WHERE expires < now()"
  },
  "ef05db120b43f66cb1eebea856471ee8d81cdcf11af03472a10893ecedeeced3": {
    "describe": {
      "columns": [
        {
          "name": "oauth2authorizedapp_id",
          "ordinal": 0,
          "type_info": "Int8"
        },
        {
          "name": "access_token",
          "ordinal": 1,
          "type_info": "Text"
        },
        {
          "name": "refresh_token",
          "ordinal": 2,
          "type_info": "Text"
        },
        {
          "name": "redirect_uri",
          "ordinal": 3,
          "type_info": "Text"
        },
        {
          "name": "scope",
          "ordinal": 4,
          "type_info": "Text"
        },
        {
          "name": "expires_in",
          "ordinal": 5,
          "type_info": "Int8"
        }
      ],
      "nullable": [
        false,
        false,
        false,
        false,
        false,
        false
      ],
      "parameters": {
        "Left": [
          "Text"
        ]
      }
    },
    "query": "SELECT oauth2authorizedapp_id, access_token, refresh_token, redirect_uri, scope, expires_in FROM oauth2token WHERE access_token = $1"
  },
  "f1568559d14533fbb348ae6d9e4d8f553b21f68eb430bdae73dbb181271f3428": {
    "describe": {
      "columns": [
        {
          "name": "id",
          "ordinal": 0,
          "type_info": "Text"
        },
        {
          "name": "user_id",
          "ordinal": 1,
          "type_info": "Int8"
        },
        {
          "name": "admin_id",
          "ordinal": 2,
          "type_info": "Int8"
        },
        {
          "name": "created_at",
          "ordinal": 3,
          "type_info": "Timestamp"
        },
        {
          "name": "expires_at",
          "ordinal": 4,
          "type_info": "Timestamp"
        },
        {
          "name": "used_at",
          "ordinal": 5,
          "type_info": "Timestamp"
        }
      ],
      "nullable": [
        false,
        false,
        false,
        false,
        false,
        true
      ],
      "parameters": {
        "Left": [
          "Text"
        ]
      }
    },
    "query": "SELECT id, user_id, admin_id, created_at, expires_at, used_at FROM enrollment WHERE id = $1"
  },
  "f5a52d311dd0ac4c76cf1638f30cffd8c97fe2b4987fcfb9f9ca523ab6e5bf5d": {
    "describe": {
      "columns": [],
      "nullable": [],
      "parameters": {
        "Left": [
          "Text",
          "Timestamp",
          "Int8"
        ]
      }
    },
    "query": "UPDATE wallet SET challenge_signature = $1, validation_timestamp = $2 WHERE id = $3"
  },
  "f6e0a7877fb3fb17470c006453dcbbeabc7bd64204429a7b4add532cfac9b603": {
    "describe": {
      "columns": [],
      "nullable": [],
      "parameters": {
        "Left": [
          "Int8",
          "Text",
          "Text",
          "Text",
          "Text",
          "Int8"
        ]
      }
    },
    "query": "INSERT INTO oauth2token (oauth2authorizedapp_id, access_token, refresh_token, redirect_uri, scope, expires_in) VALUES ($1, $2, $3, $4, $5, $6)"
  },
  "fa9759385716d697b84d74006ac8738772575de69605375c4c38b9d32fea34f6": {
    "describe": {
      "columns": [],
      "nullable": [],
      "parameters": {
        "Left": [
          "Timestamp",
          "Timestamp",
          "Timestamp",
          "Int8"
        ]
      }
    },
    "query": "INSERT INTO wireguard_stats_purge (started_at, finished_at, removal_threshold, records_removed) VALUES ($1, $2, $3, $4)"
  },
  "fc3e288a55cef64d17ef2a373aa7fb46dd2548610a09ada4bf2daa8b98249901": {
    "describe": {
      "columns": [],
      "nullable": [],
      "parameters": {
        "Left": [
          "Int8"
        ]
      }
    },
    "query": "DELETE FROM webauthn WHERE user_id = $1"
  },
  "fd92ab2977c9c170e2254f13bd99fcb569ef4b44029783648b0613ca8db2a393": {
    "describe": {
      "columns": [
        {
          "name": "id?",
          "ordinal": 0,
          "type_info": "Int8"
        },
        {
          "name": "name",
          "ordinal": 1,
          "type_info": "Text"
        },
        {
          "name": "wireguard_pubkey",
          "ordinal": 2,
          "type_info": "Text"
        },
        {
          "name": "user_id",
          "ordinal": 3,
          "type_info": "Int8"
        },
        {
          "name": "created",
          "ordinal": 4,
          "type_info": "Timestamp"
        }
      ],
      "nullable": [
        false,
        false,
        false,
        false,
        false
      ],
      "parameters": {
        "Left": [
          "Inet",
          "Int8"
        ]
      }
    },
    "query": "SELECT d.id \"id?\", d.name, d.wireguard_pubkey, d.user_id, d.created\n            FROM device d\n            JOIN wireguard_network_device wnd\n            ON d.id = wnd.device_id\n            WHERE wnd.wireguard_ip = $1 AND wnd.wireguard_network_id = $2"
  },
  "fdbd4d1e1b8634719de4ea543e51943e5d1d1c1ec63c62e22356d57ffa20ed02": {
    "describe": {
      "columns": [
        {
          "name": "id?",
          "ordinal": 0,
          "type_info": "Int8"
        },
        {
          "name": "user_id",
          "ordinal": 1,
          "type_info": "Int8"
        },
        {
          "name": "name",
          "ordinal": 2,
          "type_info": "Text"
        },
        {
          "name": "passkey",
          "ordinal": 3,
          "type_info": "Bytea"
        }
      ],
      "nullable": [
        false,
        false,
        false,
        false
      ],
      "parameters": {
        "Left": []
      }
    },
    "query": "SELECT id \"id?\", \"user_id\", \"name\", \"passkey\" FROM \"webauthn\""
  }
}<|MERGE_RESOLUTION|>--- conflicted
+++ resolved
@@ -2008,106 +2008,7 @@
     },
     "query": "INSERT INTO \"user\" (username, password_hash, last_name, first_name, email) VALUES ('admin', $1, 'Administrator', 'DefGuard', 'admin@defguard') ON CONFLICT DO NOTHING RETURNING id"
   },
-<<<<<<< HEAD
-  "727ed093b693f0f48e83779f9ee58de725cbec807ae286ae5900f426f2492f9d": {
-    "describe": {
-      "columns": [],
-      "nullable": [],
-      "parameters": {
-        "Left": [
-          "Timestamp",
-          "Text"
-        ]
-      }
-    },
-    "query": "UPDATE enrollment SET used_at = $1 WHERE id = $2"
-  },
-  "72d23351a50aab914232b485b109ffaaf3abe58e73f8180f9dc0211dd4aa5f53": {
-    "describe": {
-      "columns": [
-        {
-          "name": "id?",
-          "ordinal": 0,
-          "type_info": "Int8"
-        },
-        {
-          "name": "device_id",
-          "ordinal": 1,
-          "type_info": "Int8"
-        },
-        {
-          "name": "collected_at",
-          "ordinal": 2,
-          "type_info": "Timestamp"
-        },
-        {
-          "name": "network",
-          "ordinal": 3,
-          "type_info": "Int8"
-        },
-        {
-          "name": "endpoint",
-          "ordinal": 4,
-          "type_info": "Text"
-        },
-        {
-          "name": "upload",
-          "ordinal": 5,
-          "type_info": "Int8"
-        },
-        {
-          "name": "download",
-          "ordinal": 6,
-          "type_info": "Int8"
-        },
-        {
-          "name": "latest_handshake",
-          "ordinal": 7,
-          "type_info": "Timestamp"
-        },
-        {
-          "name": "allowed_ips",
-          "ordinal": 8,
-          "type_info": "Text"
-        }
-      ],
-      "nullable": [
-        false,
-        false,
-        false,
-        false,
-        true,
-        false,
-        false,
-        false,
-        true
-      ],
-      "parameters": {
-        "Left": [
-          "Int8"
-        ]
-      }
-    },
-    "query": "SELECT id \"id?\", \"device_id\", \"collected_at\", \"network\", \"endpoint\", \"upload\", \"download\", \"latest_handshake\", \"allowed_ips\" FROM \"wireguard_peer_stats\" WHERE id = $1"
-  },
-  "74f1bd8d71c4421b291d4d4cbecf88788fb2563ac2c7088518bb3c4ada62be43": {
-    "describe": {
-      "columns": [],
-      "nullable": [],
-      "parameters": {
-        "Left": [
-          "Int8",
-          "Int8",
-          "Int8"
-        ]
-      }
-    },
-    "query": "UPDATE \"oauth2authorizedapp\" SET \"user_id\" = $2, \"oauth2client_id\" = $3 WHERE id = $1"
-  },
-  "77532f50fc8765ac97323cd3df60df8ae443769670c459426d738ac8d4fab6f4": {
-=======
   "71a9183f5c6c4de460472c866f384b86294ca48b7166b1bed6ccba06dfb58141": {
->>>>>>> abe2194a
     "describe": {
       "columns": [
         {
@@ -2429,7 +2330,7 @@
       "nullable": [
         false,
         false,
-        true,
+        false,
         false,
         false,
         false,
@@ -2536,51 +2437,6 @@
       }
     },
     "query": "UPDATE \"group\" SET \"name\" = $2 WHERE id = $1"
-  },
-  "865131a7e440c7e5f297cb8620487fe0cf641f481175adaf22982d1f983d362e": {
-    "describe": {
-      "columns": [
-        {
-          "name": "id?",
-          "ordinal": 0,
-          "type_info": "Int8"
-        },
-        {
-          "name": "name",
-          "ordinal": 1,
-          "type_info": "Text"
-        },
-        {
-          "name": "wireguard_pubkey",
-          "ordinal": 2,
-          "type_info": "Text"
-        },
-        {
-          "name": "user_id",
-          "ordinal": 3,
-          "type_info": "Int8"
-        },
-        {
-          "name": "created",
-          "ordinal": 4,
-          "type_info": "Timestamp"
-        }
-      ],
-      "nullable": [
-        false,
-        false,
-        false,
-        false,
-        false
-      ],
-      "parameters": {
-        "Left": [
-          "Timestamp",
-          "Int8"
-        ]
-      }
-    },
-    "query": "\n            WITH s AS (\n                SELECT DISTINCT ON (device_id) *\n                FROM wireguard_peer_stats\n                ORDER BY device_id, latest_handshake DESC\n            )\n            SELECT\n                d.id \"id?\", d.name, d.wireguard_pubkey, d.user_id, d.created\n            FROM device d\n            JOIN s ON d.id = s.device_id\n            WHERE s.latest_handshake >= $1 AND s.network = $2\n            "
   },
   "872e70c5006c45dc3502642444a4d00e5f8a5c23062392e1a60613936acfa07b": {
     "describe": {
@@ -3984,7 +3840,7 @@
       "nullable": [
         false,
         false,
-        true,
+        false,
         false,
         false,
         false,
@@ -4255,7 +4111,7 @@
       "nullable": [
         false,
         false,
-        true,
+        false,
         false,
         false,
         false,
@@ -4511,6 +4367,51 @@
     },
     "query": "SELECT id \"id?\", name, wireguard_pubkey, user_id, created FROM device WHERE wireguard_pubkey = $1"
   },
+  "ebedd4da7e655cdf71aced749b1ba85e2988ec3b1b71ccae652d561a4652f039": {
+    "describe": {
+      "columns": [
+        {
+          "name": "id?",
+          "ordinal": 0,
+          "type_info": "Int8"
+        },
+        {
+          "name": "name",
+          "ordinal": 1,
+          "type_info": "Text"
+        },
+        {
+          "name": "wireguard_pubkey",
+          "ordinal": 2,
+          "type_info": "Text"
+        },
+        {
+          "name": "user_id",
+          "ordinal": 3,
+          "type_info": "Int8"
+        },
+        {
+          "name": "created",
+          "ordinal": 4,
+          "type_info": "Timestamp"
+        }
+      ],
+      "nullable": [
+        false,
+        false,
+        false,
+        false,
+        false
+      ],
+      "parameters": {
+        "Left": [
+          "Timestamp",
+          "Int8"
+        ]
+      }
+    },
+    "query": "\n            WITH s AS (\n                SELECT DISTINCT ON (device_id) *\n                FROM wireguard_peer_stats\n                ORDER BY device_id, latest_handshake DESC\n            )\n            SELECT\n                d.id \"id?\", d.name, d.wireguard_pubkey, d.user_id, d.created\n            FROM device d\n            JOIN s ON d.id = s.device_id\n            WHERE s.latest_handshake > $1 AND s.network = $2\n            "
+  },
   "ee6ed3df25517a6fedf6981166e58601de53af70dd28f69b84caca6e36cb8956": {
     "describe": {
       "columns": [],
@@ -4584,56 +4485,6 @@
       }
     },
     "query": "SELECT oauth2authorizedapp_id, access_token, refresh_token, redirect_uri, scope, expires_in FROM oauth2token WHERE access_token = $1"
-  },
-  "f1568559d14533fbb348ae6d9e4d8f553b21f68eb430bdae73dbb181271f3428": {
-    "describe": {
-      "columns": [
-        {
-          "name": "id",
-          "ordinal": 0,
-          "type_info": "Text"
-        },
-        {
-          "name": "user_id",
-          "ordinal": 1,
-          "type_info": "Int8"
-        },
-        {
-          "name": "admin_id",
-          "ordinal": 2,
-          "type_info": "Int8"
-        },
-        {
-          "name": "created_at",
-          "ordinal": 3,
-          "type_info": "Timestamp"
-        },
-        {
-          "name": "expires_at",
-          "ordinal": 4,
-          "type_info": "Timestamp"
-        },
-        {
-          "name": "used_at",
-          "ordinal": 5,
-          "type_info": "Timestamp"
-        }
-      ],
-      "nullable": [
-        false,
-        false,
-        false,
-        false,
-        false,
-        true
-      ],
-      "parameters": {
-        "Left": [
-          "Text"
-        ]
-      }
-    },
-    "query": "SELECT id, user_id, admin_id, created_at, expires_at, used_at FROM enrollment WHERE id = $1"
   },
   "f5a52d311dd0ac4c76cf1638f30cffd8c97fe2b4987fcfb9f9ca523ab6e5bf5d": {
     "describe": {
