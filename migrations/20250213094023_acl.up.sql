CREATE FUNCTION all_ranges_bounded(ranges int4range[]) RETURNS boolean AS $$
BEGIN
    RETURN (
        NOT EXISTS (
            SELECT 1
            FROM unnest(ranges) AS p
            WHERE lower(p) IS NULL OR upper(p) IS NULL
        )
    );
END;
$$ LANGUAGE plpgsql IMMUTABLE;

CREATE TABLE aclrule (
    id bigserial PRIMARY KEY,
    name text NOT NULL,
    allow_all_users boolean NOT NULL,
    deny_all_users boolean NOT NULL,
    all_networks boolean NOT NULL,
    destination inet[] NOT NULL,
    ports int4range[] NOT NULL,
    protocols int[] NOT NULL,
    expires timestamp without time zone,
    CONSTRAINT bounded_ports CHECK (all_ranges_bounded(ports))
);

CREATE TABLE aclalias (
    id bigserial PRIMARY KEY,
    name text NOT NULL,
    destination inet[] NOT NULL,
    ports int4range[] NOT NULL,
    protocols int[] NOT NULL,
    CONSTRAINT bounded_ports CHECK (all_ranges_bounded(ports))
);

CREATE TABLE aclrulealias (
    id bigserial PRIMARY KEY,
    rule_id bigint NOT NULL,
    alias_id bigint NOT NULL,
    FOREIGN KEY(rule_id) REFERENCES "aclrule"(id) ON DELETE CASCADE,
    FOREIGN KEY(alias_id) REFERENCES "aclalias"(id) ON DELETE CASCADE,
    CONSTRAINT rule_alias UNIQUE (rule_id, alias_id)
);

CREATE TABLE aclrulenetwork (
    id bigserial PRIMARY KEY,
    rule_id bigint NOT NULL,
    network_id bigint NOT NULL,
    FOREIGN KEY(rule_id) REFERENCES "aclrule"(id) ON DELETE CASCADE,
    FOREIGN KEY(network_id) REFERENCES "wireguard_network"(id) ON DELETE CASCADE,
    CONSTRAINT rule_network UNIQUE (rule_id, network_id)
);

CREATE TABLE aclruleuser (
    id bigserial PRIMARY KEY,
    rule_id bigint NOT NULL,
    user_id bigint NOT NULL,
    allow bool NOT NULL,
    FOREIGN KEY(rule_id) REFERENCES "aclrule"(id) ON DELETE CASCADE,
    FOREIGN KEY(user_id) REFERENCES "user"(id) ON DELETE CASCADE,
    CONSTRAINT rule_user UNIQUE (rule_id, user_id)
);

CREATE TABLE aclrulegroup (
    id bigserial PRIMARY KEY,
    rule_id bigint NOT NULL,
    group_id bigint NOT NULL,
    allow bool NOT NULL,
    FOREIGN KEY(rule_id) REFERENCES "aclrule"(id) ON DELETE CASCADE,
    FOREIGN KEY(group_id) REFERENCES "group"(id) ON DELETE CASCADE,
    CONSTRAINT rule_group UNIQUE (rule_id, group_id)
);

CREATE TABLE aclruledevice (
    id bigserial PRIMARY KEY,
    rule_id bigint NOT NULL,
    device_id bigint NOT NULL,
    allow bool NOT NULL,
    FOREIGN KEY(rule_id) REFERENCES "aclrule"(id) ON DELETE CASCADE,
    FOREIGN KEY(device_id) REFERENCES "device"(id) ON DELETE CASCADE,
    CONSTRAINT rule_device UNIQUE (rule_id, device_id)
<<<<<<< HEAD
=======
);

CREATE TABLE aclruledestinationrange (
    id bigserial PRIMARY KEY,
    rule_id bigint NOT NULL,
    "start" inet NOT NULL,
    "end" inet NOT NULL,
    FOREIGN KEY(rule_id) REFERENCES "aclrule"(id) ON DELETE CASCADE,
    CONSTRAINT no_networks CHECK (host("start")::inet = "start" AND host("end")::inet = "end"),
    CONSTRAINT range_order CHECK ("start" < "end")
);

CREATE TABLE aclaliasdestinationrange (
    id bigserial PRIMARY KEY,
    alias_id bigint NOT NULL,
    "start" inet NOT NULL,
    "end" inet NOT NULL,
    FOREIGN KEY(alias_id) REFERENCES "aclalias"(id) ON DELETE CASCADE,
    CONSTRAINT no_networks CHECK (host("start")::inet = "start" AND host("end")::inet = "end"),
    CONSTRAINT range_order CHECK ("start" < "end")
>>>>>>> a9647c93
);<|MERGE_RESOLUTION|>--- conflicted
+++ resolved
@@ -78,8 +78,6 @@
     FOREIGN KEY(rule_id) REFERENCES "aclrule"(id) ON DELETE CASCADE,
     FOREIGN KEY(device_id) REFERENCES "device"(id) ON DELETE CASCADE,
     CONSTRAINT rule_device UNIQUE (rule_id, device_id)
-<<<<<<< HEAD
-=======
 );
 
 CREATE TABLE aclruledestinationrange (
@@ -100,5 +98,4 @@
     FOREIGN KEY(alias_id) REFERENCES "aclalias"(id) ON DELETE CASCADE,
     CONSTRAINT no_networks CHECK (host("start")::inet = "start" AND host("end")::inet = "end"),
     CONSTRAINT range_order CHECK ("start" < "end")
->>>>>>> a9647c93
 );